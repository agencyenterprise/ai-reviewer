--- conflicted
+++ resolved
@@ -1,13 +1,9 @@
 services:
   # PostgreSQL Database Service
   db:
-<<<<<<< HEAD
     image: pgvector/pgvector:pg16
-    container_name: rand-ai-reviewer-db
-=======
-    image: postgres:16-alpine
     container_name: ai-reviewer-db
->>>>>>> dfd76983
+
     restart: unless-stopped
     environment:
       POSTGRES_DB: ai_reviewer
