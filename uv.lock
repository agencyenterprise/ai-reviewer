version = 1
revision = 3
requires-python = ">=3.13"

[[package]]
name = "aiohappyeyeballs"
version = "2.6.1"
source = { registry = "https://pypi.org/simple" }
sdist = { url = "https://files.pythonhosted.org/packages/26/30/f84a107a9c4331c14b2b586036f40965c128aa4fee4dda5d3d51cb14ad54/aiohappyeyeballs-2.6.1.tar.gz", hash = "sha256:c3f9d0113123803ccadfdf3f0faa505bc78e6a72d1cc4806cbd719826e943558", size = 22760, upload-time = "2025-03-12T01:42:48.764Z" }
wheels = [
    { url = "https://files.pythonhosted.org/packages/0f/15/5bf3b99495fb160b63f95972b81750f18f7f4e02ad051373b669d17d44f2/aiohappyeyeballs-2.6.1-py3-none-any.whl", hash = "sha256:f349ba8f4b75cb25c99c5c2d84e997e485204d2902a9597802b0371f09331fb8", size = 15265, upload-time = "2025-03-12T01:42:47.083Z" },
]

[[package]]
name = "aiohttp"
version = "3.12.15"
source = { registry = "https://pypi.org/simple" }
dependencies = [
    { name = "aiohappyeyeballs" },
    { name = "aiosignal" },
    { name = "attrs" },
    { name = "frozenlist" },
    { name = "multidict" },
    { name = "propcache" },
    { name = "yarl" },
]
sdist = { url = "https://files.pythonhosted.org/packages/9b/e7/d92a237d8802ca88483906c388f7c201bbe96cd80a165ffd0ac2f6a8d59f/aiohttp-3.12.15.tar.gz", hash = "sha256:4fc61385e9c98d72fcdf47e6dd81833f47b2f77c114c29cd64a361be57a763a2", size = 7823716, upload-time = "2025-07-29T05:52:32.215Z" }
wheels = [
    { url = "https://files.pythonhosted.org/packages/f2/33/918091abcf102e39d15aba2476ad9e7bd35ddb190dcdd43a854000d3da0d/aiohttp-3.12.15-cp313-cp313-macosx_10_13_universal2.whl", hash = "sha256:9f922ffd05034d439dde1c77a20461cf4a1b0831e6caa26151fe7aa8aaebc315", size = 696741, upload-time = "2025-07-29T05:51:19.021Z" },
    { url = "https://files.pythonhosted.org/packages/b5/2a/7495a81e39a998e400f3ecdd44a62107254803d1681d9189be5c2e4530cd/aiohttp-3.12.15-cp313-cp313-macosx_10_13_x86_64.whl", hash = "sha256:2ee8a8ac39ce45f3e55663891d4b1d15598c157b4d494a4613e704c8b43112cd", size = 474407, upload-time = "2025-07-29T05:51:21.165Z" },
    { url = "https://files.pythonhosted.org/packages/49/fc/a9576ab4be2dcbd0f73ee8675d16c707cfc12d5ee80ccf4015ba543480c9/aiohttp-3.12.15-cp313-cp313-macosx_11_0_arm64.whl", hash = "sha256:3eae49032c29d356b94eee45a3f39fdf4b0814b397638c2f718e96cfadf4c4e4", size = 466703, upload-time = "2025-07-29T05:51:22.948Z" },
    { url = "https://files.pythonhosted.org/packages/09/2f/d4bcc8448cf536b2b54eed48f19682031ad182faa3a3fee54ebe5b156387/aiohttp-3.12.15-cp313-cp313-manylinux_2_17_aarch64.manylinux2014_aarch64.whl", hash = "sha256:b97752ff12cc12f46a9b20327104448042fce5c33a624f88c18f66f9368091c7", size = 1705532, upload-time = "2025-07-29T05:51:25.211Z" },
    { url = "https://files.pythonhosted.org/packages/f1/f3/59406396083f8b489261e3c011aa8aee9df360a96ac8fa5c2e7e1b8f0466/aiohttp-3.12.15-cp313-cp313-manylinux_2_17_armv7l.manylinux2014_armv7l.manylinux_2_31_armv7l.whl", hash = "sha256:894261472691d6fe76ebb7fcf2e5870a2ac284c7406ddc95823c8598a1390f0d", size = 1686794, upload-time = "2025-07-29T05:51:27.145Z" },
    { url = "https://files.pythonhosted.org/packages/dc/71/164d194993a8d114ee5656c3b7ae9c12ceee7040d076bf7b32fb98a8c5c6/aiohttp-3.12.15-cp313-cp313-manylinux_2_17_ppc64le.manylinux2014_ppc64le.whl", hash = "sha256:5fa5d9eb82ce98959fc1031c28198b431b4d9396894f385cb63f1e2f3f20ca6b", size = 1738865, upload-time = "2025-07-29T05:51:29.366Z" },
    { url = "https://files.pythonhosted.org/packages/1c/00/d198461b699188a93ead39cb458554d9f0f69879b95078dce416d3209b54/aiohttp-3.12.15-cp313-cp313-manylinux_2_17_s390x.manylinux2014_s390x.whl", hash = "sha256:f0fa751efb11a541f57db59c1dd821bec09031e01452b2b6217319b3a1f34f3d", size = 1788238, upload-time = "2025-07-29T05:51:31.285Z" },
    { url = "https://files.pythonhosted.org/packages/85/b8/9e7175e1fa0ac8e56baa83bf3c214823ce250d0028955dfb23f43d5e61fd/aiohttp-3.12.15-cp313-cp313-manylinux_2_17_x86_64.manylinux2014_x86_64.whl", hash = "sha256:5346b93e62ab51ee2a9d68e8f73c7cf96ffb73568a23e683f931e52450e4148d", size = 1710566, upload-time = "2025-07-29T05:51:33.219Z" },
    { url = "https://files.pythonhosted.org/packages/59/e4/16a8eac9df39b48ae102ec030fa9f726d3570732e46ba0c592aeeb507b93/aiohttp-3.12.15-cp313-cp313-manylinux_2_5_i686.manylinux1_i686.manylinux_2_17_i686.manylinux2014_i686.whl", hash = "sha256:049ec0360f939cd164ecbfd2873eaa432613d5e77d6b04535e3d1fbae5a9e645", size = 1624270, upload-time = "2025-07-29T05:51:35.195Z" },
    { url = "https://files.pythonhosted.org/packages/1f/f8/cd84dee7b6ace0740908fd0af170f9fab50c2a41ccbc3806aabcb1050141/aiohttp-3.12.15-cp313-cp313-musllinux_1_2_aarch64.whl", hash = "sha256:b52dcf013b57464b6d1e51b627adfd69a8053e84b7103a7cd49c030f9ca44461", size = 1677294, upload-time = "2025-07-29T05:51:37.215Z" },
    { url = "https://files.pythonhosted.org/packages/ce/42/d0f1f85e50d401eccd12bf85c46ba84f947a84839c8a1c2c5f6e8ab1eb50/aiohttp-3.12.15-cp313-cp313-musllinux_1_2_armv7l.whl", hash = "sha256:9b2af240143dd2765e0fb661fd0361a1b469cab235039ea57663cda087250ea9", size = 1708958, upload-time = "2025-07-29T05:51:39.328Z" },
    { url = "https://files.pythonhosted.org/packages/d5/6b/f6fa6c5790fb602538483aa5a1b86fcbad66244997e5230d88f9412ef24c/aiohttp-3.12.15-cp313-cp313-musllinux_1_2_i686.whl", hash = "sha256:ac77f709a2cde2cc71257ab2d8c74dd157c67a0558a0d2799d5d571b4c63d44d", size = 1651553, upload-time = "2025-07-29T05:51:41.356Z" },
    { url = "https://files.pythonhosted.org/packages/04/36/a6d36ad545fa12e61d11d1932eef273928b0495e6a576eb2af04297fdd3c/aiohttp-3.12.15-cp313-cp313-musllinux_1_2_ppc64le.whl", hash = "sha256:47f6b962246f0a774fbd3b6b7be25d59b06fdb2f164cf2513097998fc6a29693", size = 1727688, upload-time = "2025-07-29T05:51:43.452Z" },
    { url = "https://files.pythonhosted.org/packages/aa/c8/f195e5e06608a97a4e52c5d41c7927301bf757a8e8bb5bbf8cef6c314961/aiohttp-3.12.15-cp313-cp313-musllinux_1_2_s390x.whl", hash = "sha256:760fb7db442f284996e39cf9915a94492e1896baac44f06ae551974907922b64", size = 1761157, upload-time = "2025-07-29T05:51:45.643Z" },
    { url = "https://files.pythonhosted.org/packages/05/6a/ea199e61b67f25ba688d3ce93f63b49b0a4e3b3d380f03971b4646412fc6/aiohttp-3.12.15-cp313-cp313-musllinux_1_2_x86_64.whl", hash = "sha256:ad702e57dc385cae679c39d318def49aef754455f237499d5b99bea4ef582e51", size = 1710050, upload-time = "2025-07-29T05:51:48.203Z" },
    { url = "https://files.pythonhosted.org/packages/b4/2e/ffeb7f6256b33635c29dbed29a22a723ff2dd7401fff42ea60cf2060abfb/aiohttp-3.12.15-cp313-cp313-win32.whl", hash = "sha256:f813c3e9032331024de2eb2e32a88d86afb69291fbc37a3a3ae81cc9917fb3d0", size = 422647, upload-time = "2025-07-29T05:51:50.718Z" },
    { url = "https://files.pythonhosted.org/packages/1b/8e/78ee35774201f38d5e1ba079c9958f7629b1fd079459aea9467441dbfbf5/aiohttp-3.12.15-cp313-cp313-win_amd64.whl", hash = "sha256:1a649001580bdb37c6fdb1bebbd7e3bc688e8ec2b5c6f52edbb664662b17dc84", size = 449067, upload-time = "2025-07-29T05:51:52.549Z" },
]

[[package]]
name = "aiosignal"
version = "1.4.0"
source = { registry = "https://pypi.org/simple" }
dependencies = [
    { name = "frozenlist" },
]
sdist = { url = "https://files.pythonhosted.org/packages/61/62/06741b579156360248d1ec624842ad0edf697050bbaf7c3e46394e106ad1/aiosignal-1.4.0.tar.gz", hash = "sha256:f47eecd9468083c2029cc99945502cb7708b082c232f9aca65da147157b251c7", size = 25007, upload-time = "2025-07-03T22:54:43.528Z" }
wheels = [
    { url = "https://files.pythonhosted.org/packages/fb/76/641ae371508676492379f16e2fa48f4e2c11741bd63c48be4b12a6b09cba/aiosignal-1.4.0-py3-none-any.whl", hash = "sha256:053243f8b92b990551949e63930a839ff0cf0b0ebbe0597b0f3fb19e1a0fe82e", size = 7490, upload-time = "2025-07-03T22:54:42.156Z" },
]

[[package]]
name = "alembic"
version = "1.16.5"
source = { registry = "https://pypi.org/simple" }
dependencies = [
    { name = "mako" },
    { name = "sqlalchemy" },
    { name = "typing-extensions" },
]
sdist = { url = "https://files.pythonhosted.org/packages/9a/ca/4dc52902cf3491892d464f5265a81e9dff094692c8a049a3ed6a05fe7ee8/alembic-1.16.5.tar.gz", hash = "sha256:a88bb7f6e513bd4301ecf4c7f2206fe93f9913f9b48dac3b78babde2d6fe765e", size = 1969868, upload-time = "2025-08-27T18:02:05.668Z" }
wheels = [
    { url = "https://files.pythonhosted.org/packages/39/4a/4c61d4c84cfd9befb6fa08a702535b27b21fff08c946bc2f6139decbf7f7/alembic-1.16.5-py3-none-any.whl", hash = "sha256:e845dfe090c5ffa7b92593ae6687c5cb1a101e91fa53868497dbd79847f9dbe3", size = 247355, upload-time = "2025-08-27T18:02:07.37Z" },
]

[[package]]
name = "annotated-types"
version = "0.7.0"
source = { registry = "https://pypi.org/simple" }
sdist = { url = "https://files.pythonhosted.org/packages/ee/67/531ea369ba64dcff5ec9c3402f9f51bf748cec26dde048a2f973a4eea7f5/annotated_types-0.7.0.tar.gz", hash = "sha256:aff07c09a53a08bc8cfccb9c85b05f1aa9a2a6f23728d790723543408344ce89", size = 16081, upload-time = "2024-05-20T21:33:25.928Z" }
wheels = [
    { url = "https://files.pythonhosted.org/packages/78/b6/6307fbef88d9b5ee7421e68d78a9f162e0da4900bc5f5793f6d3d0e34fb8/annotated_types-0.7.0-py3-none-any.whl", hash = "sha256:1f02e8b43a8fbbc3f3e0d4f0f4bfc8131bcb4eebe8849b8e5c773f3a1c582a53", size = 13643, upload-time = "2024-05-20T21:33:24.1Z" },
]

[[package]]
name = "anyio"
version = "4.10.0"
source = { registry = "https://pypi.org/simple" }
dependencies = [
    { name = "idna" },
    { name = "sniffio" },
]
sdist = { url = "https://files.pythonhosted.org/packages/f1/b4/636b3b65173d3ce9a38ef5f0522789614e590dab6a8d505340a4efe4c567/anyio-4.10.0.tar.gz", hash = "sha256:3f3fae35c96039744587aa5b8371e7e8e603c0702999535961dd336026973ba6", size = 213252, upload-time = "2025-08-04T08:54:26.451Z" }
wheels = [
    { url = "https://files.pythonhosted.org/packages/6f/12/e5e0282d673bb9746bacfb6e2dba8719989d3660cdb2ea79aee9a9651afb/anyio-4.10.0-py3-none-any.whl", hash = "sha256:60e474ac86736bbfd6f210f7a61218939c318f43f9972497381f1c5e930ed3d1", size = 107213, upload-time = "2025-08-04T08:54:24.882Z" },
]

[[package]]
name = "attrs"
version = "25.3.0"
source = { registry = "https://pypi.org/simple" }
sdist = { url = "https://files.pythonhosted.org/packages/5a/b0/1367933a8532ee6ff8d63537de4f1177af4bff9f3e829baf7331f595bb24/attrs-25.3.0.tar.gz", hash = "sha256:75d7cefc7fb576747b2c81b4442d4d4a1ce0900973527c011d1030fd3bf4af1b", size = 812032, upload-time = "2025-03-13T11:10:22.779Z" }
wheels = [
    { url = "https://files.pythonhosted.org/packages/77/06/bb80f5f86020c4551da315d78b3ab75e8228f89f0162f2c3a819e407941a/attrs-25.3.0-py3-none-any.whl", hash = "sha256:427318ce031701fea540783410126f03899a97ffc6f61596ad581ac2e40e3bc3", size = 63815, upload-time = "2025-03-13T11:10:21.14Z" },
]

[[package]]
name = "audioop-lts"
version = "0.2.2"
source = { registry = "https://pypi.org/simple" }
sdist = { url = "https://files.pythonhosted.org/packages/38/53/946db57842a50b2da2e0c1e34bd37f36f5aadba1a929a3971c5d7841dbca/audioop_lts-0.2.2.tar.gz", hash = "sha256:64d0c62d88e67b98a1a5e71987b7aa7b5bcffc7dcee65b635823dbdd0a8dbbd0", size = 30686, upload-time = "2025-08-05T16:43:17.409Z" }
wheels = [
    { url = "https://files.pythonhosted.org/packages/de/d4/94d277ca941de5a507b07f0b592f199c22454eeaec8f008a286b3fbbacd6/audioop_lts-0.2.2-cp313-abi3-macosx_10_13_universal2.whl", hash = "sha256:fd3d4602dc64914d462924a08c1a9816435a2155d74f325853c1f1ac3b2d9800", size = 46523, upload-time = "2025-08-05T16:42:20.836Z" },
    { url = "https://files.pythonhosted.org/packages/f8/5a/656d1c2da4b555920ce4177167bfeb8623d98765594af59702c8873f60ec/audioop_lts-0.2.2-cp313-abi3-macosx_10_13_x86_64.whl", hash = "sha256:550c114a8df0aafe9a05442a1162dfc8fec37e9af1d625ae6060fed6e756f303", size = 27455, upload-time = "2025-08-05T16:42:22.283Z" },
    { url = "https://files.pythonhosted.org/packages/1b/83/ea581e364ce7b0d41456fb79d6ee0ad482beda61faf0cab20cbd4c63a541/audioop_lts-0.2.2-cp313-abi3-macosx_11_0_arm64.whl", hash = "sha256:9a13dc409f2564de15dd68be65b462ba0dde01b19663720c68c1140c782d1d75", size = 26997, upload-time = "2025-08-05T16:42:23.849Z" },
    { url = "https://files.pythonhosted.org/packages/b8/3b/e8964210b5e216e5041593b7d33e97ee65967f17c282e8510d19c666dab4/audioop_lts-0.2.2-cp313-abi3-manylinux1_x86_64.manylinux_2_28_x86_64.manylinux_2_5_x86_64.whl", hash = "sha256:51c916108c56aa6e426ce611946f901badac950ee2ddaf302b7ed35d9958970d", size = 85844, upload-time = "2025-08-05T16:42:25.208Z" },
    { url = "https://files.pythonhosted.org/packages/c7/2e/0a1c52faf10d51def20531a59ce4c706cb7952323b11709e10de324d6493/audioop_lts-0.2.2-cp313-abi3-manylinux2014_aarch64.manylinux_2_17_aarch64.manylinux_2_28_aarch64.whl", hash = "sha256:47eba38322370347b1c47024defbd36374a211e8dd5b0dcbce7b34fdb6f8847b", size = 85056, upload-time = "2025-08-05T16:42:26.559Z" },
    { url = "https://files.pythonhosted.org/packages/75/e8/cd95eef479656cb75ab05dfece8c1f8c395d17a7c651d88f8e6e291a63ab/audioop_lts-0.2.2-cp313-abi3-manylinux2014_ppc64le.manylinux_2_17_ppc64le.manylinux_2_28_ppc64le.whl", hash = "sha256:ba7c3a7e5f23e215cb271516197030c32aef2e754252c4c70a50aaff7031a2c8", size = 93892, upload-time = "2025-08-05T16:42:27.902Z" },
    { url = "https://files.pythonhosted.org/packages/5c/1e/a0c42570b74f83efa5cca34905b3eef03f7ab09fe5637015df538a7f3345/audioop_lts-0.2.2-cp313-abi3-manylinux2014_s390x.manylinux_2_17_s390x.manylinux_2_28_s390x.whl", hash = "sha256:def246fe9e180626731b26e89816e79aae2276f825420a07b4a647abaa84becc", size = 96660, upload-time = "2025-08-05T16:42:28.9Z" },
    { url = "https://files.pythonhosted.org/packages/50/d5/8a0ae607ca07dbb34027bac8db805498ee7bfecc05fd2c148cc1ed7646e7/audioop_lts-0.2.2-cp313-abi3-manylinux_2_31_riscv64.manylinux_2_39_riscv64.whl", hash = "sha256:e160bf9df356d841bb6c180eeeea1834085464626dc1b68fa4e1d59070affdc3", size = 79143, upload-time = "2025-08-05T16:42:29.929Z" },
    { url = "https://files.pythonhosted.org/packages/12/17/0d28c46179e7910bfb0bb62760ccb33edb5de973052cb2230b662c14ca2e/audioop_lts-0.2.2-cp313-abi3-musllinux_1_2_aarch64.whl", hash = "sha256:4b4cd51a57b698b2d06cb9993b7ac8dfe89a3b2878e96bc7948e9f19ff51dba6", size = 84313, upload-time = "2025-08-05T16:42:30.949Z" },
    { url = "https://files.pythonhosted.org/packages/84/ba/bd5d3806641564f2024e97ca98ea8f8811d4e01d9b9f9831474bc9e14f9e/audioop_lts-0.2.2-cp313-abi3-musllinux_1_2_ppc64le.whl", hash = "sha256:4a53aa7c16a60a6857e6b0b165261436396ef7293f8b5c9c828a3a203147ed4a", size = 93044, upload-time = "2025-08-05T16:42:31.959Z" },
    { url = "https://files.pythonhosted.org/packages/f9/5e/435ce8d5642f1f7679540d1e73c1c42d933331c0976eb397d1717d7f01a3/audioop_lts-0.2.2-cp313-abi3-musllinux_1_2_riscv64.whl", hash = "sha256:3fc38008969796f0f689f1453722a0f463da1b8a6fbee11987830bfbb664f623", size = 78766, upload-time = "2025-08-05T16:42:33.302Z" },
    { url = "https://files.pythonhosted.org/packages/ae/3b/b909e76b606cbfd53875693ec8c156e93e15a1366a012f0b7e4fb52d3c34/audioop_lts-0.2.2-cp313-abi3-musllinux_1_2_s390x.whl", hash = "sha256:15ab25dd3e620790f40e9ead897f91e79c0d3ce65fe193c8ed6c26cffdd24be7", size = 87640, upload-time = "2025-08-05T16:42:34.854Z" },
    { url = "https://files.pythonhosted.org/packages/30/e7/8f1603b4572d79b775f2140d7952f200f5e6c62904585d08a01f0a70393a/audioop_lts-0.2.2-cp313-abi3-musllinux_1_2_x86_64.whl", hash = "sha256:03f061a1915538fd96272bac9551841859dbb2e3bf73ebe4a23ef043766f5449", size = 86052, upload-time = "2025-08-05T16:42:35.839Z" },
    { url = "https://files.pythonhosted.org/packages/b5/96/c37846df657ccdda62ba1ae2b6534fa90e2e1b1742ca8dcf8ebd38c53801/audioop_lts-0.2.2-cp313-abi3-win32.whl", hash = "sha256:3bcddaaf6cc5935a300a8387c99f7a7fbbe212a11568ec6cf6e4bc458c048636", size = 26185, upload-time = "2025-08-05T16:42:37.04Z" },
    { url = "https://files.pythonhosted.org/packages/34/a5/9d78fdb5b844a83da8a71226c7bdae7cc638861085fff7a1d707cb4823fa/audioop_lts-0.2.2-cp313-abi3-win_amd64.whl", hash = "sha256:a2c2a947fae7d1062ef08c4e369e0ba2086049a5e598fda41122535557012e9e", size = 30503, upload-time = "2025-08-05T16:42:38.427Z" },
    { url = "https://files.pythonhosted.org/packages/34/25/20d8fde083123e90c61b51afb547bb0ea7e77bab50d98c0ab243d02a0e43/audioop_lts-0.2.2-cp313-abi3-win_arm64.whl", hash = "sha256:5f93a5db13927a37d2d09637ccca4b2b6b48c19cd9eda7b17a2e9f77edee6a6f", size = 24173, upload-time = "2025-08-05T16:42:39.704Z" },
    { url = "https://files.pythonhosted.org/packages/58/a7/0a764f77b5c4ac58dc13c01a580f5d32ae8c74c92020b961556a43e26d02/audioop_lts-0.2.2-cp313-cp313t-macosx_10_13_universal2.whl", hash = "sha256:73f80bf4cd5d2ca7814da30a120de1f9408ee0619cc75da87d0641273d202a09", size = 47096, upload-time = "2025-08-05T16:42:40.684Z" },
    { url = "https://files.pythonhosted.org/packages/aa/ed/ebebedde1a18848b085ad0fa54b66ceb95f1f94a3fc04f1cd1b5ccb0ed42/audioop_lts-0.2.2-cp313-cp313t-macosx_10_13_x86_64.whl", hash = "sha256:106753a83a25ee4d6f473f2be6b0966fc1c9af7e0017192f5531a3e7463dce58", size = 27748, upload-time = "2025-08-05T16:42:41.992Z" },
    { url = "https://files.pythonhosted.org/packages/cb/6e/11ca8c21af79f15dbb1c7f8017952ee8c810c438ce4e2b25638dfef2b02c/audioop_lts-0.2.2-cp313-cp313t-macosx_11_0_arm64.whl", hash = "sha256:fbdd522624141e40948ab3e8cdae6e04c748d78710e9f0f8d4dae2750831de19", size = 27329, upload-time = "2025-08-05T16:42:42.987Z" },
    { url = "https://files.pythonhosted.org/packages/84/52/0022f93d56d85eec5da6b9da6a958a1ef09e80c39f2cc0a590c6af81dcbb/audioop_lts-0.2.2-cp313-cp313t-manylinux1_x86_64.manylinux_2_28_x86_64.manylinux_2_5_x86_64.whl", hash = "sha256:143fad0311e8209ece30a8dbddab3b65ab419cbe8c0dde6e8828da25999be911", size = 92407, upload-time = "2025-08-05T16:42:44.336Z" },
    { url = "https://files.pythonhosted.org/packages/87/1d/48a889855e67be8718adbc7a01f3c01d5743c325453a5e81cf3717664aad/audioop_lts-0.2.2-cp313-cp313t-manylinux2014_aarch64.manylinux_2_17_aarch64.manylinux_2_28_aarch64.whl", hash = "sha256:dfbbc74ec68a0fd08cfec1f4b5e8cca3d3cd7de5501b01c4b5d209995033cde9", size = 91811, upload-time = "2025-08-05T16:42:45.325Z" },
    { url = "https://files.pythonhosted.org/packages/98/a6/94b7213190e8077547ffae75e13ed05edc488653c85aa5c41472c297d295/audioop_lts-0.2.2-cp313-cp313t-manylinux2014_ppc64le.manylinux_2_17_ppc64le.manylinux_2_28_ppc64le.whl", hash = "sha256:cfcac6aa6f42397471e4943e0feb2244549db5c5d01efcd02725b96af417f3fe", size = 100470, upload-time = "2025-08-05T16:42:46.468Z" },
    { url = "https://files.pythonhosted.org/packages/e9/e9/78450d7cb921ede0cfc33426d3a8023a3bda755883c95c868ee36db8d48d/audioop_lts-0.2.2-cp313-cp313t-manylinux2014_s390x.manylinux_2_17_s390x.manylinux_2_28_s390x.whl", hash = "sha256:752d76472d9804ac60f0078c79cdae8b956f293177acd2316cd1e15149aee132", size = 103878, upload-time = "2025-08-05T16:42:47.576Z" },
    { url = "https://files.pythonhosted.org/packages/4f/e2/cd5439aad4f3e34ae1ee852025dc6aa8f67a82b97641e390bf7bd9891d3e/audioop_lts-0.2.2-cp313-cp313t-manylinux_2_31_riscv64.manylinux_2_39_riscv64.whl", hash = "sha256:83c381767e2cc10e93e40281a04852facc4cd9334550e0f392f72d1c0a9c5753", size = 84867, upload-time = "2025-08-05T16:42:49.003Z" },
    { url = "https://files.pythonhosted.org/packages/68/4b/9d853e9076c43ebba0d411e8d2aa19061083349ac695a7d082540bad64d0/audioop_lts-0.2.2-cp313-cp313t-musllinux_1_2_aarch64.whl", hash = "sha256:c0022283e9556e0f3643b7c3c03f05063ca72b3063291834cca43234f20c60bb", size = 90001, upload-time = "2025-08-05T16:42:50.038Z" },
    { url = "https://files.pythonhosted.org/packages/58/26/4bae7f9d2f116ed5593989d0e521d679b0d583973d203384679323d8fa85/audioop_lts-0.2.2-cp313-cp313t-musllinux_1_2_ppc64le.whl", hash = "sha256:a2d4f1513d63c795e82948e1305f31a6d530626e5f9f2605408b300ae6095093", size = 99046, upload-time = "2025-08-05T16:42:51.111Z" },
    { url = "https://files.pythonhosted.org/packages/b2/67/a9f4fb3e250dda9e9046f8866e9fa7d52664f8985e445c6b4ad6dfb55641/audioop_lts-0.2.2-cp313-cp313t-musllinux_1_2_riscv64.whl", hash = "sha256:c9c8e68d8b4a56fda8c025e538e639f8c5953f5073886b596c93ec9b620055e7", size = 84788, upload-time = "2025-08-05T16:42:52.198Z" },
    { url = "https://files.pythonhosted.org/packages/70/f7/3de86562db0121956148bcb0fe5b506615e3bcf6e63c4357a612b910765a/audioop_lts-0.2.2-cp313-cp313t-musllinux_1_2_s390x.whl", hash = "sha256:96f19de485a2925314f5020e85911fb447ff5fbef56e8c7c6927851b95533a1c", size = 94472, upload-time = "2025-08-05T16:42:53.59Z" },
    { url = "https://files.pythonhosted.org/packages/f1/32/fd772bf9078ae1001207d2df1eef3da05bea611a87dd0e8217989b2848fa/audioop_lts-0.2.2-cp313-cp313t-musllinux_1_2_x86_64.whl", hash = "sha256:e541c3ef484852ef36545f66209444c48b28661e864ccadb29daddb6a4b8e5f5", size = 92279, upload-time = "2025-08-05T16:42:54.632Z" },
    { url = "https://files.pythonhosted.org/packages/4f/41/affea7181592ab0ab560044632571a38edaf9130b84928177823fbf3176a/audioop_lts-0.2.2-cp313-cp313t-win32.whl", hash = "sha256:d5e73fa573e273e4f2e5ff96f9043858a5e9311e94ffefd88a3186a910c70917", size = 26568, upload-time = "2025-08-05T16:42:55.627Z" },
    { url = "https://files.pythonhosted.org/packages/28/2b/0372842877016641db8fc54d5c88596b542eec2f8f6c20a36fb6612bf9ee/audioop_lts-0.2.2-cp313-cp313t-win_amd64.whl", hash = "sha256:9191d68659eda01e448188f60364c7763a7ca6653ed3f87ebb165822153a8547", size = 30942, upload-time = "2025-08-05T16:42:56.674Z" },
    { url = "https://files.pythonhosted.org/packages/ee/ca/baf2b9cc7e96c179bb4a54f30fcd83e6ecb340031bde68f486403f943768/audioop_lts-0.2.2-cp313-cp313t-win_arm64.whl", hash = "sha256:c174e322bb5783c099aaf87faeb240c8d210686b04bd61dfd05a8e5a83d88969", size = 24603, upload-time = "2025-08-05T16:42:57.571Z" },
    { url = "https://files.pythonhosted.org/packages/5c/73/413b5a2804091e2c7d5def1d618e4837f1cb82464e230f827226278556b7/audioop_lts-0.2.2-cp314-cp314t-macosx_10_13_universal2.whl", hash = "sha256:f9ee9b52f5f857fbaf9d605a360884f034c92c1c23021fb90b2e39b8e64bede6", size = 47104, upload-time = "2025-08-05T16:42:58.518Z" },
    { url = "https://files.pythonhosted.org/packages/ae/8c/daa3308dc6593944410c2c68306a5e217f5c05b70a12e70228e7dd42dc5c/audioop_lts-0.2.2-cp314-cp314t-macosx_10_13_x86_64.whl", hash = "sha256:49ee1a41738a23e98d98b937a0638357a2477bc99e61b0f768a8f654f45d9b7a", size = 27754, upload-time = "2025-08-05T16:43:00.132Z" },
    { url = "https://files.pythonhosted.org/packages/4e/86/c2e0f627168fcf61781a8f72cab06b228fe1da4b9fa4ab39cfb791b5836b/audioop_lts-0.2.2-cp314-cp314t-macosx_11_0_arm64.whl", hash = "sha256:5b00be98ccd0fc123dcfad31d50030d25fcf31488cde9e61692029cd7394733b", size = 27332, upload-time = "2025-08-05T16:43:01.666Z" },
    { url = "https://files.pythonhosted.org/packages/c7/bd/35dce665255434f54e5307de39e31912a6f902d4572da7c37582809de14f/audioop_lts-0.2.2-cp314-cp314t-manylinux1_x86_64.manylinux_2_28_x86_64.manylinux_2_5_x86_64.whl", hash = "sha256:a6d2e0f9f7a69403e388894d4ca5ada5c47230716a03f2847cfc7bd1ecb589d6", size = 92396, upload-time = "2025-08-05T16:43:02.991Z" },
    { url = "https://files.pythonhosted.org/packages/2d/d2/deeb9f51def1437b3afa35aeb729d577c04bcd89394cb56f9239a9f50b6f/audioop_lts-0.2.2-cp314-cp314t-manylinux2014_aarch64.manylinux_2_17_aarch64.manylinux_2_28_aarch64.whl", hash = "sha256:f9b0b8a03ef474f56d1a842af1a2e01398b8f7654009823c6d9e0ecff4d5cfbf", size = 91811, upload-time = "2025-08-05T16:43:04.096Z" },
    { url = "https://files.pythonhosted.org/packages/76/3b/09f8b35b227cee28cc8231e296a82759ed80c1a08e349811d69773c48426/audioop_lts-0.2.2-cp314-cp314t-manylinux2014_ppc64le.manylinux_2_17_ppc64le.manylinux_2_28_ppc64le.whl", hash = "sha256:2b267b70747d82125f1a021506565bdc5609a2b24bcb4773c16d79d2bb260bbd", size = 100483, upload-time = "2025-08-05T16:43:05.085Z" },
    { url = "https://files.pythonhosted.org/packages/0b/15/05b48a935cf3b130c248bfdbdea71ce6437f5394ee8533e0edd7cfd93d5e/audioop_lts-0.2.2-cp314-cp314t-manylinux2014_s390x.manylinux_2_17_s390x.manylinux_2_28_s390x.whl", hash = "sha256:0337d658f9b81f4cd0fdb1f47635070cc084871a3d4646d9de74fdf4e7c3d24a", size = 103885, upload-time = "2025-08-05T16:43:06.197Z" },
    { url = "https://files.pythonhosted.org/packages/83/80/186b7fce6d35b68d3d739f228dc31d60b3412105854edb975aa155a58339/audioop_lts-0.2.2-cp314-cp314t-manylinux_2_31_riscv64.manylinux_2_39_riscv64.whl", hash = "sha256:167d3b62586faef8b6b2275c3218796b12621a60e43f7e9d5845d627b9c9b80e", size = 84899, upload-time = "2025-08-05T16:43:07.291Z" },
    { url = "https://files.pythonhosted.org/packages/49/89/c78cc5ac6cb5828f17514fb12966e299c850bc885e80f8ad94e38d450886/audioop_lts-0.2.2-cp314-cp314t-musllinux_1_2_aarch64.whl", hash = "sha256:0d9385e96f9f6da847f4d571ce3cb15b5091140edf3db97276872647ce37efd7", size = 89998, upload-time = "2025-08-05T16:43:08.335Z" },
    { url = "https://files.pythonhosted.org/packages/4c/4b/6401888d0c010e586c2ca50fce4c903d70a6bb55928b16cfbdfd957a13da/audioop_lts-0.2.2-cp314-cp314t-musllinux_1_2_ppc64le.whl", hash = "sha256:48159d96962674eccdca9a3df280e864e8ac75e40a577cc97c5c42667ffabfc5", size = 99046, upload-time = "2025-08-05T16:43:09.367Z" },
    { url = "https://files.pythonhosted.org/packages/de/f8/c874ca9bb447dae0e2ef2e231f6c4c2b0c39e31ae684d2420b0f9e97ee68/audioop_lts-0.2.2-cp314-cp314t-musllinux_1_2_riscv64.whl", hash = "sha256:8fefe5868cd082db1186f2837d64cfbfa78b548ea0d0543e9b28935ccce81ce9", size = 84843, upload-time = "2025-08-05T16:43:10.749Z" },
    { url = "https://files.pythonhosted.org/packages/3e/c0/0323e66f3daebc13fd46b36b30c3be47e3fc4257eae44f1e77eb828c703f/audioop_lts-0.2.2-cp314-cp314t-musllinux_1_2_s390x.whl", hash = "sha256:58cf54380c3884fb49fdd37dfb7a772632b6701d28edd3e2904743c5e1773602", size = 94490, upload-time = "2025-08-05T16:43:12.131Z" },
    { url = "https://files.pythonhosted.org/packages/98/6b/acc7734ac02d95ab791c10c3f17ffa3584ccb9ac5c18fd771c638ed6d1f5/audioop_lts-0.2.2-cp314-cp314t-musllinux_1_2_x86_64.whl", hash = "sha256:088327f00488cdeed296edd9215ca159f3a5a5034741465789cad403fcf4bec0", size = 92297, upload-time = "2025-08-05T16:43:13.139Z" },
    { url = "https://files.pythonhosted.org/packages/13/c3/c3dc3f564ce6877ecd2a05f8d751b9b27a8c320c2533a98b0c86349778d0/audioop_lts-0.2.2-cp314-cp314t-win32.whl", hash = "sha256:068aa17a38b4e0e7de771c62c60bbca2455924b67a8814f3b0dee92b5820c0b3", size = 27331, upload-time = "2025-08-05T16:43:14.19Z" },
    { url = "https://files.pythonhosted.org/packages/72/bb/b4608537e9ffcb86449091939d52d24a055216a36a8bf66b936af8c3e7ac/audioop_lts-0.2.2-cp314-cp314t-win_amd64.whl", hash = "sha256:a5bf613e96f49712073de86f20dbdd4014ca18efd4d34ed18c75bd808337851b", size = 31697, upload-time = "2025-08-05T16:43:15.193Z" },
    { url = "https://files.pythonhosted.org/packages/f6/22/91616fe707a5c5510de2cac9b046a30defe7007ba8a0c04f9c08f27df312/audioop_lts-0.2.2-cp314-cp314t-win_arm64.whl", hash = "sha256:b492c3b040153e68b9fdaff5913305aaaba5bb433d8a7f73d5cf6a64ed3cc1dd", size = 25206, upload-time = "2025-08-05T16:43:16.444Z" },
]

[[package]]
name = "azure-ai-documentintelligence"
version = "1.0.2"
source = { registry = "https://pypi.org/simple" }
dependencies = [
    { name = "azure-core" },
    { name = "isodate" },
    { name = "typing-extensions" },
]
sdist = { url = "https://files.pythonhosted.org/packages/44/7b/8115cd713e2caa5e44def85f2b7ebd02a74ae74d7113ba20bdd41fd6dd80/azure_ai_documentintelligence-1.0.2.tar.gz", hash = "sha256:4d75a2513f2839365ebabc0e0e1772f5601b3a8c9a71e75da12440da13b63484", size = 170940, upload-time = "2025-03-27T02:46:20.606Z" }
wheels = [
    { url = "https://files.pythonhosted.org/packages/d9/75/c9ec040f23082f54ffb1977ff8f364c2d21c79a640a13d1c1809e7fd6b1a/azure_ai_documentintelligence-1.0.2-py3-none-any.whl", hash = "sha256:e1fb446abbdeccc9759d897898a0fe13141ed29f9ad11fc705f951925822ed59", size = 106005, upload-time = "2025-03-27T02:46:22.356Z" },
]

[[package]]
name = "azure-core"
version = "1.35.0"
source = { registry = "https://pypi.org/simple" }
dependencies = [
    { name = "requests" },
    { name = "six" },
    { name = "typing-extensions" },
]
sdist = { url = "https://files.pythonhosted.org/packages/ce/89/f53968635b1b2e53e4aad2dd641488929fef4ca9dfb0b97927fa7697ddf3/azure_core-1.35.0.tar.gz", hash = "sha256:c0be528489485e9ede59b6971eb63c1eaacf83ef53001bfe3904e475e972be5c", size = 339689, upload-time = "2025-07-03T00:55:23.496Z" }
wheels = [
    { url = "https://files.pythonhosted.org/packages/d4/78/bf94897361fdd650850f0f2e405b2293e2f12808239046232bdedf554301/azure_core-1.35.0-py3-none-any.whl", hash = "sha256:8db78c72868a58f3de8991eb4d22c4d368fae226dac1002998d6c50437e7dad1", size = 210708, upload-time = "2025-07-03T00:55:25.238Z" },
]

[[package]]
name = "azure-identity"
version = "1.24.0"
source = { registry = "https://pypi.org/simple" }
dependencies = [
    { name = "azure-core" },
    { name = "cryptography" },
    { name = "msal" },
    { name = "msal-extensions" },
    { name = "typing-extensions" },
]
sdist = { url = "https://files.pythonhosted.org/packages/b5/44/f3ee20bacb220b6b4a2b0a6cf7e742eecb383a5ccf604dd79ec27c286b7e/azure_identity-1.24.0.tar.gz", hash = "sha256:6c3a40b2a70af831e920b89e6421e8dcd4af78a0cb38b9642d86c67643d4930c", size = 271630, upload-time = "2025-08-07T22:27:36.258Z" }
wheels = [
    { url = "https://files.pythonhosted.org/packages/a9/74/17428cb429e8d52f6d0d69ed685f4760a545cb0156594963a9337b53b6c9/azure_identity-1.24.0-py3-none-any.whl", hash = "sha256:9e04997cde0ab02ed66422c74748548e620b7b29361c72ce622acab0267ff7c4", size = 187890, upload-time = "2025-08-07T22:27:38.033Z" },
]

[[package]]
name = "backoff"
version = "2.2.1"
source = { registry = "https://pypi.org/simple" }
sdist = { url = "https://files.pythonhosted.org/packages/47/d7/5bbeb12c44d7c4f2fb5b56abce497eb5ed9f34d85701de869acedd602619/backoff-2.2.1.tar.gz", hash = "sha256:03f829f5bb1923180821643f8753b0502c3b682293992485b0eef2807afa5cba", size = 17001, upload-time = "2022-10-05T19:19:32.061Z" }
wheels = [
    { url = "https://files.pythonhosted.org/packages/df/73/b6e24bd22e6720ca8ee9a85a0c4a2971af8497d8f3193fa05390cbd46e09/backoff-2.2.1-py3-none-any.whl", hash = "sha256:63579f9a0628e06278f7e47b7d7d5b6ce20dc65c5e96a6f3ca99a6adca0396e8", size = 15148, upload-time = "2022-10-05T19:19:30.546Z" },
]

[[package]]
name = "beautifulsoup4"
version = "4.13.5"
source = { registry = "https://pypi.org/simple" }
dependencies = [
    { name = "soupsieve" },
    { name = "typing-extensions" },
]
sdist = { url = "https://files.pythonhosted.org/packages/85/2e/3e5079847e653b1f6dc647aa24549d68c6addb4c595cc0d902d1b19308ad/beautifulsoup4-4.13.5.tar.gz", hash = "sha256:5e70131382930e7c3de33450a2f54a63d5e4b19386eab43a5b34d594268f3695", size = 622954, upload-time = "2025-08-24T14:06:13.168Z" }
wheels = [
    { url = "https://files.pythonhosted.org/packages/04/eb/f4151e0c7377a6e08a38108609ba5cede57986802757848688aeedd1b9e8/beautifulsoup4-4.13.5-py3-none-any.whl", hash = "sha256:642085eaa22233aceadff9c69651bc51e8bf3f874fb6d7104ece2beb24b47c4a", size = 105113, upload-time = "2025-08-24T14:06:14.884Z" },
]

[[package]]
name = "black"
version = "25.1.0"
source = { registry = "https://pypi.org/simple" }
dependencies = [
    { name = "click" },
    { name = "mypy-extensions" },
    { name = "packaging" },
    { name = "pathspec" },
    { name = "platformdirs" },
]
sdist = { url = "https://files.pythonhosted.org/packages/94/49/26a7b0f3f35da4b5a65f081943b7bcd22d7002f5f0fb8098ec1ff21cb6ef/black-25.1.0.tar.gz", hash = "sha256:33496d5cd1222ad73391352b4ae8da15253c5de89b93a80b3e2c8d9a19ec2666", size = 649449, upload-time = "2025-01-29T04:15:40.373Z" }
wheels = [
    { url = "https://files.pythonhosted.org/packages/98/87/0edf98916640efa5d0696e1abb0a8357b52e69e82322628f25bf14d263d1/black-25.1.0-cp313-cp313-macosx_10_13_x86_64.whl", hash = "sha256:8f0b18a02996a836cc9c9c78e5babec10930862827b1b724ddfe98ccf2f2fe4f", size = 1650673, upload-time = "2025-01-29T05:37:20.574Z" },
    { url = "https://files.pythonhosted.org/packages/52/e5/f7bf17207cf87fa6e9b676576749c6b6ed0d70f179a3d812c997870291c3/black-25.1.0-cp313-cp313-macosx_11_0_arm64.whl", hash = "sha256:afebb7098bfbc70037a053b91ae8437c3857482d3a690fefc03e9ff7aa9a5fd3", size = 1453190, upload-time = "2025-01-29T05:37:22.106Z" },
    { url = "https://files.pythonhosted.org/packages/e3/ee/adda3d46d4a9120772fae6de454c8495603c37c4c3b9c60f25b1ab6401fe/black-25.1.0-cp313-cp313-manylinux_2_17_x86_64.manylinux2014_x86_64.manylinux_2_28_x86_64.whl", hash = "sha256:030b9759066a4ee5e5aca28c3c77f9c64789cdd4de8ac1df642c40b708be6171", size = 1782926, upload-time = "2025-01-29T04:18:58.564Z" },
    { url = "https://files.pythonhosted.org/packages/cc/64/94eb5f45dcb997d2082f097a3944cfc7fe87e071907f677e80788a2d7b7a/black-25.1.0-cp313-cp313-win_amd64.whl", hash = "sha256:a22f402b410566e2d1c950708c77ebf5ebd5d0d88a6a2e87c86d9fb48afa0d18", size = 1442613, upload-time = "2025-01-29T04:19:27.63Z" },
    { url = "https://files.pythonhosted.org/packages/09/71/54e999902aed72baf26bca0d50781b01838251a462612966e9fc4891eadd/black-25.1.0-py3-none-any.whl", hash = "sha256:95e8176dae143ba9097f351d174fdaf0ccd29efb414b362ae3fd72bf0f710717", size = 207646, upload-time = "2025-01-29T04:15:38.082Z" },
]

[[package]]
name = "brotli"
version = "1.1.0"
source = { registry = "https://pypi.org/simple" }
sdist = { url = "https://files.pythonhosted.org/packages/2f/c2/f9e977608bdf958650638c3f1e28f85a1b075f075ebbe77db8555463787b/Brotli-1.1.0.tar.gz", hash = "sha256:81de08ac11bcb85841e440c13611c00b67d3bf82698314928d0b676362546724", size = 7372270, upload-time = "2023-09-07T14:05:41.643Z" }
wheels = [
    { url = "https://files.pythonhosted.org/packages/0a/9f/fb37bb8ffc52a8da37b1c03c459a8cd55df7a57bdccd8831d500e994a0ca/Brotli-1.1.0-cp313-cp313-macosx_10_13_universal2.whl", hash = "sha256:8bf32b98b75c13ec7cf774164172683d6e7891088f6316e54425fde1efc276d5", size = 815681, upload-time = "2024-10-18T12:32:34.942Z" },
    { url = "https://files.pythonhosted.org/packages/06/b3/dbd332a988586fefb0aa49c779f59f47cae76855c2d00f450364bb574cac/Brotli-1.1.0-cp313-cp313-macosx_10_13_x86_64.whl", hash = "sha256:7bc37c4d6b87fb1017ea28c9508b36bbcb0c3d18b4260fcdf08b200c74a6aee8", size = 422475, upload-time = "2024-10-18T12:32:36.485Z" },
    { url = "https://files.pythonhosted.org/packages/bb/80/6aaddc2f63dbcf2d93c2d204e49c11a9ec93a8c7c63261e2b4bd35198283/Brotli-1.1.0-cp313-cp313-manylinux_2_17_aarch64.manylinux2014_aarch64.whl", hash = "sha256:3c0ef38c7a7014ffac184db9e04debe495d317cc9c6fb10071f7fefd93100a4f", size = 2906173, upload-time = "2024-10-18T12:32:37.978Z" },
    { url = "https://files.pythonhosted.org/packages/ea/1d/e6ca79c96ff5b641df6097d299347507d39a9604bde8915e76bf026d6c77/Brotli-1.1.0-cp313-cp313-manylinux_2_17_ppc64le.manylinux2014_ppc64le.whl", hash = "sha256:91d7cc2a76b5567591d12c01f019dd7afce6ba8cba6571187e21e2fc418ae648", size = 2943803, upload-time = "2024-10-18T12:32:39.606Z" },
    { url = "https://files.pythonhosted.org/packages/ac/a3/d98d2472e0130b7dd3acdbb7f390d478123dbf62b7d32bda5c830a96116d/Brotli-1.1.0-cp313-cp313-manylinux_2_17_x86_64.manylinux2014_x86_64.whl", hash = "sha256:a93dde851926f4f2678e704fadeb39e16c35d8baebd5252c9fd94ce8ce68c4a0", size = 2918946, upload-time = "2024-10-18T12:32:41.679Z" },
    { url = "https://files.pythonhosted.org/packages/c4/a5/c69e6d272aee3e1423ed005d8915a7eaa0384c7de503da987f2d224d0721/Brotli-1.1.0-cp313-cp313-manylinux_2_5_i686.manylinux1_i686.manylinux_2_17_i686.manylinux2014_i686.whl", hash = "sha256:f0db75f47be8b8abc8d9e31bc7aad0547ca26f24a54e6fd10231d623f183d089", size = 2845707, upload-time = "2024-10-18T12:32:43.478Z" },
    { url = "https://files.pythonhosted.org/packages/58/9f/4149d38b52725afa39067350696c09526de0125ebfbaab5acc5af28b42ea/Brotli-1.1.0-cp313-cp313-musllinux_1_2_aarch64.whl", hash = "sha256:6967ced6730aed543b8673008b5a391c3b1076d834ca438bbd70635c73775368", size = 2936231, upload-time = "2024-10-18T12:32:45.224Z" },
    { url = "https://files.pythonhosted.org/packages/5a/5a/145de884285611838a16bebfdb060c231c52b8f84dfbe52b852a15780386/Brotli-1.1.0-cp313-cp313-musllinux_1_2_i686.whl", hash = "sha256:7eedaa5d036d9336c95915035fb57422054014ebdeb6f3b42eac809928e40d0c", size = 2848157, upload-time = "2024-10-18T12:32:46.894Z" },
    { url = "https://files.pythonhosted.org/packages/50/ae/408b6bfb8525dadebd3b3dd5b19d631da4f7d46420321db44cd99dcf2f2c/Brotli-1.1.0-cp313-cp313-musllinux_1_2_ppc64le.whl", hash = "sha256:d487f5432bf35b60ed625d7e1b448e2dc855422e87469e3f450aa5552b0eb284", size = 3035122, upload-time = "2024-10-18T12:32:48.844Z" },
    { url = "https://files.pythonhosted.org/packages/af/85/a94e5cfaa0ca449d8f91c3d6f78313ebf919a0dbd55a100c711c6e9655bc/Brotli-1.1.0-cp313-cp313-musllinux_1_2_x86_64.whl", hash = "sha256:832436e59afb93e1836081a20f324cb185836c617659b07b129141a8426973c7", size = 2930206, upload-time = "2024-10-18T12:32:51.198Z" },
    { url = "https://files.pythonhosted.org/packages/c2/f0/a61d9262cd01351df22e57ad7c34f66794709acab13f34be2675f45bf89d/Brotli-1.1.0-cp313-cp313-win32.whl", hash = "sha256:43395e90523f9c23a3d5bdf004733246fba087f2948f87ab28015f12359ca6a0", size = 333804, upload-time = "2024-10-18T12:32:52.661Z" },
    { url = "https://files.pythonhosted.org/packages/7e/c1/ec214e9c94000d1c1974ec67ced1c970c148aa6b8d8373066123fc3dbf06/Brotli-1.1.0-cp313-cp313-win_amd64.whl", hash = "sha256:9011560a466d2eb3f5a6e4929cf4a09be405c64154e12df0dd72713f6500e32b", size = 358517, upload-time = "2024-10-18T12:32:54.066Z" },
]

[[package]]
name = "brotlicffi"
version = "1.1.0.0"
source = { registry = "https://pypi.org/simple" }
dependencies = [
    { name = "cffi" },
]
sdist = { url = "https://files.pythonhosted.org/packages/95/9d/70caa61192f570fcf0352766331b735afa931b4c6bc9a348a0925cc13288/brotlicffi-1.1.0.0.tar.gz", hash = "sha256:b77827a689905143f87915310b93b273ab17888fd43ef350d4832c4a71083c13", size = 465192, upload-time = "2023-09-14T14:22:40.707Z" }
wheels = [
    { url = "https://files.pythonhosted.org/packages/a2/11/7b96009d3dcc2c931e828ce1e157f03824a69fb728d06bfd7b2fc6f93718/brotlicffi-1.1.0.0-cp37-abi3-macosx_10_9_x86_64.whl", hash = "sha256:9b7ae6bd1a3f0df532b6d67ff674099a96d22bc0948955cb338488c31bfb8851", size = 453786, upload-time = "2023-09-14T14:21:57.72Z" },
    { url = "https://files.pythonhosted.org/packages/d6/e6/a8f46f4a4ee7856fbd6ac0c6fb0dc65ed181ba46cd77875b8d9bbe494d9e/brotlicffi-1.1.0.0-cp37-abi3-manylinux_2_17_aarch64.manylinux2014_aarch64.whl", hash = "sha256:19ffc919fa4fc6ace69286e0a23b3789b4219058313cf9b45625016bf7ff996b", size = 2911165, upload-time = "2023-09-14T14:21:59.613Z" },
    { url = "https://files.pythonhosted.org/packages/be/20/201559dff14e83ba345a5ec03335607e47467b6633c210607e693aefac40/brotlicffi-1.1.0.0-cp37-abi3-manylinux_2_17_x86_64.manylinux2014_x86_64.whl", hash = "sha256:9feb210d932ffe7798ee62e6145d3a757eb6233aa9a4e7db78dd3690d7755814", size = 2927895, upload-time = "2023-09-14T14:22:01.22Z" },
    { url = "https://files.pythonhosted.org/packages/cd/15/695b1409264143be3c933f708a3f81d53c4a1e1ebbc06f46331decbf6563/brotlicffi-1.1.0.0-cp37-abi3-manylinux_2_5_i686.manylinux1_i686.manylinux_2_17_i686.manylinux2014_i686.whl", hash = "sha256:84763dbdef5dd5c24b75597a77e1b30c66604725707565188ba54bab4f114820", size = 2851834, upload-time = "2023-09-14T14:22:03.571Z" },
    { url = "https://files.pythonhosted.org/packages/b4/40/b961a702463b6005baf952794c2e9e0099bde657d0d7e007f923883b907f/brotlicffi-1.1.0.0-cp37-abi3-win32.whl", hash = "sha256:1b12b50e07c3911e1efa3a8971543e7648100713d4e0971b13631cce22c587eb", size = 341731, upload-time = "2023-09-14T14:22:05.74Z" },
    { url = "https://files.pythonhosted.org/packages/1c/fa/5408a03c041114ceab628ce21766a4ea882aa6f6f0a800e04ee3a30ec6b9/brotlicffi-1.1.0.0-cp37-abi3-win_amd64.whl", hash = "sha256:994a4f0681bb6c6c3b0925530a1926b7a189d878e6e5e38fae8efa47c5d9c613", size = 366783, upload-time = "2023-09-14T14:22:07.096Z" },
]

[[package]]
name = "cachetools"
version = "5.5.2"
source = { registry = "https://pypi.org/simple" }
sdist = { url = "https://files.pythonhosted.org/packages/6c/81/3747dad6b14fa2cf53fcf10548cf5aea6913e96fab41a3c198676f8948a5/cachetools-5.5.2.tar.gz", hash = "sha256:1a661caa9175d26759571b2e19580f9d6393969e5dfca11fdb1f947a23e640d4", size = 28380, upload-time = "2025-02-20T21:01:19.524Z" }
wheels = [
    { url = "https://files.pythonhosted.org/packages/72/76/20fa66124dbe6be5cafeb312ece67de6b61dd91a0247d1ea13db4ebb33c2/cachetools-5.5.2-py3-none-any.whl", hash = "sha256:d26a22bcc62eb95c3beabd9f1ee5e820d3d2704fe2967cbe350e20c8ffcd3f0a", size = 10080, upload-time = "2025-02-20T21:01:16.647Z" },
]

[[package]]
name = "certifi"
version = "2025.8.3"
source = { registry = "https://pypi.org/simple" }
sdist = { url = "https://files.pythonhosted.org/packages/dc/67/960ebe6bf230a96cda2e0abcf73af550ec4f090005363542f0765df162e0/certifi-2025.8.3.tar.gz", hash = "sha256:e564105f78ded564e3ae7c923924435e1daa7463faeab5bb932bc53ffae63407", size = 162386, upload-time = "2025-08-03T03:07:47.08Z" }
wheels = [
    { url = "https://files.pythonhosted.org/packages/e5/48/1549795ba7742c948d2ad169c1c8cdbae65bc450d6cd753d124b17c8cd32/certifi-2025.8.3-py3-none-any.whl", hash = "sha256:f6c12493cfb1b06ba2ff328595af9350c65d6644968e5d3a2ffd78699af217a5", size = 161216, upload-time = "2025-08-03T03:07:45.777Z" },
]

[[package]]
name = "cffi"
version = "2.0.0"
source = { registry = "https://pypi.org/simple" }
dependencies = [
    { name = "pycparser", marker = "implementation_name != 'PyPy'" },
]
sdist = { url = "https://files.pythonhosted.org/packages/eb/56/b1ba7935a17738ae8453301356628e8147c79dbb825bcbc73dc7401f9846/cffi-2.0.0.tar.gz", hash = "sha256:44d1b5909021139fe36001ae048dbdde8214afa20200eda0f64c068cac5d5529", size = 523588, upload-time = "2025-09-08T23:24:04.541Z" }
wheels = [
    { url = "https://files.pythonhosted.org/packages/4b/8d/a0a47a0c9e413a658623d014e91e74a50cdd2c423f7ccfd44086ef767f90/cffi-2.0.0-cp313-cp313-macosx_10_13_x86_64.whl", hash = "sha256:00bdf7acc5f795150faa6957054fbbca2439db2f775ce831222b66f192f03beb", size = 185230, upload-time = "2025-09-08T23:23:00.879Z" },
    { url = "https://files.pythonhosted.org/packages/4a/d2/a6c0296814556c68ee32009d9c2ad4f85f2707cdecfd7727951ec228005d/cffi-2.0.0-cp313-cp313-macosx_11_0_arm64.whl", hash = "sha256:45d5e886156860dc35862657e1494b9bae8dfa63bf56796f2fb56e1679fc0bca", size = 181043, upload-time = "2025-09-08T23:23:02.231Z" },
    { url = "https://files.pythonhosted.org/packages/b0/1e/d22cc63332bd59b06481ceaac49d6c507598642e2230f201649058a7e704/cffi-2.0.0-cp313-cp313-manylinux1_i686.manylinux2014_i686.manylinux_2_17_i686.manylinux_2_5_i686.whl", hash = "sha256:07b271772c100085dd28b74fa0cd81c8fb1a3ba18b21e03d7c27f3436a10606b", size = 212446, upload-time = "2025-09-08T23:23:03.472Z" },
    { url = "https://files.pythonhosted.org/packages/a9/f5/a2c23eb03b61a0b8747f211eb716446c826ad66818ddc7810cc2cc19b3f2/cffi-2.0.0-cp313-cp313-manylinux2014_aarch64.manylinux_2_17_aarch64.whl", hash = "sha256:d48a880098c96020b02d5a1f7d9251308510ce8858940e6fa99ece33f610838b", size = 220101, upload-time = "2025-09-08T23:23:04.792Z" },
    { url = "https://files.pythonhosted.org/packages/f2/7f/e6647792fc5850d634695bc0e6ab4111ae88e89981d35ac269956605feba/cffi-2.0.0-cp313-cp313-manylinux2014_ppc64le.manylinux_2_17_ppc64le.whl", hash = "sha256:f93fd8e5c8c0a4aa1f424d6173f14a892044054871c771f8566e4008eaa359d2", size = 207948, upload-time = "2025-09-08T23:23:06.127Z" },
    { url = "https://files.pythonhosted.org/packages/cb/1e/a5a1bd6f1fb30f22573f76533de12a00bf274abcdc55c8edab639078abb6/cffi-2.0.0-cp313-cp313-manylinux2014_s390x.manylinux_2_17_s390x.whl", hash = "sha256:dd4f05f54a52fb558f1ba9f528228066954fee3ebe629fc1660d874d040ae5a3", size = 206422, upload-time = "2025-09-08T23:23:07.753Z" },
    { url = "https://files.pythonhosted.org/packages/98/df/0a1755e750013a2081e863e7cd37e0cdd02664372c754e5560099eb7aa44/cffi-2.0.0-cp313-cp313-manylinux2014_x86_64.manylinux_2_17_x86_64.whl", hash = "sha256:c8d3b5532fc71b7a77c09192b4a5a200ea992702734a2e9279a37f2478236f26", size = 219499, upload-time = "2025-09-08T23:23:09.648Z" },
    { url = "https://files.pythonhosted.org/packages/50/e1/a969e687fcf9ea58e6e2a928ad5e2dd88cc12f6f0ab477e9971f2309b57c/cffi-2.0.0-cp313-cp313-musllinux_1_2_aarch64.whl", hash = "sha256:d9b29c1f0ae438d5ee9acb31cadee00a58c46cc9c0b2f9038c6b0b3470877a8c", size = 222928, upload-time = "2025-09-08T23:23:10.928Z" },
    { url = "https://files.pythonhosted.org/packages/36/54/0362578dd2c9e557a28ac77698ed67323ed5b9775ca9d3fe73fe191bb5d8/cffi-2.0.0-cp313-cp313-musllinux_1_2_x86_64.whl", hash = "sha256:6d50360be4546678fc1b79ffe7a66265e28667840010348dd69a314145807a1b", size = 221302, upload-time = "2025-09-08T23:23:12.42Z" },
    { url = "https://files.pythonhosted.org/packages/eb/6d/bf9bda840d5f1dfdbf0feca87fbdb64a918a69bca42cfa0ba7b137c48cb8/cffi-2.0.0-cp313-cp313-win32.whl", hash = "sha256:74a03b9698e198d47562765773b4a8309919089150a0bb17d829ad7b44b60d27", size = 172909, upload-time = "2025-09-08T23:23:14.32Z" },
    { url = "https://files.pythonhosted.org/packages/37/18/6519e1ee6f5a1e579e04b9ddb6f1676c17368a7aba48299c3759bbc3c8b3/cffi-2.0.0-cp313-cp313-win_amd64.whl", hash = "sha256:19f705ada2530c1167abacb171925dd886168931e0a7b78f5bffcae5c6b5be75", size = 183402, upload-time = "2025-09-08T23:23:15.535Z" },
    { url = "https://files.pythonhosted.org/packages/cb/0e/02ceeec9a7d6ee63bb596121c2c8e9b3a9e150936f4fbef6ca1943e6137c/cffi-2.0.0-cp313-cp313-win_arm64.whl", hash = "sha256:256f80b80ca3853f90c21b23ee78cd008713787b1b1e93eae9f3d6a7134abd91", size = 177780, upload-time = "2025-09-08T23:23:16.761Z" },
    { url = "https://files.pythonhosted.org/packages/92/c4/3ce07396253a83250ee98564f8d7e9789fab8e58858f35d07a9a2c78de9f/cffi-2.0.0-cp314-cp314-macosx_10_13_x86_64.whl", hash = "sha256:fc33c5141b55ed366cfaad382df24fe7dcbc686de5be719b207bb248e3053dc5", size = 185320, upload-time = "2025-09-08T23:23:18.087Z" },
    { url = "https://files.pythonhosted.org/packages/59/dd/27e9fa567a23931c838c6b02d0764611c62290062a6d4e8ff7863daf9730/cffi-2.0.0-cp314-cp314-macosx_11_0_arm64.whl", hash = "sha256:c654de545946e0db659b3400168c9ad31b5d29593291482c43e3564effbcee13", size = 181487, upload-time = "2025-09-08T23:23:19.622Z" },
    { url = "https://files.pythonhosted.org/packages/d6/43/0e822876f87ea8a4ef95442c3d766a06a51fc5298823f884ef87aaad168c/cffi-2.0.0-cp314-cp314-manylinux2014_aarch64.manylinux_2_17_aarch64.whl", hash = "sha256:24b6f81f1983e6df8db3adc38562c83f7d4a0c36162885ec7f7b77c7dcbec97b", size = 220049, upload-time = "2025-09-08T23:23:20.853Z" },
    { url = "https://files.pythonhosted.org/packages/b4/89/76799151d9c2d2d1ead63c2429da9ea9d7aac304603de0c6e8764e6e8e70/cffi-2.0.0-cp314-cp314-manylinux2014_ppc64le.manylinux_2_17_ppc64le.whl", hash = "sha256:12873ca6cb9b0f0d3a0da705d6086fe911591737a59f28b7936bdfed27c0d47c", size = 207793, upload-time = "2025-09-08T23:23:22.08Z" },
    { url = "https://files.pythonhosted.org/packages/bb/dd/3465b14bb9e24ee24cb88c9e3730f6de63111fffe513492bf8c808a3547e/cffi-2.0.0-cp314-cp314-manylinux2014_s390x.manylinux_2_17_s390x.whl", hash = "sha256:d9b97165e8aed9272a6bb17c01e3cc5871a594a446ebedc996e2397a1c1ea8ef", size = 206300, upload-time = "2025-09-08T23:23:23.314Z" },
    { url = "https://files.pythonhosted.org/packages/47/d9/d83e293854571c877a92da46fdec39158f8d7e68da75bf73581225d28e90/cffi-2.0.0-cp314-cp314-manylinux2014_x86_64.manylinux_2_17_x86_64.whl", hash = "sha256:afb8db5439b81cf9c9d0c80404b60c3cc9c3add93e114dcae767f1477cb53775", size = 219244, upload-time = "2025-09-08T23:23:24.541Z" },
    { url = "https://files.pythonhosted.org/packages/2b/0f/1f177e3683aead2bb00f7679a16451d302c436b5cbf2505f0ea8146ef59e/cffi-2.0.0-cp314-cp314-musllinux_1_2_aarch64.whl", hash = "sha256:737fe7d37e1a1bffe70bd5754ea763a62a066dc5913ca57e957824b72a85e205", size = 222828, upload-time = "2025-09-08T23:23:26.143Z" },
    { url = "https://files.pythonhosted.org/packages/c6/0f/cafacebd4b040e3119dcb32fed8bdef8dfe94da653155f9d0b9dc660166e/cffi-2.0.0-cp314-cp314-musllinux_1_2_x86_64.whl", hash = "sha256:38100abb9d1b1435bc4cc340bb4489635dc2f0da7456590877030c9b3d40b0c1", size = 220926, upload-time = "2025-09-08T23:23:27.873Z" },
    { url = "https://files.pythonhosted.org/packages/3e/aa/df335faa45b395396fcbc03de2dfcab242cd61a9900e914fe682a59170b1/cffi-2.0.0-cp314-cp314-win32.whl", hash = "sha256:087067fa8953339c723661eda6b54bc98c5625757ea62e95eb4898ad5e776e9f", size = 175328, upload-time = "2025-09-08T23:23:44.61Z" },
    { url = "https://files.pythonhosted.org/packages/bb/92/882c2d30831744296ce713f0feb4c1cd30f346ef747b530b5318715cc367/cffi-2.0.0-cp314-cp314-win_amd64.whl", hash = "sha256:203a48d1fb583fc7d78a4c6655692963b860a417c0528492a6bc21f1aaefab25", size = 185650, upload-time = "2025-09-08T23:23:45.848Z" },
    { url = "https://files.pythonhosted.org/packages/9f/2c/98ece204b9d35a7366b5b2c6539c350313ca13932143e79dc133ba757104/cffi-2.0.0-cp314-cp314-win_arm64.whl", hash = "sha256:dbd5c7a25a7cb98f5ca55d258b103a2054f859a46ae11aaf23134f9cc0d356ad", size = 180687, upload-time = "2025-09-08T23:23:47.105Z" },
    { url = "https://files.pythonhosted.org/packages/3e/61/c768e4d548bfa607abcda77423448df8c471f25dbe64fb2ef6d555eae006/cffi-2.0.0-cp314-cp314t-macosx_10_13_x86_64.whl", hash = "sha256:9a67fc9e8eb39039280526379fb3a70023d77caec1852002b4da7e8b270c4dd9", size = 188773, upload-time = "2025-09-08T23:23:29.347Z" },
    { url = "https://files.pythonhosted.org/packages/2c/ea/5f76bce7cf6fcd0ab1a1058b5af899bfbef198bea4d5686da88471ea0336/cffi-2.0.0-cp314-cp314t-macosx_11_0_arm64.whl", hash = "sha256:7a66c7204d8869299919db4d5069a82f1561581af12b11b3c9f48c584eb8743d", size = 185013, upload-time = "2025-09-08T23:23:30.63Z" },
    { url = "https://files.pythonhosted.org/packages/be/b4/c56878d0d1755cf9caa54ba71e5d049479c52f9e4afc230f06822162ab2f/cffi-2.0.0-cp314-cp314t-manylinux2014_aarch64.manylinux_2_17_aarch64.whl", hash = "sha256:7cc09976e8b56f8cebd752f7113ad07752461f48a58cbba644139015ac24954c", size = 221593, upload-time = "2025-09-08T23:23:31.91Z" },
    { url = "https://files.pythonhosted.org/packages/e0/0d/eb704606dfe8033e7128df5e90fee946bbcb64a04fcdaa97321309004000/cffi-2.0.0-cp314-cp314t-manylinux2014_ppc64le.manylinux_2_17_ppc64le.whl", hash = "sha256:92b68146a71df78564e4ef48af17551a5ddd142e5190cdf2c5624d0c3ff5b2e8", size = 209354, upload-time = "2025-09-08T23:23:33.214Z" },
    { url = "https://files.pythonhosted.org/packages/d8/19/3c435d727b368ca475fb8742ab97c9cb13a0de600ce86f62eab7fa3eea60/cffi-2.0.0-cp314-cp314t-manylinux2014_s390x.manylinux_2_17_s390x.whl", hash = "sha256:b1e74d11748e7e98e2f426ab176d4ed720a64412b6a15054378afdb71e0f37dc", size = 208480, upload-time = "2025-09-08T23:23:34.495Z" },
    { url = "https://files.pythonhosted.org/packages/d0/44/681604464ed9541673e486521497406fadcc15b5217c3e326b061696899a/cffi-2.0.0-cp314-cp314t-manylinux2014_x86_64.manylinux_2_17_x86_64.whl", hash = "sha256:28a3a209b96630bca57cce802da70c266eb08c6e97e5afd61a75611ee6c64592", size = 221584, upload-time = "2025-09-08T23:23:36.096Z" },
    { url = "https://files.pythonhosted.org/packages/25/8e/342a504ff018a2825d395d44d63a767dd8ebc927ebda557fecdaca3ac33a/cffi-2.0.0-cp314-cp314t-musllinux_1_2_aarch64.whl", hash = "sha256:7553fb2090d71822f02c629afe6042c299edf91ba1bf94951165613553984512", size = 224443, upload-time = "2025-09-08T23:23:37.328Z" },
    { url = "https://files.pythonhosted.org/packages/e1/5e/b666bacbbc60fbf415ba9988324a132c9a7a0448a9a8f125074671c0f2c3/cffi-2.0.0-cp314-cp314t-musllinux_1_2_x86_64.whl", hash = "sha256:6c6c373cfc5c83a975506110d17457138c8c63016b563cc9ed6e056a82f13ce4", size = 223437, upload-time = "2025-09-08T23:23:38.945Z" },
    { url = "https://files.pythonhosted.org/packages/a0/1d/ec1a60bd1a10daa292d3cd6bb0b359a81607154fb8165f3ec95fe003b85c/cffi-2.0.0-cp314-cp314t-win32.whl", hash = "sha256:1fc9ea04857caf665289b7a75923f2c6ed559b8298a1b8c49e59f7dd95c8481e", size = 180487, upload-time = "2025-09-08T23:23:40.423Z" },
    { url = "https://files.pythonhosted.org/packages/bf/41/4c1168c74fac325c0c8156f04b6749c8b6a8f405bbf91413ba088359f60d/cffi-2.0.0-cp314-cp314t-win_amd64.whl", hash = "sha256:d68b6cef7827e8641e8ef16f4494edda8b36104d79773a334beaa1e3521430f6", size = 191726, upload-time = "2025-09-08T23:23:41.742Z" },
    { url = "https://files.pythonhosted.org/packages/ae/3a/dbeec9d1ee0844c679f6bb5d6ad4e9f198b1224f4e7a32825f47f6192b0c/cffi-2.0.0-cp314-cp314t-win_arm64.whl", hash = "sha256:0a1527a803f0a659de1af2e1fd700213caba79377e27e4693648c2923da066f9", size = 184195, upload-time = "2025-09-08T23:23:43.004Z" },
]

[[package]]
name = "charset-normalizer"
version = "3.4.3"
source = { registry = "https://pypi.org/simple" }
sdist = { url = "https://files.pythonhosted.org/packages/83/2d/5fd176ceb9b2fc619e63405525573493ca23441330fcdaee6bef9460e924/charset_normalizer-3.4.3.tar.gz", hash = "sha256:6fce4b8500244f6fcb71465d4a4930d132ba9ab8e71a7859e6a5d59851068d14", size = 122371, upload-time = "2025-08-09T07:57:28.46Z" }
wheels = [
    { url = "https://files.pythonhosted.org/packages/65/ca/2135ac97709b400c7654b4b764daf5c5567c2da45a30cdd20f9eefe2d658/charset_normalizer-3.4.3-cp313-cp313-macosx_10_13_universal2.whl", hash = "sha256:14c2a87c65b351109f6abfc424cab3927b3bdece6f706e4d12faaf3d52ee5efe", size = 205326, upload-time = "2025-08-09T07:56:24.721Z" },
    { url = "https://files.pythonhosted.org/packages/71/11/98a04c3c97dd34e49c7d247083af03645ca3730809a5509443f3c37f7c99/charset_normalizer-3.4.3-cp313-cp313-manylinux2014_aarch64.manylinux_2_17_aarch64.manylinux_2_28_aarch64.whl", hash = "sha256:41d1fc408ff5fdfb910200ec0e74abc40387bccb3252f3f27c0676731df2b2c8", size = 146008, upload-time = "2025-08-09T07:56:26.004Z" },
    { url = "https://files.pythonhosted.org/packages/60/f5/4659a4cb3c4ec146bec80c32d8bb16033752574c20b1252ee842a95d1a1e/charset_normalizer-3.4.3-cp313-cp313-manylinux2014_ppc64le.manylinux_2_17_ppc64le.manylinux_2_28_ppc64le.whl", hash = "sha256:1bb60174149316da1c35fa5233681f7c0f9f514509b8e399ab70fea5f17e45c9", size = 159196, upload-time = "2025-08-09T07:56:27.25Z" },
    { url = "https://files.pythonhosted.org/packages/86/9e/f552f7a00611f168b9a5865a1414179b2c6de8235a4fa40189f6f79a1753/charset_normalizer-3.4.3-cp313-cp313-manylinux2014_s390x.manylinux_2_17_s390x.manylinux_2_28_s390x.whl", hash = "sha256:30d006f98569de3459c2fc1f2acde170b7b2bd265dc1943e87e1a4efe1b67c31", size = 156819, upload-time = "2025-08-09T07:56:28.515Z" },
    { url = "https://files.pythonhosted.org/packages/7e/95/42aa2156235cbc8fa61208aded06ef46111c4d3f0de233107b3f38631803/charset_normalizer-3.4.3-cp313-cp313-manylinux2014_x86_64.manylinux_2_17_x86_64.manylinux_2_28_x86_64.whl", hash = "sha256:416175faf02e4b0810f1f38bcb54682878a4af94059a1cd63b8747244420801f", size = 151350, upload-time = "2025-08-09T07:56:29.716Z" },
    { url = "https://files.pythonhosted.org/packages/c2/a9/3865b02c56f300a6f94fc631ef54f0a8a29da74fb45a773dfd3dcd380af7/charset_normalizer-3.4.3-cp313-cp313-musllinux_1_2_aarch64.whl", hash = "sha256:6aab0f181c486f973bc7262a97f5aca3ee7e1437011ef0c2ec04b5a11d16c927", size = 148644, upload-time = "2025-08-09T07:56:30.984Z" },
    { url = "https://files.pythonhosted.org/packages/77/d9/cbcf1a2a5c7d7856f11e7ac2d782aec12bdfea60d104e60e0aa1c97849dc/charset_normalizer-3.4.3-cp313-cp313-musllinux_1_2_ppc64le.whl", hash = "sha256:fdabf8315679312cfa71302f9bd509ded4f2f263fb5b765cf1433b39106c3cc9", size = 160468, upload-time = "2025-08-09T07:56:32.252Z" },
    { url = "https://files.pythonhosted.org/packages/f6/42/6f45efee8697b89fda4d50580f292b8f7f9306cb2971d4b53f8914e4d890/charset_normalizer-3.4.3-cp313-cp313-musllinux_1_2_s390x.whl", hash = "sha256:bd28b817ea8c70215401f657edef3a8aa83c29d447fb0b622c35403780ba11d5", size = 158187, upload-time = "2025-08-09T07:56:33.481Z" },
    { url = "https://files.pythonhosted.org/packages/70/99/f1c3bdcfaa9c45b3ce96f70b14f070411366fa19549c1d4832c935d8e2c3/charset_normalizer-3.4.3-cp313-cp313-musllinux_1_2_x86_64.whl", hash = "sha256:18343b2d246dc6761a249ba1fb13f9ee9a2bcd95decc767319506056ea4ad4dc", size = 152699, upload-time = "2025-08-09T07:56:34.739Z" },
    { url = "https://files.pythonhosted.org/packages/a3/ad/b0081f2f99a4b194bcbb1934ef3b12aa4d9702ced80a37026b7607c72e58/charset_normalizer-3.4.3-cp313-cp313-win32.whl", hash = "sha256:6fb70de56f1859a3f71261cbe41005f56a7842cc348d3aeb26237560bfa5e0ce", size = 99580, upload-time = "2025-08-09T07:56:35.981Z" },
    { url = "https://files.pythonhosted.org/packages/9a/8f/ae790790c7b64f925e5c953b924aaa42a243fb778fed9e41f147b2a5715a/charset_normalizer-3.4.3-cp313-cp313-win_amd64.whl", hash = "sha256:cf1ebb7d78e1ad8ec2a8c4732c7be2e736f6e5123a4146c5b89c9d1f585f8cef", size = 107366, upload-time = "2025-08-09T07:56:37.339Z" },
    { url = "https://files.pythonhosted.org/packages/8e/91/b5a06ad970ddc7a0e513112d40113e834638f4ca1120eb727a249fb2715e/charset_normalizer-3.4.3-cp314-cp314-macosx_10_13_universal2.whl", hash = "sha256:3cd35b7e8aedeb9e34c41385fda4f73ba609e561faedfae0a9e75e44ac558a15", size = 204342, upload-time = "2025-08-09T07:56:38.687Z" },
    { url = "https://files.pythonhosted.org/packages/ce/ec/1edc30a377f0a02689342f214455c3f6c2fbedd896a1d2f856c002fc3062/charset_normalizer-3.4.3-cp314-cp314-manylinux2014_aarch64.manylinux_2_17_aarch64.manylinux_2_28_aarch64.whl", hash = "sha256:b89bc04de1d83006373429975f8ef9e7932534b8cc9ca582e4db7d20d91816db", size = 145995, upload-time = "2025-08-09T07:56:40.048Z" },
    { url = "https://files.pythonhosted.org/packages/17/e5/5e67ab85e6d22b04641acb5399c8684f4d37caf7558a53859f0283a650e9/charset_normalizer-3.4.3-cp314-cp314-manylinux2014_ppc64le.manylinux_2_17_ppc64le.manylinux_2_28_ppc64le.whl", hash = "sha256:2001a39612b241dae17b4687898843f254f8748b796a2e16f1051a17078d991d", size = 158640, upload-time = "2025-08-09T07:56:41.311Z" },
    { url = "https://files.pythonhosted.org/packages/f1/e5/38421987f6c697ee3722981289d554957c4be652f963d71c5e46a262e135/charset_normalizer-3.4.3-cp314-cp314-manylinux2014_s390x.manylinux_2_17_s390x.manylinux_2_28_s390x.whl", hash = "sha256:8dcfc373f888e4fb39a7bc57e93e3b845e7f462dacc008d9749568b1c4ece096", size = 156636, upload-time = "2025-08-09T07:56:43.195Z" },
    { url = "https://files.pythonhosted.org/packages/a0/e4/5a075de8daa3ec0745a9a3b54467e0c2967daaaf2cec04c845f73493e9a1/charset_normalizer-3.4.3-cp314-cp314-manylinux2014_x86_64.manylinux_2_17_x86_64.manylinux_2_28_x86_64.whl", hash = "sha256:18b97b8404387b96cdbd30ad660f6407799126d26a39ca65729162fd810a99aa", size = 150939, upload-time = "2025-08-09T07:56:44.819Z" },
    { url = "https://files.pythonhosted.org/packages/02/f7/3611b32318b30974131db62b4043f335861d4d9b49adc6d57c1149cc49d4/charset_normalizer-3.4.3-cp314-cp314-musllinux_1_2_aarch64.whl", hash = "sha256:ccf600859c183d70eb47e05a44cd80a4ce77394d1ac0f79dbd2dd90a69a3a049", size = 148580, upload-time = "2025-08-09T07:56:46.684Z" },
    { url = "https://files.pythonhosted.org/packages/7e/61/19b36f4bd67f2793ab6a99b979b4e4f3d8fc754cbdffb805335df4337126/charset_normalizer-3.4.3-cp314-cp314-musllinux_1_2_ppc64le.whl", hash = "sha256:53cd68b185d98dde4ad8990e56a58dea83a4162161b1ea9272e5c9182ce415e0", size = 159870, upload-time = "2025-08-09T07:56:47.941Z" },
    { url = "https://files.pythonhosted.org/packages/06/57/84722eefdd338c04cf3030ada66889298eaedf3e7a30a624201e0cbe424a/charset_normalizer-3.4.3-cp314-cp314-musllinux_1_2_s390x.whl", hash = "sha256:30a96e1e1f865f78b030d65241c1ee850cdf422d869e9028e2fc1d5e4db73b92", size = 157797, upload-time = "2025-08-09T07:56:49.756Z" },
    { url = "https://files.pythonhosted.org/packages/72/2a/aff5dd112b2f14bcc3462c312dce5445806bfc8ab3a7328555da95330e4b/charset_normalizer-3.4.3-cp314-cp314-musllinux_1_2_x86_64.whl", hash = "sha256:d716a916938e03231e86e43782ca7878fb602a125a91e7acb8b5112e2e96ac16", size = 152224, upload-time = "2025-08-09T07:56:51.369Z" },
    { url = "https://files.pythonhosted.org/packages/b7/8c/9839225320046ed279c6e839d51f028342eb77c91c89b8ef2549f951f3ec/charset_normalizer-3.4.3-cp314-cp314-win32.whl", hash = "sha256:c6dbd0ccdda3a2ba7c2ecd9d77b37f3b5831687d8dc1b6ca5f56a4880cc7b7ce", size = 100086, upload-time = "2025-08-09T07:56:52.722Z" },
    { url = "https://files.pythonhosted.org/packages/ee/7a/36fbcf646e41f710ce0a563c1c9a343c6edf9be80786edeb15b6f62e17db/charset_normalizer-3.4.3-cp314-cp314-win_amd64.whl", hash = "sha256:73dc19b562516fc9bcf6e5d6e596df0b4eb98d87e4f79f3ae71840e6ed21361c", size = 107400, upload-time = "2025-08-09T07:56:55.172Z" },
    { url = "https://files.pythonhosted.org/packages/8a/1f/f041989e93b001bc4e44bb1669ccdcf54d3f00e628229a85b08d330615c5/charset_normalizer-3.4.3-py3-none-any.whl", hash = "sha256:ce571ab16d890d23b5c278547ba694193a45011ff86a9162a71307ed9f86759a", size = 53175, upload-time = "2025-08-09T07:57:26.864Z" },
]

[[package]]
name = "click"
version = "8.2.1"
source = { registry = "https://pypi.org/simple" }
dependencies = [
    { name = "colorama", marker = "sys_platform == 'win32'" },
]
sdist = { url = "https://files.pythonhosted.org/packages/60/6c/8ca2efa64cf75a977a0d7fac081354553ebe483345c734fb6b6515d96bbc/click-8.2.1.tar.gz", hash = "sha256:27c491cc05d968d271d5a1db13e3b5a184636d9d930f148c50b038f0d0646202", size = 286342, upload-time = "2025-05-20T23:19:49.832Z" }
wheels = [
    { url = "https://files.pythonhosted.org/packages/85/32/10bb5764d90a8eee674e9dc6f4db6a0ab47c8c4d0d83c27f7c39ac415a4d/click-8.2.1-py3-none-any.whl", hash = "sha256:61a3265b914e850b85317d0b3109c7f8cd35a670f963866005d6ef1d5175a12b", size = 102215, upload-time = "2025-05-20T23:19:47.796Z" },
]

[[package]]
name = "cobble"
version = "0.1.4"
source = { registry = "https://pypi.org/simple" }
sdist = { url = "https://files.pythonhosted.org/packages/54/7a/a507c709be2c96e1bb6102eb7b7f4026c5e5e223ef7d745a17d239e9d844/cobble-0.1.4.tar.gz", hash = "sha256:de38be1539992c8a06e569630717c485a5f91be2192c461ea2b220607dfa78aa", size = 3805, upload-time = "2024-06-01T18:11:09.528Z" }
wheels = [
    { url = "https://files.pythonhosted.org/packages/d5/e1/3714a2f371985215c219c2a70953d38e3eed81ef165aed061d21de0e998b/cobble-0.1.4-py3-none-any.whl", hash = "sha256:36c91b1655e599fd428e2b95fdd5f0da1ca2e9f1abb0bc871dec21a0e78a2b44", size = 3984, upload-time = "2024-06-01T18:11:07.911Z" },
]

[[package]]
name = "colorama"
version = "0.4.6"
source = { registry = "https://pypi.org/simple" }
sdist = { url = "https://files.pythonhosted.org/packages/d8/53/6f443c9a4a8358a93a6792e2acffb9d9d5cb0a5cfd8802644b7b1c9a02e4/colorama-0.4.6.tar.gz", hash = "sha256:08695f5cb7ed6e0531a20572697297273c47b8cae5a63ffc6d6ed5c201be6e44", size = 27697, upload-time = "2022-10-25T02:36:22.414Z" }
wheels = [
    { url = "https://files.pythonhosted.org/packages/d1/d6/3965ed04c63042e047cb6a3e6ed1a63a35087b6a609aa3a15ed8ac56c221/colorama-0.4.6-py2.py3-none-any.whl", hash = "sha256:4f1d9991f5acc0ca119f9d443620b77f9d6b33703e51011c16baf57afb285fc6", size = 25335, upload-time = "2022-10-25T02:36:20.889Z" },
]

[[package]]
name = "coloredlogs"
version = "15.0.1"
source = { registry = "https://pypi.org/simple" }
dependencies = [
    { name = "humanfriendly" },
]
sdist = { url = "https://files.pythonhosted.org/packages/cc/c7/eed8f27100517e8c0e6b923d5f0845d0cb99763da6fdee00478f91db7325/coloredlogs-15.0.1.tar.gz", hash = "sha256:7c991aa71a4577af2f82600d8f8f3a89f936baeaf9b50a9c197da014e5bf16b0", size = 278520, upload-time = "2021-06-11T10:22:45.202Z" }
wheels = [
    { url = "https://files.pythonhosted.org/packages/a7/06/3d6badcf13db419e25b07041d9c7b4a2c331d3f4e7134445ec5df57714cd/coloredlogs-15.0.1-py2.py3-none-any.whl", hash = "sha256:612ee75c546f53e92e70049c9dbfcc18c935a2b9a53b66085ce9ef6a6e5c0934", size = 46018, upload-time = "2021-06-11T10:22:42.561Z" },
]

[[package]]
name = "cryptography"
version = "45.0.7"
source = { registry = "https://pypi.org/simple" }
dependencies = [
    { name = "cffi", marker = "platform_python_implementation != 'PyPy'" },
]
sdist = { url = "https://files.pythonhosted.org/packages/a7/35/c495bffc2056f2dadb32434f1feedd79abde2a7f8363e1974afa9c33c7e2/cryptography-45.0.7.tar.gz", hash = "sha256:4b1654dfc64ea479c242508eb8c724044f1e964a47d1d1cacc5132292d851971", size = 744980, upload-time = "2025-09-01T11:15:03.146Z" }
wheels = [
    { url = "https://files.pythonhosted.org/packages/0c/91/925c0ac74362172ae4516000fe877912e33b5983df735ff290c653de4913/cryptography-45.0.7-cp311-abi3-macosx_10_9_universal2.whl", hash = "sha256:3be4f21c6245930688bd9e162829480de027f8bf962ede33d4f8ba7d67a00cee", size = 7041105, upload-time = "2025-09-01T11:13:59.684Z" },
    { url = "https://files.pythonhosted.org/packages/fc/63/43641c5acce3a6105cf8bd5baeceeb1846bb63067d26dae3e5db59f1513a/cryptography-45.0.7-cp311-abi3-manylinux2014_aarch64.manylinux_2_17_aarch64.whl", hash = "sha256:67285f8a611b0ebc0857ced2081e30302909f571a46bfa7a3cc0ad303fe015c6", size = 4205799, upload-time = "2025-09-01T11:14:02.517Z" },
    { url = "https://files.pythonhosted.org/packages/bc/29/c238dd9107f10bfde09a4d1c52fd38828b1aa353ced11f358b5dd2507d24/cryptography-45.0.7-cp311-abi3-manylinux2014_x86_64.manylinux_2_17_x86_64.whl", hash = "sha256:577470e39e60a6cd7780793202e63536026d9b8641de011ed9d8174da9ca5339", size = 4430504, upload-time = "2025-09-01T11:14:04.522Z" },
    { url = "https://files.pythonhosted.org/packages/62/62/24203e7cbcc9bd7c94739428cd30680b18ae6b18377ae66075c8e4771b1b/cryptography-45.0.7-cp311-abi3-manylinux_2_28_aarch64.whl", hash = "sha256:4bd3e5c4b9682bc112d634f2c6ccc6736ed3635fc3319ac2bb11d768cc5a00d8", size = 4209542, upload-time = "2025-09-01T11:14:06.309Z" },
    { url = "https://files.pythonhosted.org/packages/cd/e3/e7de4771a08620eef2389b86cd87a2c50326827dea5528feb70595439ce4/cryptography-45.0.7-cp311-abi3-manylinux_2_28_armv7l.manylinux_2_31_armv7l.whl", hash = "sha256:465ccac9d70115cd4de7186e60cfe989de73f7bb23e8a7aa45af18f7412e75bf", size = 3889244, upload-time = "2025-09-01T11:14:08.152Z" },
    { url = "https://files.pythonhosted.org/packages/96/b8/bca71059e79a0bb2f8e4ec61d9c205fbe97876318566cde3b5092529faa9/cryptography-45.0.7-cp311-abi3-manylinux_2_28_x86_64.whl", hash = "sha256:16ede8a4f7929b4b7ff3642eba2bf79aa1d71f24ab6ee443935c0d269b6bc513", size = 4461975, upload-time = "2025-09-01T11:14:09.755Z" },
    { url = "https://files.pythonhosted.org/packages/58/67/3f5b26937fe1218c40e95ef4ff8d23c8dc05aa950d54200cc7ea5fb58d28/cryptography-45.0.7-cp311-abi3-manylinux_2_34_aarch64.whl", hash = "sha256:8978132287a9d3ad6b54fcd1e08548033cc09dc6aacacb6c004c73c3eb5d3ac3", size = 4209082, upload-time = "2025-09-01T11:14:11.229Z" },
    { url = "https://files.pythonhosted.org/packages/0e/e4/b3e68a4ac363406a56cf7b741eeb80d05284d8c60ee1a55cdc7587e2a553/cryptography-45.0.7-cp311-abi3-manylinux_2_34_x86_64.whl", hash = "sha256:b6a0e535baec27b528cb07a119f321ac024592388c5681a5ced167ae98e9fff3", size = 4460397, upload-time = "2025-09-01T11:14:12.924Z" },
    { url = "https://files.pythonhosted.org/packages/22/49/2c93f3cd4e3efc8cb22b02678c1fad691cff9dd71bb889e030d100acbfe0/cryptography-45.0.7-cp311-abi3-musllinux_1_2_aarch64.whl", hash = "sha256:a24ee598d10befaec178efdff6054bc4d7e883f615bfbcd08126a0f4931c83a6", size = 4337244, upload-time = "2025-09-01T11:14:14.431Z" },
    { url = "https://files.pythonhosted.org/packages/04/19/030f400de0bccccc09aa262706d90f2ec23d56bc4eb4f4e8268d0ddf3fb8/cryptography-45.0.7-cp311-abi3-musllinux_1_2_x86_64.whl", hash = "sha256:fa26fa54c0a9384c27fcdc905a2fb7d60ac6e47d14bc2692145f2b3b1e2cfdbd", size = 4568862, upload-time = "2025-09-01T11:14:16.185Z" },
    { url = "https://files.pythonhosted.org/packages/29/56/3034a3a353efa65116fa20eb3c990a8c9f0d3db4085429040a7eef9ada5f/cryptography-45.0.7-cp311-abi3-win32.whl", hash = "sha256:bef32a5e327bd8e5af915d3416ffefdbe65ed975b646b3805be81b23580b57b8", size = 2936578, upload-time = "2025-09-01T11:14:17.638Z" },
    { url = "https://files.pythonhosted.org/packages/b3/61/0ab90f421c6194705a99d0fa9f6ee2045d916e4455fdbb095a9c2c9a520f/cryptography-45.0.7-cp311-abi3-win_amd64.whl", hash = "sha256:3808e6b2e5f0b46d981c24d79648e5c25c35e59902ea4391a0dcb3e667bf7443", size = 3405400, upload-time = "2025-09-01T11:14:18.958Z" },
    { url = "https://files.pythonhosted.org/packages/63/e8/c436233ddf19c5f15b25ace33979a9dd2e7aa1a59209a0ee8554179f1cc0/cryptography-45.0.7-cp37-abi3-macosx_10_9_universal2.whl", hash = "sha256:bfb4c801f65dd61cedfc61a83732327fafbac55a47282e6f26f073ca7a41c3b2", size = 7021824, upload-time = "2025-09-01T11:14:20.954Z" },
    { url = "https://files.pythonhosted.org/packages/bc/4c/8f57f2500d0ccd2675c5d0cc462095adf3faa8c52294ba085c036befb901/cryptography-45.0.7-cp37-abi3-manylinux2014_aarch64.manylinux_2_17_aarch64.whl", hash = "sha256:81823935e2f8d476707e85a78a405953a03ef7b7b4f55f93f7c2d9680e5e0691", size = 4202233, upload-time = "2025-09-01T11:14:22.454Z" },
    { url = "https://files.pythonhosted.org/packages/eb/ac/59b7790b4ccaed739fc44775ce4645c9b8ce54cbec53edf16c74fd80cb2b/cryptography-45.0.7-cp37-abi3-manylinux2014_x86_64.manylinux_2_17_x86_64.whl", hash = "sha256:3994c809c17fc570c2af12c9b840d7cea85a9fd3e5c0e0491f4fa3c029216d59", size = 4423075, upload-time = "2025-09-01T11:14:24.287Z" },
    { url = "https://files.pythonhosted.org/packages/b8/56/d4f07ea21434bf891faa088a6ac15d6d98093a66e75e30ad08e88aa2b9ba/cryptography-45.0.7-cp37-abi3-manylinux_2_28_aarch64.whl", hash = "sha256:dad43797959a74103cb59c5dac71409f9c27d34c8a05921341fb64ea8ccb1dd4", size = 4204517, upload-time = "2025-09-01T11:14:25.679Z" },
    { url = "https://files.pythonhosted.org/packages/e8/ac/924a723299848b4c741c1059752c7cfe09473b6fd77d2920398fc26bfb53/cryptography-45.0.7-cp37-abi3-manylinux_2_28_armv7l.manylinux_2_31_armv7l.whl", hash = "sha256:ce7a453385e4c4693985b4a4a3533e041558851eae061a58a5405363b098fcd3", size = 3882893, upload-time = "2025-09-01T11:14:27.1Z" },
    { url = "https://files.pythonhosted.org/packages/83/dc/4dab2ff0a871cc2d81d3ae6d780991c0192b259c35e4d83fe1de18b20c70/cryptography-45.0.7-cp37-abi3-manylinux_2_28_x86_64.whl", hash = "sha256:b04f85ac3a90c227b6e5890acb0edbaf3140938dbecf07bff618bf3638578cf1", size = 4450132, upload-time = "2025-09-01T11:14:28.58Z" },
    { url = "https://files.pythonhosted.org/packages/12/dd/b2882b65db8fc944585d7fb00d67cf84a9cef4e77d9ba8f69082e911d0de/cryptography-45.0.7-cp37-abi3-manylinux_2_34_aarch64.whl", hash = "sha256:48c41a44ef8b8c2e80ca4527ee81daa4c527df3ecbc9423c41a420a9559d0e27", size = 4204086, upload-time = "2025-09-01T11:14:30.572Z" },
    { url = "https://files.pythonhosted.org/packages/5d/fa/1d5745d878048699b8eb87c984d4ccc5da4f5008dfd3ad7a94040caca23a/cryptography-45.0.7-cp37-abi3-manylinux_2_34_x86_64.whl", hash = "sha256:f3df7b3d0f91b88b2106031fd995802a2e9ae13e02c36c1fc075b43f420f3a17", size = 4449383, upload-time = "2025-09-01T11:14:32.046Z" },
    { url = "https://files.pythonhosted.org/packages/36/8b/fc61f87931bc030598e1876c45b936867bb72777eac693e905ab89832670/cryptography-45.0.7-cp37-abi3-musllinux_1_2_aarch64.whl", hash = "sha256:dd342f085542f6eb894ca00ef70236ea46070c8a13824c6bde0dfdcd36065b9b", size = 4332186, upload-time = "2025-09-01T11:14:33.95Z" },
    { url = "https://files.pythonhosted.org/packages/0b/11/09700ddad7443ccb11d674efdbe9a832b4455dc1f16566d9bd3834922ce5/cryptography-45.0.7-cp37-abi3-musllinux_1_2_x86_64.whl", hash = "sha256:1993a1bb7e4eccfb922b6cd414f072e08ff5816702a0bdb8941c247a6b1b287c", size = 4561639, upload-time = "2025-09-01T11:14:35.343Z" },
    { url = "https://files.pythonhosted.org/packages/71/ed/8f4c1337e9d3b94d8e50ae0b08ad0304a5709d483bfcadfcc77a23dbcb52/cryptography-45.0.7-cp37-abi3-win32.whl", hash = "sha256:18fcf70f243fe07252dcb1b268a687f2358025ce32f9f88028ca5c364b123ef5", size = 2926552, upload-time = "2025-09-01T11:14:36.929Z" },
    { url = "https://files.pythonhosted.org/packages/bc/ff/026513ecad58dacd45d1d24ebe52b852165a26e287177de1d545325c0c25/cryptography-45.0.7-cp37-abi3-win_amd64.whl", hash = "sha256:7285a89df4900ed3bfaad5679b1e668cb4b38a8de1ccbfc84b05f34512da0a90", size = 3392742, upload-time = "2025-09-01T11:14:38.368Z" },
]

[[package]]
name = "dataclasses-json"
version = "0.6.7"
source = { registry = "https://pypi.org/simple" }
dependencies = [
    { name = "marshmallow" },
    { name = "typing-inspect" },
]
sdist = { url = "https://files.pythonhosted.org/packages/64/a4/f71d9cf3a5ac257c993b5ca3f93df5f7fb395c725e7f1e6479d2514173c3/dataclasses_json-0.6.7.tar.gz", hash = "sha256:b6b3e528266ea45b9535223bc53ca645f5208833c29229e847b3f26a1cc55fc0", size = 32227, upload-time = "2024-06-09T16:20:19.103Z" }
wheels = [
    { url = "https://files.pythonhosted.org/packages/c3/be/d0d44e092656fe7a06b55e6103cbce807cdbdee17884a5367c68c9860853/dataclasses_json-0.6.7-py3-none-any.whl", hash = "sha256:0dbf33f26c8d5305befd61b39d2b3414e8a407bedc2834dea9b8d642666fb40a", size = 28686, upload-time = "2024-06-09T16:20:16.715Z" },
]

[[package]]
name = "ddgs"
version = "9.6.0"
source = { registry = "https://pypi.org/simple" }
dependencies = [
    { name = "click" },
    { name = "httpx", extra = ["brotli", "http2", "socks"] },
    { name = "lxml" },
    { name = "primp" },
]
sdist = { url = "https://files.pythonhosted.org/packages/db/45/7a408de2cd89855403ea18ed776f12c291eabe7dd54bc5b00f7cdb43f8ba/ddgs-9.6.0.tar.gz", hash = "sha256:8caf555d4282c1cf5c15969994ad55f4239bd15e97cf004a5da8f1cad37529bf", size = 35865, upload-time = "2025-09-17T13:27:10.533Z" }
wheels = [
    { url = "https://files.pythonhosted.org/packages/40/cd/ef820662e0d87f46b829bba7e2324c7978e0153692bbd2f08f7746049708/ddgs-9.6.0-py3-none-any.whl", hash = "sha256:24120f1b672fd3a28309db029e7038eb3054381730aea7a08d51bb909dd55520", size = 41558, upload-time = "2025-09-17T13:27:08.99Z" },
]

[[package]]
name = "deepdiff"
version = "8.6.1"
source = { registry = "https://pypi.org/simple" }
dependencies = [
    { name = "orderly-set" },
]
sdist = { url = "https://files.pythonhosted.org/packages/19/76/36c9aab3d5c19a94091f7c6c6e784efca50d87b124bf026c36e94719f33c/deepdiff-8.6.1.tar.gz", hash = "sha256:ec56d7a769ca80891b5200ec7bd41eec300ced91ebcc7797b41eb2b3f3ff643a", size = 634054, upload-time = "2025-09-03T19:40:41.461Z" }
wheels = [
    { url = "https://files.pythonhosted.org/packages/f7/e6/efe534ef0952b531b630780e19cabd416e2032697019d5295defc6ef9bd9/deepdiff-8.6.1-py3-none-any.whl", hash = "sha256:ee8708a7f7d37fb273a541fa24ad010ed484192cd0c4ffc0fa0ed5e2d4b9e78b", size = 91378, upload-time = "2025-09-03T19:40:39.679Z" },
]

[package.optional-dependencies]
optimize = [
    { name = "orjson" },
]

[[package]]
name = "defusedxml"
version = "0.7.1"
source = { registry = "https://pypi.org/simple" }
sdist = { url = "https://files.pythonhosted.org/packages/0f/d5/c66da9b79e5bdb124974bfe172b4daf3c984ebd9c2a06e2b8a4dc7331c72/defusedxml-0.7.1.tar.gz", hash = "sha256:1bb3032db185915b62d7c6209c5a8792be6a32ab2fedacc84e01b52c51aa3e69", size = 75520, upload-time = "2021-03-08T10:59:26.269Z" }
wheels = [
    { url = "https://files.pythonhosted.org/packages/07/6c/aa3f2f849e01cb6a001cd8554a88d4c77c5c1a31c95bdf1cf9301e6d9ef4/defusedxml-0.7.1-py2.py3-none-any.whl", hash = "sha256:a352e7e428770286cc899e2542b6cdaedb2b4953ff269a210103ec58f6198a61", size = 25604, upload-time = "2021-03-08T10:59:24.45Z" },
]

[[package]]
name = "distro"
version = "1.9.0"
source = { registry = "https://pypi.org/simple" }
sdist = { url = "https://files.pythonhosted.org/packages/fc/f8/98eea607f65de6527f8a2e8885fc8015d3e6f5775df186e443e0964a11c3/distro-1.9.0.tar.gz", hash = "sha256:2fa77c6fd8940f116ee1d6b94a2f90b13b5ea8d019b98bc8bafdcabcdd9bdbed", size = 60722, upload-time = "2023-12-24T09:54:32.31Z" }
wheels = [
    { url = "https://files.pythonhosted.org/packages/12/b3/231ffd4ab1fc9d679809f356cebee130ac7daa00d6d6f3206dd4fd137e9e/distro-1.9.0-py3-none-any.whl", hash = "sha256:7bffd925d65168f85027d8da9af6bddab658135b840670a223589bc0c8ef02b2", size = 20277, upload-time = "2023-12-24T09:54:30.421Z" },
]

[[package]]
name = "dnspython"
version = "2.8.0"
source = { registry = "https://pypi.org/simple" }
sdist = { url = "https://files.pythonhosted.org/packages/8c/8b/57666417c0f90f08bcafa776861060426765fdb422eb10212086fb811d26/dnspython-2.8.0.tar.gz", hash = "sha256:181d3c6996452cb1189c4046c61599b84a5a86e099562ffde77d26984ff26d0f", size = 368251, upload-time = "2025-09-07T18:58:00.022Z" }
wheels = [
    { url = "https://files.pythonhosted.org/packages/ba/5a/18ad964b0086c6e62e2e7500f7edc89e3faa45033c71c1893d34eed2b2de/dnspython-2.8.0-py3-none-any.whl", hash = "sha256:01d9bbc4a2d76bf0db7c1f729812ded6d912bd318d3b1cf81d30c0f845dbf3af", size = 331094, upload-time = "2025-09-07T18:57:58.071Z" },
]

[[package]]
name = "dotenv"
version = "0.9.9"
source = { registry = "https://pypi.org/simple" }
dependencies = [
    { name = "python-dotenv" },
]
wheels = [
    { url = "https://files.pythonhosted.org/packages/b2/b7/545d2c10c1fc15e48653c91efde329a790f2eecfbbf2bd16003b5db2bab0/dotenv-0.9.9-py2.py3-none-any.whl", hash = "sha256:29cf74a087b31dafdb5a446b6d7e11cbce8ed2741540e2339c69fbef92c94ce9", size = 1892, upload-time = "2025-02-19T22:15:01.647Z" },
]

[[package]]
name = "email-validator"
version = "2.3.0"
source = { registry = "https://pypi.org/simple" }
dependencies = [
    { name = "dnspython" },
    { name = "idna" },
]
sdist = { url = "https://files.pythonhosted.org/packages/f5/22/900cb125c76b7aaa450ce02fd727f452243f2e91a61af068b40adba60ea9/email_validator-2.3.0.tar.gz", hash = "sha256:9fc05c37f2f6cf439ff414f8fc46d917929974a82244c20eb10231ba60c54426", size = 51238, upload-time = "2025-08-26T13:09:06.831Z" }
wheels = [
    { url = "https://files.pythonhosted.org/packages/de/15/545e2b6cf2e3be84bc1ed85613edd75b8aea69807a71c26f4ca6a9258e82/email_validator-2.3.0-py3-none-any.whl", hash = "sha256:80f13f623413e6b197ae73bb10bf4eb0908faf509ad8362c5edeb0be7fd450b4", size = 35604, upload-time = "2025-08-26T13:09:05.858Z" },
]

[[package]]
name = "et-xmlfile"
version = "2.0.0"
source = { registry = "https://pypi.org/simple" }
sdist = { url = "https://files.pythonhosted.org/packages/d3/38/af70d7ab1ae9d4da450eeec1fa3918940a5fafb9055e934af8d6eb0c2313/et_xmlfile-2.0.0.tar.gz", hash = "sha256:dab3f4764309081ce75662649be815c4c9081e88f0837825f90fd28317d4da54", size = 17234, upload-time = "2024-10-25T17:25:40.039Z" }
wheels = [
    { url = "https://files.pythonhosted.org/packages/c1/8b/5fe2cc11fee489817272089c4203e679c63b570a5aaeb18d852ae3cbba6a/et_xmlfile-2.0.0-py3-none-any.whl", hash = "sha256:7a91720bc756843502c3b7504c77b8fe44217c85c537d85037f0f536151b2caa", size = 18059, upload-time = "2024-10-25T17:25:39.051Z" },
]

[[package]]
name = "execnet"
version = "2.1.1"
source = { registry = "https://pypi.org/simple" }
sdist = { url = "https://files.pythonhosted.org/packages/bb/ff/b4c0dc78fbe20c3e59c0c7334de0c27eb4001a2b2017999af398bf730817/execnet-2.1.1.tar.gz", hash = "sha256:5189b52c6121c24feae288166ab41b32549c7e2348652736540b9e6e7d4e72e3", size = 166524, upload-time = "2024-04-08T09:04:19.245Z" }
wheels = [
    { url = "https://files.pythonhosted.org/packages/43/09/2aea36ff60d16dd8879bdb2f5b3ee0ba8d08cbbdcdfe870e695ce3784385/execnet-2.1.1-py3-none-any.whl", hash = "sha256:26dee51f1b80cebd6d0ca8e74dd8745419761d3bef34163928cbebbdc4749fdc", size = 40612, upload-time = "2024-04-08T09:04:17.414Z" },
]

[[package]]
name = "fastapi"
version = "0.116.1"
source = { registry = "https://pypi.org/simple" }
dependencies = [
    { name = "pydantic" },
    { name = "starlette" },
    { name = "typing-extensions" },
]
sdist = { url = "https://files.pythonhosted.org/packages/78/d7/6c8b3bfe33eeffa208183ec037fee0cce9f7f024089ab1c5d12ef04bd27c/fastapi-0.116.1.tar.gz", hash = "sha256:ed52cbf946abfd70c5a0dccb24673f0670deeb517a88b3544d03c2a6bf283143", size = 296485, upload-time = "2025-07-11T16:22:32.057Z" }
wheels = [
    { url = "https://files.pythonhosted.org/packages/e5/47/d63c60f59a59467fda0f93f46335c9d18526d7071f025cb5b89d5353ea42/fastapi-0.116.1-py3-none-any.whl", hash = "sha256:c46ac7c312df840f0c9e220f7964bada936781bc4e2e6eb71f1c4d7553786565", size = 95631, upload-time = "2025-07-11T16:22:30.485Z" },
]

[package.optional-dependencies]
standard = [
    { name = "email-validator" },
    { name = "fastapi-cli", extra = ["standard"] },
    { name = "httpx" },
    { name = "jinja2" },
    { name = "python-multipart" },
    { name = "uvicorn", extra = ["standard"] },
]

[[package]]
name = "fastapi-cli"
version = "0.0.11"
source = { registry = "https://pypi.org/simple" }
dependencies = [
    { name = "rich-toolkit" },
    { name = "typer" },
    { name = "uvicorn", extra = ["standard"] },
]
sdist = { url = "https://files.pythonhosted.org/packages/23/08/0af729f6231ebdc17a0356397f966838cbe2efa38529951e24017c7435d5/fastapi_cli-0.0.11.tar.gz", hash = "sha256:4f01d751c14d3d2760339cca0f45e81d816218cae8174d1dc757b5375868cde5", size = 17550, upload-time = "2025-09-09T12:50:38.917Z" }
wheels = [
    { url = "https://files.pythonhosted.org/packages/a3/8f/9e3ad391d1c4183de55c256b481899bbd7bbd06d389e4986741bb289fe94/fastapi_cli-0.0.11-py3-none-any.whl", hash = "sha256:bcdd1123c6077c7466452b9490ca47821f00eb784d58496674793003f9f8e33a", size = 11095, upload-time = "2025-09-09T12:50:37.658Z" },
]

[package.optional-dependencies]
standard = [
    { name = "fastapi-cloud-cli" },
    { name = "uvicorn", extra = ["standard"] },
]

[[package]]
name = "fastapi-cloud-cli"
version = "0.1.5"
source = { registry = "https://pypi.org/simple" }
dependencies = [
    { name = "httpx" },
    { name = "pydantic", extra = ["email"] },
    { name = "rich-toolkit" },
    { name = "rignore" },
    { name = "sentry-sdk" },
    { name = "typer" },
    { name = "uvicorn", extra = ["standard"] },
]
sdist = { url = "https://files.pythonhosted.org/packages/a9/2e/3b6e5016affc310e5109bc580f760586eabecea0c8a7ab067611cd849ac0/fastapi_cloud_cli-0.1.5.tar.gz", hash = "sha256:341ee585eb731a6d3c3656cb91ad38e5f39809bf1a16d41de1333e38635a7937", size = 22710, upload-time = "2025-07-28T13:30:48.216Z" }
wheels = [
    { url = "https://files.pythonhosted.org/packages/e5/a6/5aa862489a2918a096166fd98d9fe86b7fd53c607678b3fa9d8c432d88d5/fastapi_cloud_cli-0.1.5-py3-none-any.whl", hash = "sha256:d80525fb9c0e8af122370891f9fa83cf5d496e4ad47a8dd26c0496a6c85a012a", size = 18992, upload-time = "2025-07-28T13:30:47.427Z" },
]

[[package]]
name = "filetype"
version = "1.2.0"
source = { registry = "https://pypi.org/simple" }
sdist = { url = "https://files.pythonhosted.org/packages/bb/29/745f7d30d47fe0f251d3ad3dc2978a23141917661998763bebb6da007eb1/filetype-1.2.0.tar.gz", hash = "sha256:66b56cd6474bf41d8c54660347d37afcc3f7d1970648de365c102ef77548aadb", size = 998020, upload-time = "2022-11-02T17:34:04.141Z" }
wheels = [
    { url = "https://files.pythonhosted.org/packages/18/79/1b8fa1bb3568781e84c9200f951c735f3f157429f44be0495da55894d620/filetype-1.2.0-py2.py3-none-any.whl", hash = "sha256:7ce71b6880181241cf7ac8697a2f1eb6a8bd9b429f7ad6d27b8db9ba5f1c2d25", size = 19970, upload-time = "2022-11-02T17:34:01.425Z" },
]

[[package]]
name = "flatbuffers"
version = "25.2.10"
source = { registry = "https://pypi.org/simple" }
sdist = { url = "https://files.pythonhosted.org/packages/e4/30/eb5dce7994fc71a2f685d98ec33cc660c0a5887db5610137e60d8cbc4489/flatbuffers-25.2.10.tar.gz", hash = "sha256:97e451377a41262f8d9bd4295cc836133415cc03d8cb966410a4af92eb00d26e", size = 22170, upload-time = "2025-02-11T04:26:46.257Z" }
wheels = [
    { url = "https://files.pythonhosted.org/packages/b8/25/155f9f080d5e4bc0082edfda032ea2bc2b8fab3f4d25d46c1e9dd22a1a89/flatbuffers-25.2.10-py2.py3-none-any.whl", hash = "sha256:ebba5f4d5ea615af3f7fd70fc310636fbb2bbd1f566ac0a23d98dd412de50051", size = 30953, upload-time = "2025-02-11T04:26:44.484Z" },
]

[[package]]
name = "frozenlist"
version = "1.7.0"
source = { registry = "https://pypi.org/simple" }
sdist = { url = "https://files.pythonhosted.org/packages/79/b1/b64018016eeb087db503b038296fd782586432b9c077fc5c7839e9cb6ef6/frozenlist-1.7.0.tar.gz", hash = "sha256:2e310d81923c2437ea8670467121cc3e9b0f76d3043cc1d2331d56c7fb7a3a8f", size = 45078, upload-time = "2025-06-09T23:02:35.538Z" }
wheels = [
    { url = "https://files.pythonhosted.org/packages/24/90/6b2cebdabdbd50367273c20ff6b57a3dfa89bd0762de02c3a1eb42cb6462/frozenlist-1.7.0-cp313-cp313-macosx_10_13_universal2.whl", hash = "sha256:ee80eeda5e2a4e660651370ebffd1286542b67e268aa1ac8d6dbe973120ef7ee", size = 79791, upload-time = "2025-06-09T23:01:09.368Z" },
    { url = "https://files.pythonhosted.org/packages/83/2e/5b70b6a3325363293fe5fc3ae74cdcbc3e996c2a11dde2fd9f1fb0776d19/frozenlist-1.7.0-cp313-cp313-macosx_10_13_x86_64.whl", hash = "sha256:d1a81c85417b914139e3a9b995d4a1c84559afc839a93cf2cb7f15e6e5f6ed2d", size = 47165, upload-time = "2025-06-09T23:01:10.653Z" },
    { url = "https://files.pythonhosted.org/packages/f4/25/a0895c99270ca6966110f4ad98e87e5662eab416a17e7fd53c364bf8b954/frozenlist-1.7.0-cp313-cp313-macosx_11_0_arm64.whl", hash = "sha256:cbb65198a9132ebc334f237d7b0df163e4de83fb4f2bdfe46c1e654bdb0c5d43", size = 45881, upload-time = "2025-06-09T23:01:12.296Z" },
    { url = "https://files.pythonhosted.org/packages/19/7c/71bb0bbe0832793c601fff68cd0cf6143753d0c667f9aec93d3c323f4b55/frozenlist-1.7.0-cp313-cp313-manylinux_2_17_aarch64.manylinux2014_aarch64.whl", hash = "sha256:dab46c723eeb2c255a64f9dc05b8dd601fde66d6b19cdb82b2e09cc6ff8d8b5d", size = 232409, upload-time = "2025-06-09T23:01:13.641Z" },
    { url = "https://files.pythonhosted.org/packages/c0/45/ed2798718910fe6eb3ba574082aaceff4528e6323f9a8570be0f7028d8e9/frozenlist-1.7.0-cp313-cp313-manylinux_2_17_armv7l.manylinux2014_armv7l.manylinux_2_31_armv7l.whl", hash = "sha256:6aeac207a759d0dedd2e40745575ae32ab30926ff4fa49b1635def65806fddee", size = 225132, upload-time = "2025-06-09T23:01:15.264Z" },
    { url = "https://files.pythonhosted.org/packages/ba/e2/8417ae0f8eacb1d071d4950f32f229aa6bf68ab69aab797b72a07ea68d4f/frozenlist-1.7.0-cp313-cp313-manylinux_2_17_ppc64le.manylinux2014_ppc64le.whl", hash = "sha256:bd8c4e58ad14b4fa7802b8be49d47993182fdd4023393899632c88fd8cd994eb", size = 237638, upload-time = "2025-06-09T23:01:16.752Z" },
    { url = "https://files.pythonhosted.org/packages/f8/b7/2ace5450ce85f2af05a871b8c8719b341294775a0a6c5585d5e6170f2ce7/frozenlist-1.7.0-cp313-cp313-manylinux_2_17_s390x.manylinux2014_s390x.whl", hash = "sha256:04fb24d104f425da3540ed83cbfc31388a586a7696142004c577fa61c6298c3f", size = 233539, upload-time = "2025-06-09T23:01:18.202Z" },
    { url = "https://files.pythonhosted.org/packages/46/b9/6989292c5539553dba63f3c83dc4598186ab2888f67c0dc1d917e6887db6/frozenlist-1.7.0-cp313-cp313-manylinux_2_5_i686.manylinux1_i686.manylinux_2_17_i686.manylinux2014_i686.whl", hash = "sha256:6a5c505156368e4ea6b53b5ac23c92d7edc864537ff911d2fb24c140bb175e60", size = 215646, upload-time = "2025-06-09T23:01:19.649Z" },
    { url = "https://files.pythonhosted.org/packages/72/31/bc8c5c99c7818293458fe745dab4fd5730ff49697ccc82b554eb69f16a24/frozenlist-1.7.0-cp313-cp313-manylinux_2_5_x86_64.manylinux1_x86_64.manylinux_2_17_x86_64.manylinux2014_x86_64.whl", hash = "sha256:8bd7eb96a675f18aa5c553eb7ddc24a43c8c18f22e1f9925528128c052cdbe00", size = 232233, upload-time = "2025-06-09T23:01:21.175Z" },
    { url = "https://files.pythonhosted.org/packages/59/52/460db4d7ba0811b9ccb85af996019f5d70831f2f5f255f7cc61f86199795/frozenlist-1.7.0-cp313-cp313-musllinux_1_2_aarch64.whl", hash = "sha256:05579bf020096fe05a764f1f84cd104a12f78eaab68842d036772dc6d4870b4b", size = 227996, upload-time = "2025-06-09T23:01:23.098Z" },
    { url = "https://files.pythonhosted.org/packages/ba/c9/f4b39e904c03927b7ecf891804fd3b4df3db29b9e487c6418e37988d6e9d/frozenlist-1.7.0-cp313-cp313-musllinux_1_2_armv7l.whl", hash = "sha256:376b6222d114e97eeec13d46c486facd41d4f43bab626b7c3f6a8b4e81a5192c", size = 242280, upload-time = "2025-06-09T23:01:24.808Z" },
    { url = "https://files.pythonhosted.org/packages/b8/33/3f8d6ced42f162d743e3517781566b8481322be321b486d9d262adf70bfb/frozenlist-1.7.0-cp313-cp313-musllinux_1_2_i686.whl", hash = "sha256:0aa7e176ebe115379b5b1c95b4096fb1c17cce0847402e227e712c27bdb5a949", size = 217717, upload-time = "2025-06-09T23:01:26.28Z" },
    { url = "https://files.pythonhosted.org/packages/3e/e8/ad683e75da6ccef50d0ab0c2b2324b32f84fc88ceee778ed79b8e2d2fe2e/frozenlist-1.7.0-cp313-cp313-musllinux_1_2_ppc64le.whl", hash = "sha256:3fbba20e662b9c2130dc771e332a99eff5da078b2b2648153a40669a6d0e36ca", size = 236644, upload-time = "2025-06-09T23:01:27.887Z" },
    { url = "https://files.pythonhosted.org/packages/b2/14/8d19ccdd3799310722195a72ac94ddc677541fb4bef4091d8e7775752360/frozenlist-1.7.0-cp313-cp313-musllinux_1_2_s390x.whl", hash = "sha256:f3f4410a0a601d349dd406b5713fec59b4cee7e71678d5b17edda7f4655a940b", size = 238879, upload-time = "2025-06-09T23:01:29.524Z" },
    { url = "https://files.pythonhosted.org/packages/ce/13/c12bf657494c2fd1079a48b2db49fa4196325909249a52d8f09bc9123fd7/frozenlist-1.7.0-cp313-cp313-musllinux_1_2_x86_64.whl", hash = "sha256:e2cdfaaec6a2f9327bf43c933c0319a7c429058e8537c508964a133dffee412e", size = 232502, upload-time = "2025-06-09T23:01:31.287Z" },
    { url = "https://files.pythonhosted.org/packages/d7/8b/e7f9dfde869825489382bc0d512c15e96d3964180c9499efcec72e85db7e/frozenlist-1.7.0-cp313-cp313-win32.whl", hash = "sha256:5fc4df05a6591c7768459caba1b342d9ec23fa16195e744939ba5914596ae3e1", size = 39169, upload-time = "2025-06-09T23:01:35.503Z" },
    { url = "https://files.pythonhosted.org/packages/35/89/a487a98d94205d85745080a37860ff5744b9820a2c9acbcdd9440bfddf98/frozenlist-1.7.0-cp313-cp313-win_amd64.whl", hash = "sha256:52109052b9791a3e6b5d1b65f4b909703984b770694d3eb64fad124c835d7cba", size = 43219, upload-time = "2025-06-09T23:01:36.784Z" },
    { url = "https://files.pythonhosted.org/packages/56/d5/5c4cf2319a49eddd9dd7145e66c4866bdc6f3dbc67ca3d59685149c11e0d/frozenlist-1.7.0-cp313-cp313t-macosx_10_13_universal2.whl", hash = "sha256:a6f86e4193bb0e235ef6ce3dde5cbabed887e0b11f516ce8a0f4d3b33078ec2d", size = 84345, upload-time = "2025-06-09T23:01:38.295Z" },
    { url = "https://files.pythonhosted.org/packages/a4/7d/ec2c1e1dc16b85bc9d526009961953df9cec8481b6886debb36ec9107799/frozenlist-1.7.0-cp313-cp313t-macosx_10_13_x86_64.whl", hash = "sha256:82d664628865abeb32d90ae497fb93df398a69bb3434463d172b80fc25b0dd7d", size = 48880, upload-time = "2025-06-09T23:01:39.887Z" },
    { url = "https://files.pythonhosted.org/packages/69/86/f9596807b03de126e11e7d42ac91e3d0b19a6599c714a1989a4e85eeefc4/frozenlist-1.7.0-cp313-cp313t-macosx_11_0_arm64.whl", hash = "sha256:912a7e8375a1c9a68325a902f3953191b7b292aa3c3fb0d71a216221deca460b", size = 48498, upload-time = "2025-06-09T23:01:41.318Z" },
    { url = "https://files.pythonhosted.org/packages/5e/cb/df6de220f5036001005f2d726b789b2c0b65f2363b104bbc16f5be8084f8/frozenlist-1.7.0-cp313-cp313t-manylinux_2_17_aarch64.manylinux2014_aarch64.whl", hash = "sha256:9537c2777167488d539bc5de2ad262efc44388230e5118868e172dd4a552b146", size = 292296, upload-time = "2025-06-09T23:01:42.685Z" },
    { url = "https://files.pythonhosted.org/packages/83/1f/de84c642f17c8f851a2905cee2dae401e5e0daca9b5ef121e120e19aa825/frozenlist-1.7.0-cp313-cp313t-manylinux_2_17_armv7l.manylinux2014_armv7l.manylinux_2_31_armv7l.whl", hash = "sha256:f34560fb1b4c3e30ba35fa9a13894ba39e5acfc5f60f57d8accde65f46cc5e74", size = 273103, upload-time = "2025-06-09T23:01:44.166Z" },
    { url = "https://files.pythonhosted.org/packages/88/3c/c840bfa474ba3fa13c772b93070893c6e9d5c0350885760376cbe3b6c1b3/frozenlist-1.7.0-cp313-cp313t-manylinux_2_17_ppc64le.manylinux2014_ppc64le.whl", hash = "sha256:acd03d224b0175f5a850edc104ac19040d35419eddad04e7cf2d5986d98427f1", size = 292869, upload-time = "2025-06-09T23:01:45.681Z" },
    { url = "https://files.pythonhosted.org/packages/a6/1c/3efa6e7d5a39a1d5ef0abeb51c48fb657765794a46cf124e5aca2c7a592c/frozenlist-1.7.0-cp313-cp313t-manylinux_2_17_s390x.manylinux2014_s390x.whl", hash = "sha256:f2038310bc582f3d6a09b3816ab01737d60bf7b1ec70f5356b09e84fb7408ab1", size = 291467, upload-time = "2025-06-09T23:01:47.234Z" },
    { url = "https://files.pythonhosted.org/packages/4f/00/d5c5e09d4922c395e2f2f6b79b9a20dab4b67daaf78ab92e7729341f61f6/frozenlist-1.7.0-cp313-cp313t-manylinux_2_5_i686.manylinux1_i686.manylinux_2_17_i686.manylinux2014_i686.whl", hash = "sha256:b8c05e4c8e5f36e5e088caa1bf78a687528f83c043706640a92cb76cd6999384", size = 266028, upload-time = "2025-06-09T23:01:48.819Z" },
    { url = "https://files.pythonhosted.org/packages/4e/27/72765be905619dfde25a7f33813ac0341eb6b076abede17a2e3fbfade0cb/frozenlist-1.7.0-cp313-cp313t-manylinux_2_5_x86_64.manylinux1_x86_64.manylinux_2_17_x86_64.manylinux2014_x86_64.whl", hash = "sha256:765bb588c86e47d0b68f23c1bee323d4b703218037765dcf3f25c838c6fecceb", size = 284294, upload-time = "2025-06-09T23:01:50.394Z" },
    { url = "https://files.pythonhosted.org/packages/88/67/c94103a23001b17808eb7dd1200c156bb69fb68e63fcf0693dde4cd6228c/frozenlist-1.7.0-cp313-cp313t-musllinux_1_2_aarch64.whl", hash = "sha256:32dc2e08c67d86d0969714dd484fd60ff08ff81d1a1e40a77dd34a387e6ebc0c", size = 281898, upload-time = "2025-06-09T23:01:52.234Z" },
    { url = "https://files.pythonhosted.org/packages/42/34/a3e2c00c00f9e2a9db5653bca3fec306349e71aff14ae45ecc6d0951dd24/frozenlist-1.7.0-cp313-cp313t-musllinux_1_2_armv7l.whl", hash = "sha256:c0303e597eb5a5321b4de9c68e9845ac8f290d2ab3f3e2c864437d3c5a30cd65", size = 290465, upload-time = "2025-06-09T23:01:53.788Z" },
    { url = "https://files.pythonhosted.org/packages/bb/73/f89b7fbce8b0b0c095d82b008afd0590f71ccb3dee6eee41791cf8cd25fd/frozenlist-1.7.0-cp313-cp313t-musllinux_1_2_i686.whl", hash = "sha256:a47f2abb4e29b3a8d0b530f7c3598badc6b134562b1a5caee867f7c62fee51e3", size = 266385, upload-time = "2025-06-09T23:01:55.769Z" },
    { url = "https://files.pythonhosted.org/packages/cd/45/e365fdb554159462ca12df54bc59bfa7a9a273ecc21e99e72e597564d1ae/frozenlist-1.7.0-cp313-cp313t-musllinux_1_2_ppc64le.whl", hash = "sha256:3d688126c242a6fabbd92e02633414d40f50bb6002fa4cf995a1d18051525657", size = 288771, upload-time = "2025-06-09T23:01:57.4Z" },
    { url = "https://files.pythonhosted.org/packages/00/11/47b6117002a0e904f004d70ec5194fe9144f117c33c851e3d51c765962d0/frozenlist-1.7.0-cp313-cp313t-musllinux_1_2_s390x.whl", hash = "sha256:4e7e9652b3d367c7bd449a727dc79d5043f48b88d0cbfd4f9f1060cf2b414104", size = 288206, upload-time = "2025-06-09T23:01:58.936Z" },
    { url = "https://files.pythonhosted.org/packages/40/37/5f9f3c3fd7f7746082ec67bcdc204db72dad081f4f83a503d33220a92973/frozenlist-1.7.0-cp313-cp313t-musllinux_1_2_x86_64.whl", hash = "sha256:1a85e345b4c43db8b842cab1feb41be5cc0b10a1830e6295b69d7310f99becaf", size = 282620, upload-time = "2025-06-09T23:02:00.493Z" },
    { url = "https://files.pythonhosted.org/packages/0b/31/8fbc5af2d183bff20f21aa743b4088eac4445d2bb1cdece449ae80e4e2d1/frozenlist-1.7.0-cp313-cp313t-win32.whl", hash = "sha256:3a14027124ddb70dfcee5148979998066897e79f89f64b13328595c4bdf77c81", size = 43059, upload-time = "2025-06-09T23:02:02.072Z" },
    { url = "https://files.pythonhosted.org/packages/bb/ed/41956f52105b8dbc26e457c5705340c67c8cc2b79f394b79bffc09d0e938/frozenlist-1.7.0-cp313-cp313t-win_amd64.whl", hash = "sha256:3bf8010d71d4507775f658e9823210b7427be36625b387221642725b515dcf3e", size = 47516, upload-time = "2025-06-09T23:02:03.779Z" },
    { url = "https://files.pythonhosted.org/packages/ee/45/b82e3c16be2182bff01179db177fe144d58b5dc787a7d4492c6ed8b9317f/frozenlist-1.7.0-py3-none-any.whl", hash = "sha256:9a5af342e34f7e97caf8c995864c7a396418ae2859cc6fdf1b1073020d516a7e", size = 13106, upload-time = "2025-06-09T23:02:34.204Z" },
]

[[package]]
name = "google-ai-generativelanguage"
version = "0.6.18"
source = { registry = "https://pypi.org/simple" }
dependencies = [
    { name = "google-api-core", extra = ["grpc"] },
    { name = "google-auth" },
    { name = "proto-plus" },
    { name = "protobuf" },
]
sdist = { url = "https://files.pythonhosted.org/packages/eb/77/3e89a4c4200135eac74eca2f6c9153127e3719a825681ad55f5a4a58b422/google_ai_generativelanguage-0.6.18.tar.gz", hash = "sha256:274ba9fcf69466ff64e971d565884434388e523300afd468fc8e3033cd8e606e", size = 1444757, upload-time = "2025-04-29T15:45:45.527Z" }
wheels = [
    { url = "https://files.pythonhosted.org/packages/e5/77/ca2889903a2d93b3072a49056d48b3f55410219743e338a1d7f94dc6455e/google_ai_generativelanguage-0.6.18-py3-none-any.whl", hash = "sha256:13d8174fea90b633f520789d32df7b422058fd5883b022989c349f1017db7fcf", size = 1372256, upload-time = "2025-04-29T15:45:43.601Z" },
]

[[package]]
name = "google-api-core"
version = "2.25.1"
source = { registry = "https://pypi.org/simple" }
dependencies = [
    { name = "google-auth" },
    { name = "googleapis-common-protos" },
    { name = "proto-plus" },
    { name = "protobuf" },
    { name = "requests" },
]
sdist = { url = "https://files.pythonhosted.org/packages/dc/21/e9d043e88222317afdbdb567165fdbc3b0aad90064c7e0c9eb0ad9955ad8/google_api_core-2.25.1.tar.gz", hash = "sha256:d2aaa0b13c78c61cb3f4282c464c046e45fbd75755683c9c525e6e8f7ed0a5e8", size = 165443, upload-time = "2025-06-12T20:52:20.439Z" }
wheels = [
    { url = "https://files.pythonhosted.org/packages/14/4b/ead00905132820b623732b175d66354e9d3e69fcf2a5dcdab780664e7896/google_api_core-2.25.1-py3-none-any.whl", hash = "sha256:8a2a56c1fef82987a524371f99f3bd0143702fecc670c72e600c1cda6bf8dbb7", size = 160807, upload-time = "2025-06-12T20:52:19.334Z" },
]

[package.optional-dependencies]
grpc = [
    { name = "grpcio" },
    { name = "grpcio-status" },
]

[[package]]
name = "google-auth"
version = "2.40.3"
source = { registry = "https://pypi.org/simple" }
dependencies = [
    { name = "cachetools" },
    { name = "pyasn1-modules" },
    { name = "rsa" },
]
sdist = { url = "https://files.pythonhosted.org/packages/9e/9b/e92ef23b84fa10a64ce4831390b7a4c2e53c0132568d99d4ae61d04c8855/google_auth-2.40.3.tar.gz", hash = "sha256:500c3a29adedeb36ea9cf24b8d10858e152f2412e3ca37829b3fa18e33d63b77", size = 281029, upload-time = "2025-06-04T18:04:57.577Z" }
wheels = [
    { url = "https://files.pythonhosted.org/packages/17/63/b19553b658a1692443c62bd07e5868adaa0ad746a0751ba62c59568cd45b/google_auth-2.40.3-py2.py3-none-any.whl", hash = "sha256:1370d4593e86213563547f97a92752fc658456fe4514c809544f330fed45a7ca", size = 216137, upload-time = "2025-06-04T18:04:55.573Z" },
]

[[package]]
name = "googleapis-common-protos"
version = "1.70.0"
source = { registry = "https://pypi.org/simple" }
dependencies = [
    { name = "protobuf" },
]
sdist = { url = "https://files.pythonhosted.org/packages/39/24/33db22342cf4a2ea27c9955e6713140fedd51e8b141b5ce5260897020f1a/googleapis_common_protos-1.70.0.tar.gz", hash = "sha256:0e1b44e0ea153e6594f9f394fef15193a68aaaea2d843f83e2742717ca753257", size = 145903, upload-time = "2025-04-14T10:17:02.924Z" }
wheels = [
    { url = "https://files.pythonhosted.org/packages/86/f1/62a193f0227cf15a920390abe675f386dec35f7ae3ffe6da582d3ade42c7/googleapis_common_protos-1.70.0-py3-none-any.whl", hash = "sha256:b8bfcca8c25a2bb253e0e0b0adaf8c00773e5e6af6fd92397576680b807e0fd8", size = 294530, upload-time = "2025-04-14T10:17:01.271Z" },
]

[[package]]
name = "greenlet"
version = "3.2.4"
source = { registry = "https://pypi.org/simple" }
sdist = { url = "https://files.pythonhosted.org/packages/03/b8/704d753a5a45507a7aab61f18db9509302ed3d0a27ac7e0359ec2905b1a6/greenlet-3.2.4.tar.gz", hash = "sha256:0dca0d95ff849f9a364385f36ab49f50065d76964944638be9691e1832e9f86d", size = 188260, upload-time = "2025-08-07T13:24:33.51Z" }
wheels = [
    { url = "https://files.pythonhosted.org/packages/49/e8/58c7f85958bda41dafea50497cbd59738c5c43dbbea5ee83d651234398f4/greenlet-3.2.4-cp313-cp313-macosx_11_0_universal2.whl", hash = "sha256:1a921e542453fe531144e91e1feedf12e07351b1cf6c9e8a3325ea600a715a31", size = 272814, upload-time = "2025-08-07T13:15:50.011Z" },
    { url = "https://files.pythonhosted.org/packages/62/dd/b9f59862e9e257a16e4e610480cfffd29e3fae018a68c2332090b53aac3d/greenlet-3.2.4-cp313-cp313-manylinux2014_aarch64.manylinux_2_17_aarch64.whl", hash = "sha256:cd3c8e693bff0fff6ba55f140bf390fa92c994083f838fece0f63be121334945", size = 641073, upload-time = "2025-08-07T13:42:57.23Z" },
    { url = "https://files.pythonhosted.org/packages/f7/0b/bc13f787394920b23073ca3b6c4a7a21396301ed75a655bcb47196b50e6e/greenlet-3.2.4-cp313-cp313-manylinux2014_ppc64le.manylinux_2_17_ppc64le.whl", hash = "sha256:710638eb93b1fa52823aa91bf75326f9ecdfd5e0466f00789246a5280f4ba0fc", size = 655191, upload-time = "2025-08-07T13:45:29.752Z" },
    { url = "https://files.pythonhosted.org/packages/f2/d6/6adde57d1345a8d0f14d31e4ab9c23cfe8e2cd39c3baf7674b4b0338d266/greenlet-3.2.4-cp313-cp313-manylinux2014_s390x.manylinux_2_17_s390x.whl", hash = "sha256:c5111ccdc9c88f423426df3fd1811bfc40ed66264d35aa373420a34377efc98a", size = 649516, upload-time = "2025-08-07T13:53:16.314Z" },
    { url = "https://files.pythonhosted.org/packages/7f/3b/3a3328a788d4a473889a2d403199932be55b1b0060f4ddd96ee7cdfcad10/greenlet-3.2.4-cp313-cp313-manylinux2014_x86_64.manylinux_2_17_x86_64.whl", hash = "sha256:d76383238584e9711e20ebe14db6c88ddcedc1829a9ad31a584389463b5aa504", size = 652169, upload-time = "2025-08-07T13:18:32.861Z" },
    { url = "https://files.pythonhosted.org/packages/ee/43/3cecdc0349359e1a527cbf2e3e28e5f8f06d3343aaf82ca13437a9aa290f/greenlet-3.2.4-cp313-cp313-manylinux_2_24_x86_64.manylinux_2_28_x86_64.whl", hash = "sha256:23768528f2911bcd7e475210822ffb5254ed10d71f4028387e5a99b4c6699671", size = 610497, upload-time = "2025-08-07T13:18:31.636Z" },
    { url = "https://files.pythonhosted.org/packages/b8/19/06b6cf5d604e2c382a6f31cafafd6f33d5dea706f4db7bdab184bad2b21d/greenlet-3.2.4-cp313-cp313-musllinux_1_1_aarch64.whl", hash = "sha256:00fadb3fedccc447f517ee0d3fd8fe49eae949e1cd0f6a611818f4f6fb7dc83b", size = 1121662, upload-time = "2025-08-07T13:42:41.117Z" },
    { url = "https://files.pythonhosted.org/packages/a2/15/0d5e4e1a66fab130d98168fe984c509249c833c1a3c16806b90f253ce7b9/greenlet-3.2.4-cp313-cp313-musllinux_1_1_x86_64.whl", hash = "sha256:d25c5091190f2dc0eaa3f950252122edbbadbb682aa7b1ef2f8af0f8c0afefae", size = 1149210, upload-time = "2025-08-07T13:18:24.072Z" },
    { url = "https://files.pythonhosted.org/packages/0b/55/2321e43595e6801e105fcfdee02b34c0f996eb71e6ddffca6b10b7e1d771/greenlet-3.2.4-cp313-cp313-win_amd64.whl", hash = "sha256:554b03b6e73aaabec3745364d6239e9e012d64c68ccd0b8430c64ccc14939a8b", size = 299685, upload-time = "2025-08-07T13:24:38.824Z" },
    { url = "https://files.pythonhosted.org/packages/22/5c/85273fd7cc388285632b0498dbbab97596e04b154933dfe0f3e68156c68c/greenlet-3.2.4-cp314-cp314-macosx_11_0_universal2.whl", hash = "sha256:49a30d5fda2507ae77be16479bdb62a660fa51b1eb4928b524975b3bde77b3c0", size = 273586, upload-time = "2025-08-07T13:16:08.004Z" },
    { url = "https://files.pythonhosted.org/packages/d1/75/10aeeaa3da9332c2e761e4c50d4c3556c21113ee3f0afa2cf5769946f7a3/greenlet-3.2.4-cp314-cp314-manylinux2014_aarch64.manylinux_2_17_aarch64.whl", hash = "sha256:299fd615cd8fc86267b47597123e3f43ad79c9d8a22bebdce535e53550763e2f", size = 686346, upload-time = "2025-08-07T13:42:59.944Z" },
    { url = "https://files.pythonhosted.org/packages/c0/aa/687d6b12ffb505a4447567d1f3abea23bd20e73a5bed63871178e0831b7a/greenlet-3.2.4-cp314-cp314-manylinux2014_ppc64le.manylinux_2_17_ppc64le.whl", hash = "sha256:c17b6b34111ea72fc5a4e4beec9711d2226285f0386ea83477cbb97c30a3f3a5", size = 699218, upload-time = "2025-08-07T13:45:30.969Z" },
    { url = "https://files.pythonhosted.org/packages/dc/8b/29aae55436521f1d6f8ff4e12fb676f3400de7fcf27fccd1d4d17fd8fecd/greenlet-3.2.4-cp314-cp314-manylinux2014_s390x.manylinux_2_17_s390x.whl", hash = "sha256:b4a1870c51720687af7fa3e7cda6d08d801dae660f75a76f3845b642b4da6ee1", size = 694659, upload-time = "2025-08-07T13:53:17.759Z" },
    { url = "https://files.pythonhosted.org/packages/92/2e/ea25914b1ebfde93b6fc4ff46d6864564fba59024e928bdc7de475affc25/greenlet-3.2.4-cp314-cp314-manylinux2014_x86_64.manylinux_2_17_x86_64.whl", hash = "sha256:061dc4cf2c34852b052a8620d40f36324554bc192be474b9e9770e8c042fd735", size = 695355, upload-time = "2025-08-07T13:18:34.517Z" },
    { url = "https://files.pythonhosted.org/packages/72/60/fc56c62046ec17f6b0d3060564562c64c862948c9d4bc8aa807cf5bd74f4/greenlet-3.2.4-cp314-cp314-manylinux_2_24_x86_64.manylinux_2_28_x86_64.whl", hash = "sha256:44358b9bf66c8576a9f57a590d5f5d6e72fa4228b763d0e43fee6d3b06d3a337", size = 657512, upload-time = "2025-08-07T13:18:33.969Z" },
    { url = "https://files.pythonhosted.org/packages/e3/a5/6ddab2b4c112be95601c13428db1d8b6608a8b6039816f2ba09c346c08fc/greenlet-3.2.4-cp314-cp314-win_amd64.whl", hash = "sha256:e37ab26028f12dbb0ff65f29a8d3d44a765c61e729647bf2ddfbbed621726f01", size = 303425, upload-time = "2025-08-07T13:32:27.59Z" },
]

[[package]]
name = "grpcio"
version = "1.74.0"
source = { registry = "https://pypi.org/simple" }
sdist = { url = "https://files.pythonhosted.org/packages/38/b4/35feb8f7cab7239c5b94bd2db71abb3d6adb5f335ad8f131abb6060840b6/grpcio-1.74.0.tar.gz", hash = "sha256:80d1f4fbb35b0742d3e3d3bb654b7381cd5f015f8497279a1e9c21ba623e01b1", size = 12756048, upload-time = "2025-07-24T18:54:23.039Z" }
wheels = [
    { url = "https://files.pythonhosted.org/packages/d4/d8/1004a5f468715221450e66b051c839c2ce9a985aa3ee427422061fcbb6aa/grpcio-1.74.0-cp313-cp313-linux_armv7l.whl", hash = "sha256:2bc2d7d8d184e2362b53905cb1708c84cb16354771c04b490485fa07ce3a1d89", size = 5449488, upload-time = "2025-07-24T18:53:41.174Z" },
    { url = "https://files.pythonhosted.org/packages/94/0e/33731a03f63740d7743dced423846c831d8e6da808fcd02821a4416df7fa/grpcio-1.74.0-cp313-cp313-macosx_11_0_universal2.whl", hash = "sha256:c14e803037e572c177ba54a3e090d6eb12efd795d49327c5ee2b3bddb836bf01", size = 10974059, upload-time = "2025-07-24T18:53:43.066Z" },
    { url = "https://files.pythonhosted.org/packages/0d/c6/3d2c14d87771a421205bdca991467cfe473ee4c6a1231c1ede5248c62ab8/grpcio-1.74.0-cp313-cp313-manylinux_2_17_aarch64.whl", hash = "sha256:f6ec94f0e50eb8fa1744a731088b966427575e40c2944a980049798b127a687e", size = 5945647, upload-time = "2025-07-24T18:53:45.269Z" },
    { url = "https://files.pythonhosted.org/packages/c5/83/5a354c8aaff58594eef7fffebae41a0f8995a6258bbc6809b800c33d4c13/grpcio-1.74.0-cp313-cp313-manylinux_2_17_i686.manylinux2014_i686.whl", hash = "sha256:566b9395b90cc3d0d0c6404bc8572c7c18786ede549cdb540ae27b58afe0fb91", size = 6626101, upload-time = "2025-07-24T18:53:47.015Z" },
    { url = "https://files.pythonhosted.org/packages/3f/ca/4fdc7bf59bf6994aa45cbd4ef1055cd65e2884de6113dbd49f75498ddb08/grpcio-1.74.0-cp313-cp313-manylinux_2_17_x86_64.manylinux2014_x86_64.whl", hash = "sha256:e1ea6176d7dfd5b941ea01c2ec34de9531ba494d541fe2057c904e601879f249", size = 6182562, upload-time = "2025-07-24T18:53:48.967Z" },
    { url = "https://files.pythonhosted.org/packages/fd/48/2869e5b2c1922583686f7ae674937986807c2f676d08be70d0a541316270/grpcio-1.74.0-cp313-cp313-musllinux_1_1_aarch64.whl", hash = "sha256:64229c1e9cea079420527fa8ac45d80fc1e8d3f94deaa35643c381fa8d98f362", size = 6303425, upload-time = "2025-07-24T18:53:50.847Z" },
    { url = "https://files.pythonhosted.org/packages/a6/0e/bac93147b9a164f759497bc6913e74af1cb632c733c7af62c0336782bd38/grpcio-1.74.0-cp313-cp313-musllinux_1_1_i686.whl", hash = "sha256:0f87bddd6e27fc776aacf7ebfec367b6d49cad0455123951e4488ea99d9b9b8f", size = 6996533, upload-time = "2025-07-24T18:53:52.747Z" },
    { url = "https://files.pythonhosted.org/packages/84/35/9f6b2503c1fd86d068b46818bbd7329db26a87cdd8c01e0d1a9abea1104c/grpcio-1.74.0-cp313-cp313-musllinux_1_1_x86_64.whl", hash = "sha256:3b03d8f2a07f0fea8c8f74deb59f8352b770e3900d143b3d1475effcb08eec20", size = 6491489, upload-time = "2025-07-24T18:53:55.06Z" },
    { url = "https://files.pythonhosted.org/packages/75/33/a04e99be2a82c4cbc4039eb3a76f6c3632932b9d5d295221389d10ac9ca7/grpcio-1.74.0-cp313-cp313-win32.whl", hash = "sha256:b6a73b2ba83e663b2480a90b82fdae6a7aa6427f62bf43b29912c0cfd1aa2bfa", size = 3805811, upload-time = "2025-07-24T18:53:56.798Z" },
    { url = "https://files.pythonhosted.org/packages/34/80/de3eb55eb581815342d097214bed4c59e806b05f1b3110df03b2280d6dfd/grpcio-1.74.0-cp313-cp313-win_amd64.whl", hash = "sha256:fd3c71aeee838299c5887230b8a1822795325ddfea635edd82954c1eaa831e24", size = 4489214, upload-time = "2025-07-24T18:53:59.771Z" },
]

[[package]]
name = "grpcio-status"
version = "1.74.0"
source = { registry = "https://pypi.org/simple" }
dependencies = [
    { name = "googleapis-common-protos" },
    { name = "grpcio" },
    { name = "protobuf" },
]
sdist = { url = "https://files.pythonhosted.org/packages/93/22/238c5f01e6837df54494deb08d5c772bc3f5bf5fb80a15dce254892d1a81/grpcio_status-1.74.0.tar.gz", hash = "sha256:c58c1b24aa454e30f1fc6a7e0dbbc194c54a408143971a94b5f4e40bb5831432", size = 13662, upload-time = "2025-07-24T19:01:56.874Z" }
wheels = [
    { url = "https://files.pythonhosted.org/packages/28/aa/1b1fe7d8ab699e1ec26d3a36b91d3df9f83a30abc07d4c881d0296b17b67/grpcio_status-1.74.0-py3-none-any.whl", hash = "sha256:52cdbd759a6760fc8f668098a03f208f493dd5c76bf8e02598bbbaf1f6fc2876", size = 14425, upload-time = "2025-07-24T19:01:19.963Z" },
]

[[package]]
name = "h11"
version = "0.16.0"
source = { registry = "https://pypi.org/simple" }
sdist = { url = "https://files.pythonhosted.org/packages/01/ee/02a2c011bdab74c6fb3c75474d40b3052059d95df7e73351460c8588d963/h11-0.16.0.tar.gz", hash = "sha256:4e35b956cf45792e4caa5885e69fba00bdbc6ffafbfa020300e549b208ee5ff1", size = 101250, upload-time = "2025-04-24T03:35:25.427Z" }
wheels = [
    { url = "https://files.pythonhosted.org/packages/04/4b/29cac41a4d98d144bf5f6d33995617b185d14b22401f75ca86f384e87ff1/h11-0.16.0-py3-none-any.whl", hash = "sha256:63cf8bbe7522de3bf65932fda1d9c2772064ffb3dae62d55932da54b31cb6c86", size = 37515, upload-time = "2025-04-24T03:35:24.344Z" },
]

[[package]]
name = "h2"
version = "4.3.0"
source = { registry = "https://pypi.org/simple" }
dependencies = [
    { name = "hpack" },
    { name = "hyperframe" },
]
sdist = { url = "https://files.pythonhosted.org/packages/1d/17/afa56379f94ad0fe8defd37d6eb3f89a25404ffc71d4d848893d270325fc/h2-4.3.0.tar.gz", hash = "sha256:6c59efe4323fa18b47a632221a1888bd7fde6249819beda254aeca909f221bf1", size = 2152026, upload-time = "2025-08-23T18:12:19.778Z" }
wheels = [
    { url = "https://files.pythonhosted.org/packages/69/b2/119f6e6dcbd96f9069ce9a2665e0146588dc9f88f29549711853645e736a/h2-4.3.0-py3-none-any.whl", hash = "sha256:c438f029a25f7945c69e0ccf0fb951dc3f73a5f6412981daee861431b70e2bdd", size = 61779, upload-time = "2025-08-23T18:12:17.779Z" },
]

[[package]]
name = "hpack"
version = "4.1.0"
source = { registry = "https://pypi.org/simple" }
sdist = { url = "https://files.pythonhosted.org/packages/2c/48/71de9ed269fdae9c8057e5a4c0aa7402e8bb16f2c6e90b3aa53327b113f8/hpack-4.1.0.tar.gz", hash = "sha256:ec5eca154f7056aa06f196a557655c5b009b382873ac8d1e66e79e87535f1dca", size = 51276, upload-time = "2025-01-22T21:44:58.347Z" }
wheels = [
    { url = "https://files.pythonhosted.org/packages/07/c6/80c95b1b2b94682a72cbdbfb85b81ae2daffa4291fbfa1b1464502ede10d/hpack-4.1.0-py3-none-any.whl", hash = "sha256:157ac792668d995c657d93111f46b4535ed114f0c9c8d672271bbec7eae1b496", size = 34357, upload-time = "2025-01-22T21:44:56.92Z" },
]

[[package]]
name = "httpcore"
version = "1.0.9"
source = { registry = "https://pypi.org/simple" }
dependencies = [
    { name = "certifi" },
    { name = "h11" },
]
sdist = { url = "https://files.pythonhosted.org/packages/06/94/82699a10bca87a5556c9c59b5963f2d039dbd239f25bc2a63907a05a14cb/httpcore-1.0.9.tar.gz", hash = "sha256:6e34463af53fd2ab5d807f399a9b45ea31c3dfa2276f15a2c3f00afff6e176e8", size = 85484, upload-time = "2025-04-24T22:06:22.219Z" }
wheels = [
    { url = "https://files.pythonhosted.org/packages/7e/f5/f66802a942d491edb555dd61e3a9961140fd64c90bce1eafd741609d334d/httpcore-1.0.9-py3-none-any.whl", hash = "sha256:2d400746a40668fc9dec9810239072b40b4484b640a8c38fd654a024c7a1bf55", size = 78784, upload-time = "2025-04-24T22:06:20.566Z" },
]

[[package]]
name = "httptools"
version = "0.6.4"
source = { registry = "https://pypi.org/simple" }
sdist = { url = "https://files.pythonhosted.org/packages/a7/9a/ce5e1f7e131522e6d3426e8e7a490b3a01f39a6696602e1c4f33f9e94277/httptools-0.6.4.tar.gz", hash = "sha256:4e93eee4add6493b59a5c514da98c939b244fce4a0d8879cd3f466562f4b7d5c", size = 240639, upload-time = "2024-10-16T19:45:08.902Z" }
wheels = [
    { url = "https://files.pythonhosted.org/packages/94/a3/9fe9ad23fd35f7de6b91eeb60848986058bd8b5a5c1e256f5860a160cc3e/httptools-0.6.4-cp313-cp313-macosx_10_13_universal2.whl", hash = "sha256:ade273d7e767d5fae13fa637f4d53b6e961fb7fd93c7797562663f0171c26660", size = 197214, upload-time = "2024-10-16T19:44:38.738Z" },
    { url = "https://files.pythonhosted.org/packages/ea/d9/82d5e68bab783b632023f2fa31db20bebb4e89dfc4d2293945fd68484ee4/httptools-0.6.4-cp313-cp313-macosx_11_0_arm64.whl", hash = "sha256:856f4bc0478ae143bad54a4242fccb1f3f86a6e1be5548fecfd4102061b3a083", size = 102431, upload-time = "2024-10-16T19:44:39.818Z" },
    { url = "https://files.pythonhosted.org/packages/96/c1/cb499655cbdbfb57b577734fde02f6fa0bbc3fe9fb4d87b742b512908dff/httptools-0.6.4-cp313-cp313-manylinux_2_17_aarch64.manylinux2014_aarch64.whl", hash = "sha256:322d20ea9cdd1fa98bd6a74b77e2ec5b818abdc3d36695ab402a0de8ef2865a3", size = 473121, upload-time = "2024-10-16T19:44:41.189Z" },
    { url = "https://files.pythonhosted.org/packages/af/71/ee32fd358f8a3bb199b03261f10921716990808a675d8160b5383487a317/httptools-0.6.4-cp313-cp313-manylinux_2_5_x86_64.manylinux1_x86_64.manylinux_2_17_x86_64.manylinux2014_x86_64.whl", hash = "sha256:4d87b29bd4486c0093fc64dea80231f7c7f7eb4dc70ae394d70a495ab8436071", size = 473805, upload-time = "2024-10-16T19:44:42.384Z" },
    { url = "https://files.pythonhosted.org/packages/8a/0a/0d4df132bfca1507114198b766f1737d57580c9ad1cf93c1ff673e3387be/httptools-0.6.4-cp313-cp313-musllinux_1_2_aarch64.whl", hash = "sha256:342dd6946aa6bda4b8f18c734576106b8a31f2fe31492881a9a160ec84ff4bd5", size = 448858, upload-time = "2024-10-16T19:44:43.959Z" },
    { url = "https://files.pythonhosted.org/packages/1e/6a/787004fdef2cabea27bad1073bf6a33f2437b4dbd3b6fb4a9d71172b1c7c/httptools-0.6.4-cp313-cp313-musllinux_1_2_x86_64.whl", hash = "sha256:4b36913ba52008249223042dca46e69967985fb4051951f94357ea681e1f5dc0", size = 452042, upload-time = "2024-10-16T19:44:45.071Z" },
    { url = "https://files.pythonhosted.org/packages/4d/dc/7decab5c404d1d2cdc1bb330b1bf70e83d6af0396fd4fc76fc60c0d522bf/httptools-0.6.4-cp313-cp313-win_amd64.whl", hash = "sha256:28908df1b9bb8187393d5b5db91435ccc9c8e891657f9cbb42a2541b44c82fc8", size = 87682, upload-time = "2024-10-16T19:44:46.46Z" },
]

[[package]]
name = "httpx"
version = "0.28.1"
source = { registry = "https://pypi.org/simple" }
dependencies = [
    { name = "anyio" },
    { name = "certifi" },
    { name = "httpcore" },
    { name = "idna" },
]
sdist = { url = "https://files.pythonhosted.org/packages/b1/df/48c586a5fe32a0f01324ee087459e112ebb7224f646c0b5023f5e79e9956/httpx-0.28.1.tar.gz", hash = "sha256:75e98c5f16b0f35b567856f597f06ff2270a374470a5c2392242528e3e3e42fc", size = 141406, upload-time = "2024-12-06T15:37:23.222Z" }
wheels = [
    { url = "https://files.pythonhosted.org/packages/2a/39/e50c7c3a983047577ee07d2a9e53faf5a69493943ec3f6a384bdc792deb2/httpx-0.28.1-py3-none-any.whl", hash = "sha256:d909fcccc110f8c7faf814ca82a9a4d816bc5a6dbfea25d6591d6985b8ba59ad", size = 73517, upload-time = "2024-12-06T15:37:21.509Z" },
]

[package.optional-dependencies]
brotli = [
    { name = "brotli", marker = "platform_python_implementation == 'CPython'" },
    { name = "brotlicffi", marker = "platform_python_implementation != 'CPython'" },
]
http2 = [
    { name = "h2" },
]
socks = [
    { name = "socksio" },
]

[[package]]
name = "httpx-sse"
version = "0.4.1"
source = { registry = "https://pypi.org/simple" }
sdist = { url = "https://files.pythonhosted.org/packages/6e/fa/66bd985dd0b7c109a3bcb89272ee0bfb7e2b4d06309ad7b38ff866734b2a/httpx_sse-0.4.1.tar.gz", hash = "sha256:8f44d34414bc7b21bf3602713005c5df4917884f76072479b21f68befa4ea26e", size = 12998, upload-time = "2025-06-24T13:21:05.71Z" }
wheels = [
    { url = "https://files.pythonhosted.org/packages/25/0a/6269e3473b09aed2dab8aa1a600c70f31f00ae1349bee30658f7e358a159/httpx_sse-0.4.1-py3-none-any.whl", hash = "sha256:cba42174344c3a5b06f255ce65b350880f962d99ead85e776f23c6618a377a37", size = 8054, upload-time = "2025-06-24T13:21:04.772Z" },
]

[[package]]
name = "humanfriendly"
version = "10.0"
source = { registry = "https://pypi.org/simple" }
dependencies = [
    { name = "pyreadline3", marker = "sys_platform == 'win32'" },
]
sdist = { url = "https://files.pythonhosted.org/packages/cc/3f/2c29224acb2e2df4d2046e4c73ee2662023c58ff5b113c4c1adac0886c43/humanfriendly-10.0.tar.gz", hash = "sha256:6b0b831ce8f15f7300721aa49829fc4e83921a9a301cc7f606be6686a2288ddc", size = 360702, upload-time = "2021-09-17T21:40:43.31Z" }
wheels = [
    { url = "https://files.pythonhosted.org/packages/f0/0f/310fb31e39e2d734ccaa2c0fb981ee41f7bd5056ce9bc29b2248bd569169/humanfriendly-10.0-py2.py3-none-any.whl", hash = "sha256:1697e1a8a8f550fd43c2865cd84542fc175a61dcb779b6fee18cf6b6ccba1477", size = 86794, upload-time = "2021-09-17T21:40:39.897Z" },
]

[[package]]
name = "hyperframe"
version = "6.1.0"
source = { registry = "https://pypi.org/simple" }
sdist = { url = "https://files.pythonhosted.org/packages/02/e7/94f8232d4a74cc99514c13a9f995811485a6903d48e5d952771ef6322e30/hyperframe-6.1.0.tar.gz", hash = "sha256:f630908a00854a7adeabd6382b43923a4c4cd4b821fcb527e6ab9e15382a3b08", size = 26566, upload-time = "2025-01-22T21:41:49.302Z" }
wheels = [
    { url = "https://files.pythonhosted.org/packages/48/30/47d0bf6072f7252e6521f3447ccfa40b421b6824517f82854703d0f5a98b/hyperframe-6.1.0-py3-none-any.whl", hash = "sha256:b03380493a519fce58ea5af42e4a42317bf9bd425596f7a0835ffce80f1a42e5", size = 13007, upload-time = "2025-01-22T21:41:47.295Z" },
]

[[package]]
name = "idna"
version = "3.10"
source = { registry = "https://pypi.org/simple" }
sdist = { url = "https://files.pythonhosted.org/packages/f1/70/7703c29685631f5a7590aa73f1f1d3fa9a380e654b86af429e0934a32f7d/idna-3.10.tar.gz", hash = "sha256:12f65c9b470abda6dc35cf8e63cc574b1c52b11df2c86030af0ac09b01b13ea9", size = 190490, upload-time = "2024-09-15T18:07:39.745Z" }
wheels = [
    { url = "https://files.pythonhosted.org/packages/76/c6/c88e154df9c4e1a2a66ccf0005a88dfb2650c1dffb6f5ce603dfbd452ce3/idna-3.10-py3-none-any.whl", hash = "sha256:946d195a0d259cbba61165e88e65941f16e9b36ea6ddb97f00452bae8b1287d3", size = 70442, upload-time = "2024-09-15T18:07:37.964Z" },
]

[[package]]
name = "importlib-metadata"
version = "8.7.0"
source = { registry = "https://pypi.org/simple" }
dependencies = [
    { name = "zipp" },
]
sdist = { url = "https://files.pythonhosted.org/packages/76/66/650a33bd90f786193e4de4b3ad86ea60b53c89b669a5c7be931fac31cdb0/importlib_metadata-8.7.0.tar.gz", hash = "sha256:d13b81ad223b890aa16c5471f2ac3056cf76c5f10f82d6f9292f0b415f389000", size = 56641, upload-time = "2025-04-27T15:29:01.736Z" }
wheels = [
    { url = "https://files.pythonhosted.org/packages/20/b0/36bd937216ec521246249be3bf9855081de4c5e06a0c9b4219dbeda50373/importlib_metadata-8.7.0-py3-none-any.whl", hash = "sha256:e5dd1551894c77868a30651cef00984d50e1002d06942a7101d34870c5f02afd", size = 27656, upload-time = "2025-04-27T15:29:00.214Z" },
]

[[package]]
name = "iniconfig"
version = "2.1.0"
source = { registry = "https://pypi.org/simple" }
sdist = { url = "https://files.pythonhosted.org/packages/f2/97/ebf4da567aa6827c909642694d71c9fcf53e5b504f2d96afea02718862f3/iniconfig-2.1.0.tar.gz", hash = "sha256:3abbd2e30b36733fee78f9c7f7308f2d0050e88f0087fd25c2645f63c773e1c7", size = 4793, upload-time = "2025-03-19T20:09:59.721Z" }
wheels = [
    { url = "https://files.pythonhosted.org/packages/2c/e1/e6716421ea10d38022b952c159d5161ca1193197fb744506875fbb87ea7b/iniconfig-2.1.0-py3-none-any.whl", hash = "sha256:9deba5723312380e77435581c6bf4935c94cbfab9b1ed33ef8d238ea168eb760", size = 6050, upload-time = "2025-03-19T20:10:01.071Z" },
]

[[package]]
name = "isodate"
version = "0.7.2"
source = { registry = "https://pypi.org/simple" }
sdist = { url = "https://files.pythonhosted.org/packages/54/4d/e940025e2ce31a8ce1202635910747e5a87cc3a6a6bb2d00973375014749/isodate-0.7.2.tar.gz", hash = "sha256:4cd1aa0f43ca76f4a6c6c0292a85f40b35ec2e43e315b59f06e6d32171a953e6", size = 29705, upload-time = "2024-10-08T23:04:11.5Z" }
wheels = [
    { url = "https://files.pythonhosted.org/packages/15/aa/0aca39a37d3c7eb941ba736ede56d689e7be91cab5d9ca846bde3999eba6/isodate-0.7.2-py3-none-any.whl", hash = "sha256:28009937d8031054830160fce6d409ed342816b543597cece116d966c6d99e15", size = 22320, upload-time = "2024-10-08T23:04:09.501Z" },
]

[[package]]
name = "jinja2"
version = "3.1.6"
source = { registry = "https://pypi.org/simple" }
dependencies = [
    { name = "markupsafe" },
]
sdist = { url = "https://files.pythonhosted.org/packages/df/bf/f7da0350254c0ed7c72f3e33cef02e048281fec7ecec5f032d4aac52226b/jinja2-3.1.6.tar.gz", hash = "sha256:0137fb05990d35f1275a587e9aee6d56da821fc83491a0fb838183be43f66d6d", size = 245115, upload-time = "2025-03-05T20:05:02.478Z" }
wheels = [
    { url = "https://files.pythonhosted.org/packages/62/a1/3d680cbfd5f4b8f15abc1d571870c5fc3e594bb582bc3b64ea099db13e56/jinja2-3.1.6-py3-none-any.whl", hash = "sha256:85ece4451f492d0c13c5dd7c13a64681a86afae63a5f347908daf103ce6d2f67", size = 134899, upload-time = "2025-03-05T20:05:00.369Z" },
]

[[package]]
name = "jiter"
version = "0.10.0"
source = { registry = "https://pypi.org/simple" }
sdist = { url = "https://files.pythonhosted.org/packages/ee/9d/ae7ddb4b8ab3fb1b51faf4deb36cb48a4fbbd7cb36bad6a5fca4741306f7/jiter-0.10.0.tar.gz", hash = "sha256:07a7142c38aacc85194391108dc91b5b57093c978a9932bd86a36862759d9500", size = 162759, upload-time = "2025-05-18T19:04:59.73Z" }
wheels = [
    { url = "https://files.pythonhosted.org/packages/2e/b0/279597e7a270e8d22623fea6c5d4eeac328e7d95c236ed51a2b884c54f70/jiter-0.10.0-cp313-cp313-macosx_10_12_x86_64.whl", hash = "sha256:e0588107ec8e11b6f5ef0e0d656fb2803ac6cf94a96b2b9fc675c0e3ab5e8644", size = 311617, upload-time = "2025-05-18T19:04:02.078Z" },
    { url = "https://files.pythonhosted.org/packages/91/e3/0916334936f356d605f54cc164af4060e3e7094364add445a3bc79335d46/jiter-0.10.0-cp313-cp313-macosx_11_0_arm64.whl", hash = "sha256:cafc4628b616dc32530c20ee53d71589816cf385dd9449633e910d596b1f5c8a", size = 318947, upload-time = "2025-05-18T19:04:03.347Z" },
    { url = "https://files.pythonhosted.org/packages/6a/8e/fd94e8c02d0e94539b7d669a7ebbd2776e51f329bb2c84d4385e8063a2ad/jiter-0.10.0-cp313-cp313-manylinux_2_17_aarch64.manylinux2014_aarch64.whl", hash = "sha256:520ef6d981172693786a49ff5b09eda72a42e539f14788124a07530f785c3ad6", size = 344618, upload-time = "2025-05-18T19:04:04.709Z" },
    { url = "https://files.pythonhosted.org/packages/6f/b0/f9f0a2ec42c6e9c2e61c327824687f1e2415b767e1089c1d9135f43816bd/jiter-0.10.0-cp313-cp313-manylinux_2_17_armv7l.manylinux2014_armv7l.whl", hash = "sha256:554dedfd05937f8fc45d17ebdf298fe7e0c77458232bcb73d9fbbf4c6455f5b3", size = 368829, upload-time = "2025-05-18T19:04:06.912Z" },
    { url = "https://files.pythonhosted.org/packages/e8/57/5bbcd5331910595ad53b9fd0c610392ac68692176f05ae48d6ce5c852967/jiter-0.10.0-cp313-cp313-manylinux_2_17_ppc64le.manylinux2014_ppc64le.whl", hash = "sha256:5bc299da7789deacf95f64052d97f75c16d4fc8c4c214a22bf8d859a4288a1c2", size = 491034, upload-time = "2025-05-18T19:04:08.222Z" },
    { url = "https://files.pythonhosted.org/packages/9b/be/c393df00e6e6e9e623a73551774449f2f23b6ec6a502a3297aeeece2c65a/jiter-0.10.0-cp313-cp313-manylinux_2_17_s390x.manylinux2014_s390x.whl", hash = "sha256:5161e201172de298a8a1baad95eb85db4fb90e902353b1f6a41d64ea64644e25", size = 388529, upload-time = "2025-05-18T19:04:09.566Z" },
    { url = "https://files.pythonhosted.org/packages/42/3e/df2235c54d365434c7f150b986a6e35f41ebdc2f95acea3036d99613025d/jiter-0.10.0-cp313-cp313-manylinux_2_17_x86_64.manylinux2014_x86_64.whl", hash = "sha256:2e2227db6ba93cb3e2bf67c87e594adde0609f146344e8207e8730364db27041", size = 350671, upload-time = "2025-05-18T19:04:10.98Z" },
    { url = "https://files.pythonhosted.org/packages/c6/77/71b0b24cbcc28f55ab4dbfe029f9a5b73aeadaba677843fc6dc9ed2b1d0a/jiter-0.10.0-cp313-cp313-manylinux_2_5_i686.manylinux1_i686.whl", hash = "sha256:15acb267ea5e2c64515574b06a8bf393fbfee6a50eb1673614aa45f4613c0cca", size = 390864, upload-time = "2025-05-18T19:04:12.722Z" },
    { url = "https://files.pythonhosted.org/packages/6a/d3/ef774b6969b9b6178e1d1e7a89a3bd37d241f3d3ec5f8deb37bbd203714a/jiter-0.10.0-cp313-cp313-musllinux_1_1_aarch64.whl", hash = "sha256:901b92f2e2947dc6dfcb52fd624453862e16665ea909a08398dde19c0731b7f4", size = 522989, upload-time = "2025-05-18T19:04:14.261Z" },
    { url = "https://files.pythonhosted.org/packages/0c/41/9becdb1d8dd5d854142f45a9d71949ed7e87a8e312b0bede2de849388cb9/jiter-0.10.0-cp313-cp313-musllinux_1_1_x86_64.whl", hash = "sha256:d0cb9a125d5a3ec971a094a845eadde2db0de85b33c9f13eb94a0c63d463879e", size = 513495, upload-time = "2025-05-18T19:04:15.603Z" },
    { url = "https://files.pythonhosted.org/packages/9c/36/3468e5a18238bdedae7c4d19461265b5e9b8e288d3f86cd89d00cbb48686/jiter-0.10.0-cp313-cp313-win32.whl", hash = "sha256:48a403277ad1ee208fb930bdf91745e4d2d6e47253eedc96e2559d1e6527006d", size = 211289, upload-time = "2025-05-18T19:04:17.541Z" },
    { url = "https://files.pythonhosted.org/packages/7e/07/1c96b623128bcb913706e294adb5f768fb7baf8db5e1338ce7b4ee8c78ef/jiter-0.10.0-cp313-cp313-win_amd64.whl", hash = "sha256:75f9eb72ecb640619c29bf714e78c9c46c9c4eaafd644bf78577ede459f330d4", size = 205074, upload-time = "2025-05-18T19:04:19.21Z" },
    { url = "https://files.pythonhosted.org/packages/54/46/caa2c1342655f57d8f0f2519774c6d67132205909c65e9aa8255e1d7b4f4/jiter-0.10.0-cp313-cp313t-macosx_11_0_arm64.whl", hash = "sha256:28ed2a4c05a1f32ef0e1d24c2611330219fed727dae01789f4a335617634b1ca", size = 318225, upload-time = "2025-05-18T19:04:20.583Z" },
    { url = "https://files.pythonhosted.org/packages/43/84/c7d44c75767e18946219ba2d703a5a32ab37b0bc21886a97bc6062e4da42/jiter-0.10.0-cp313-cp313t-manylinux_2_17_x86_64.manylinux2014_x86_64.whl", hash = "sha256:14a4c418b1ec86a195f1ca69da8b23e8926c752b685af665ce30777233dfe070", size = 350235, upload-time = "2025-05-18T19:04:22.363Z" },
    { url = "https://files.pythonhosted.org/packages/01/16/f5a0135ccd968b480daad0e6ab34b0c7c5ba3bc447e5088152696140dcb3/jiter-0.10.0-cp313-cp313t-win_amd64.whl", hash = "sha256:d7bfed2fe1fe0e4dda6ef682cee888ba444b21e7a6553e03252e4feb6cf0adca", size = 207278, upload-time = "2025-05-18T19:04:23.627Z" },
    { url = "https://files.pythonhosted.org/packages/1c/9b/1d646da42c3de6c2188fdaa15bce8ecb22b635904fc68be025e21249ba44/jiter-0.10.0-cp314-cp314-macosx_10_12_x86_64.whl", hash = "sha256:5e9251a5e83fab8d87799d3e1a46cb4b7f2919b895c6f4483629ed2446f66522", size = 310866, upload-time = "2025-05-18T19:04:24.891Z" },
    { url = "https://files.pythonhosted.org/packages/ad/0e/26538b158e8a7c7987e94e7aeb2999e2e82b1f9d2e1f6e9874ddf71ebda0/jiter-0.10.0-cp314-cp314-macosx_11_0_arm64.whl", hash = "sha256:023aa0204126fe5b87ccbcd75c8a0d0261b9abdbbf46d55e7ae9f8e22424eeb8", size = 318772, upload-time = "2025-05-18T19:04:26.161Z" },
    { url = "https://files.pythonhosted.org/packages/7b/fb/d302893151caa1c2636d6574d213e4b34e31fd077af6050a9c5cbb42f6fb/jiter-0.10.0-cp314-cp314-manylinux_2_17_aarch64.manylinux2014_aarch64.whl", hash = "sha256:3c189c4f1779c05f75fc17c0c1267594ed918996a231593a21a5ca5438445216", size = 344534, upload-time = "2025-05-18T19:04:27.495Z" },
    { url = "https://files.pythonhosted.org/packages/01/d8/5780b64a149d74e347c5128d82176eb1e3241b1391ac07935693466d6219/jiter-0.10.0-cp314-cp314-manylinux_2_17_armv7l.manylinux2014_armv7l.whl", hash = "sha256:15720084d90d1098ca0229352607cd68256c76991f6b374af96f36920eae13c4", size = 369087, upload-time = "2025-05-18T19:04:28.896Z" },
    { url = "https://files.pythonhosted.org/packages/e8/5b/f235a1437445160e777544f3ade57544daf96ba7e96c1a5b24a6f7ac7004/jiter-0.10.0-cp314-cp314-manylinux_2_17_ppc64le.manylinux2014_ppc64le.whl", hash = "sha256:e4f2fb68e5f1cfee30e2b2a09549a00683e0fde4c6a2ab88c94072fc33cb7426", size = 490694, upload-time = "2025-05-18T19:04:30.183Z" },
    { url = "https://files.pythonhosted.org/packages/85/a9/9c3d4617caa2ff89cf61b41e83820c27ebb3f7b5fae8a72901e8cd6ff9be/jiter-0.10.0-cp314-cp314-manylinux_2_17_s390x.manylinux2014_s390x.whl", hash = "sha256:ce541693355fc6da424c08b7edf39a2895f58d6ea17d92cc2b168d20907dee12", size = 388992, upload-time = "2025-05-18T19:04:32.028Z" },
    { url = "https://files.pythonhosted.org/packages/68/b1/344fd14049ba5c94526540af7eb661871f9c54d5f5601ff41a959b9a0bbd/jiter-0.10.0-cp314-cp314-manylinux_2_17_x86_64.manylinux2014_x86_64.whl", hash = "sha256:31c50c40272e189d50006ad5c73883caabb73d4e9748a688b216e85a9a9ca3b9", size = 351723, upload-time = "2025-05-18T19:04:33.467Z" },
    { url = "https://files.pythonhosted.org/packages/41/89/4c0e345041186f82a31aee7b9d4219a910df672b9fef26f129f0cda07a29/jiter-0.10.0-cp314-cp314-manylinux_2_5_i686.manylinux1_i686.whl", hash = "sha256:fa3402a2ff9815960e0372a47b75c76979d74402448509ccd49a275fa983ef8a", size = 392215, upload-time = "2025-05-18T19:04:34.827Z" },
    { url = "https://files.pythonhosted.org/packages/55/58/ee607863e18d3f895feb802154a2177d7e823a7103f000df182e0f718b38/jiter-0.10.0-cp314-cp314-musllinux_1_1_aarch64.whl", hash = "sha256:1956f934dca32d7bb647ea21d06d93ca40868b505c228556d3373cbd255ce853", size = 522762, upload-time = "2025-05-18T19:04:36.19Z" },
    { url = "https://files.pythonhosted.org/packages/15/d0/9123fb41825490d16929e73c212de9a42913d68324a8ce3c8476cae7ac9d/jiter-0.10.0-cp314-cp314-musllinux_1_1_x86_64.whl", hash = "sha256:fcedb049bdfc555e261d6f65a6abe1d5ad68825b7202ccb9692636c70fcced86", size = 513427, upload-time = "2025-05-18T19:04:37.544Z" },
    { url = "https://files.pythonhosted.org/packages/d8/b3/2bd02071c5a2430d0b70403a34411fc519c2f227da7b03da9ba6a956f931/jiter-0.10.0-cp314-cp314-win32.whl", hash = "sha256:ac509f7eccca54b2a29daeb516fb95b6f0bd0d0d8084efaf8ed5dfc7b9f0b357", size = 210127, upload-time = "2025-05-18T19:04:38.837Z" },
    { url = "https://files.pythonhosted.org/packages/03/0c/5fe86614ea050c3ecd728ab4035534387cd41e7c1855ef6c031f1ca93e3f/jiter-0.10.0-cp314-cp314t-macosx_11_0_arm64.whl", hash = "sha256:5ed975b83a2b8639356151cef5c0d597c68376fc4922b45d0eb384ac058cfa00", size = 318527, upload-time = "2025-05-18T19:04:40.612Z" },
    { url = "https://files.pythonhosted.org/packages/b3/4a/4175a563579e884192ba6e81725fc0448b042024419be8d83aa8a80a3f44/jiter-0.10.0-cp314-cp314t-manylinux_2_17_x86_64.manylinux2014_x86_64.whl", hash = "sha256:3aa96f2abba33dc77f79b4cf791840230375f9534e5fac927ccceb58c5e604a5", size = 354213, upload-time = "2025-05-18T19:04:41.894Z" },
]

[[package]]
name = "jsonpatch"
version = "1.33"
source = { registry = "https://pypi.org/simple" }
dependencies = [
    { name = "jsonpointer" },
]
sdist = { url = "https://files.pythonhosted.org/packages/42/78/18813351fe5d63acad16aec57f94ec2b70a09e53ca98145589e185423873/jsonpatch-1.33.tar.gz", hash = "sha256:9fcd4009c41e6d12348b4a0ff2563ba56a2923a7dfee731d004e212e1ee5030c", size = 21699, upload-time = "2023-06-26T12:07:29.144Z" }
wheels = [
    { url = "https://files.pythonhosted.org/packages/73/07/02e16ed01e04a374e644b575638ec7987ae846d25ad97bcc9945a3ee4b0e/jsonpatch-1.33-py2.py3-none-any.whl", hash = "sha256:0ae28c0cd062bbd8b8ecc26d7d164fbbea9652a1a3693f3b956c1eae5145dade", size = 12898, upload-time = "2023-06-16T21:01:28.466Z" },
]

[[package]]
name = "jsonpointer"
version = "3.0.0"
source = { registry = "https://pypi.org/simple" }
sdist = { url = "https://files.pythonhosted.org/packages/6a/0a/eebeb1fa92507ea94016a2a790b93c2ae41a7e18778f85471dc54475ed25/jsonpointer-3.0.0.tar.gz", hash = "sha256:2b2d729f2091522d61c3b31f82e11870f60b68f43fbc705cb76bf4b832af59ef", size = 9114, upload-time = "2024-06-10T19:24:42.462Z" }
wheels = [
    { url = "https://files.pythonhosted.org/packages/71/92/5e77f98553e9e75130c78900d000368476aed74276eb8ae8796f65f00918/jsonpointer-3.0.0-py2.py3-none-any.whl", hash = "sha256:13e088adc14fca8b6aa8177c044e12701e6ad4b28ff10e65f2267a90109c9942", size = 7595, upload-time = "2024-06-10T19:24:40.698Z" },
]

[[package]]
name = "langchain"
version = "0.3.27"
source = { registry = "https://pypi.org/simple" }
dependencies = [
    { name = "langchain-core" },
    { name = "langchain-text-splitters" },
    { name = "langsmith" },
    { name = "pydantic" },
    { name = "pyyaml" },
    { name = "requests" },
    { name = "sqlalchemy" },
]
sdist = { url = "https://files.pythonhosted.org/packages/83/f6/f4f7f3a56626fe07e2bb330feb61254dbdf06c506e6b59a536a337da51cf/langchain-0.3.27.tar.gz", hash = "sha256:aa6f1e6274ff055d0fd36254176770f356ed0a8994297d1df47df341953cec62", size = 10233809, upload-time = "2025-07-24T14:42:32.959Z" }
wheels = [
    { url = "https://files.pythonhosted.org/packages/f6/d5/4861816a95b2f6993f1360cfb605aacb015506ee2090433a71de9cca8477/langchain-0.3.27-py3-none-any.whl", hash = "sha256:7b20c4f338826acb148d885b20a73a16e410ede9ee4f19bb02011852d5f98798", size = 1018194, upload-time = "2025-07-24T14:42:30.23Z" },
]

[[package]]
name = "langchain-community"
version = "0.3.29"
source = { registry = "https://pypi.org/simple" }
dependencies = [
    { name = "aiohttp" },
    { name = "dataclasses-json" },
    { name = "httpx-sse" },
    { name = "langchain" },
    { name = "langchain-core" },
    { name = "langsmith" },
    { name = "numpy" },
    { name = "pydantic-settings" },
    { name = "pyyaml" },
    { name = "requests" },
    { name = "sqlalchemy" },
    { name = "tenacity" },
]
sdist = { url = "https://files.pythonhosted.org/packages/c5/71/72ddc8802d5edcd3b31bc4f0eb62cdf85c30c9b845e34cc879dab0b45679/langchain_community-0.3.29.tar.gz", hash = "sha256:1f3d37973b10458052bb3cc02dce9773a8ffbd02961698c6d395b8c8d7f9e004", size = 33238072, upload-time = "2025-08-27T15:29:14.249Z" }
wheels = [
    { url = "https://files.pythonhosted.org/packages/2b/3c/107819dbed0be3f7a041245bce861c8dd4883ed08040ed482d278a274f22/langchain_community-0.3.29-py3-none-any.whl", hash = "sha256:c876ec7ef40b46353af164197f4e08e157650e8a02c9fb9d49351cdc16c839fe", size = 2530803, upload-time = "2025-08-27T15:29:12.52Z" },
]

[[package]]
name = "langchain-core"
version = "0.3.75"
source = { registry = "https://pypi.org/simple" }
dependencies = [
    { name = "jsonpatch" },
    { name = "langsmith" },
    { name = "packaging" },
    { name = "pydantic" },
    { name = "pyyaml" },
    { name = "tenacity" },
    { name = "typing-extensions" },
]
sdist = { url = "https://files.pythonhosted.org/packages/06/63/270b71a23e849984505ddc7c5c9fd3f4bd9cb14b1a484ee44c4e51c33cc2/langchain_core-0.3.75.tar.gz", hash = "sha256:ab0eb95a06ed6043f76162e6086b45037690cb70b7f090bd83b5ebb8a05b70ed", size = 570876, upload-time = "2025-08-26T15:24:12.246Z" }
wheels = [
    { url = "https://files.pythonhosted.org/packages/fb/42/0d0221cce6f168f644d7d96cb6c87c4e42fc55d2941da7a36e970e3ab8ab/langchain_core-0.3.75-py3-none-any.whl", hash = "sha256:03ca1fadf955ee3c7d5806a841f4b3a37b816acea5e61a7e6ba1298c05eea7f5", size = 443986, upload-time = "2025-08-26T15:24:10.883Z" },
]

[[package]]
name = "langchain-experimental"
version = "0.3.5rc1"
source = { registry = "https://pypi.org/simple" }
dependencies = [
    { name = "langchain-community" },
    { name = "langchain-core" },
]
sdist = { url = "https://files.pythonhosted.org/packages/aa/47/fba163ec176c85d94509ed6f3ccf93a3ec43fef8620dbaa48d700e65d1d5/langchain_experimental-0.3.5rc1.tar.gz", hash = "sha256:89be601379b064608972ce6acb8d987a30fb7e3fb8f54b82af0f25ff0885f51a", size = 169953, upload-time = "2025-01-29T22:46:42.817Z" }
wheels = [
    { url = "https://files.pythonhosted.org/packages/26/a0/b5545e6b71d8b9bfa0ac4f97efb8c15e6c24f665f62abc87a3da4551aba1/langchain_experimental-0.3.5rc1-py3-none-any.whl", hash = "sha256:5299e92ae74c5641ef3b84ef2774f9bdd9a66a572cc63128bb29a38786b9d348", size = 209493, upload-time = "2025-01-29T22:46:41.054Z" },
]

[[package]]
name = "langchain-google-genai"
version = "2.1.10"
source = { registry = "https://pypi.org/simple" }
dependencies = [
    { name = "filetype" },
    { name = "google-ai-generativelanguage" },
    { name = "langchain-core" },
    { name = "pydantic" },
]
sdist = { url = "https://files.pythonhosted.org/packages/28/c9/1808edc6e4835a4f596701d84b4a6b6c295e6875186adfbbeeeba9004469/langchain_google_genai-2.1.10.tar.gz", hash = "sha256:3d091aa61284d7256b2887966e806689adce35e55bc46f705162e5ede8aacda9", size = 45898, upload-time = "2025-08-27T06:15:11.406Z" }
wheels = [
    { url = "https://files.pythonhosted.org/packages/92/ed/957c7e6c362b7cdf1d709c0190035c0c843a3d2e225e40a2b80cca75fd3c/langchain_google_genai-2.1.10-py3-none-any.whl", hash = "sha256:247e38908d6b37fb4c4892ca09ae224c7510158b54b0582a9f39a7ddf37a0e2c", size = 49408, upload-time = "2025-08-27T06:15:10.458Z" },
]

[[package]]
name = "langchain-openai"
version = "0.3.32"
source = { registry = "https://pypi.org/simple" }
dependencies = [
    { name = "langchain-core" },
    { name = "openai" },
    { name = "tiktoken" },
]
sdist = { url = "https://files.pythonhosted.org/packages/7e/19/167d9ad1b6bb75406c4acceda01ef0dc1101c7f629f74441fe8a787fb190/langchain_openai-0.3.32.tar.gz", hash = "sha256:782ad669bd1bdb964456d8882c5178717adcfceecb482cc20005f770e43d346d", size = 782982, upload-time = "2025-08-26T14:25:27.917Z" }
wheels = [
    { url = "https://files.pythonhosted.org/packages/e6/3d/e22ee65fff79afe7bdfbd67844243eb279b440c882dad9e4262dcc87131f/langchain_openai-0.3.32-py3-none-any.whl", hash = "sha256:3354f76822f7cc76d8069831fe2a77f9bc7ff3b4f13af788bd94e4c6e853b400", size = 74531, upload-time = "2025-08-26T14:25:26.542Z" },
]

[[package]]
name = "langchain-text-splitters"
version = "0.3.11"
source = { registry = "https://pypi.org/simple" }
dependencies = [
    { name = "langchain-core" },
]
sdist = { url = "https://files.pythonhosted.org/packages/11/43/dcda8fd25f0b19cb2835f2f6bb67f26ad58634f04ac2d8eae00526b0fa55/langchain_text_splitters-0.3.11.tar.gz", hash = "sha256:7a50a04ada9a133bbabb80731df7f6ddac51bc9f1b9cab7fa09304d71d38a6cc", size = 46458, upload-time = "2025-08-31T23:02:58.316Z" }
wheels = [
    { url = "https://files.pythonhosted.org/packages/58/0d/41a51b40d24ff0384ec4f7ab8dd3dcea8353c05c973836b5e289f1465d4f/langchain_text_splitters-0.3.11-py3-none-any.whl", hash = "sha256:cf079131166a487f1372c8ab5d0bfaa6c0a4291733d9c43a34a16ac9bcd6a393", size = 33845, upload-time = "2025-08-31T23:02:57.195Z" },
]

[[package]]
name = "langfuse"
version = "3.3.4"
source = { registry = "https://pypi.org/simple" }
dependencies = [
    { name = "backoff" },
    { name = "httpx" },
    { name = "opentelemetry-api" },
    { name = "opentelemetry-exporter-otlp-proto-http" },
    { name = "opentelemetry-sdk" },
    { name = "packaging" },
    { name = "pydantic" },
    { name = "requests" },
    { name = "wrapt" },
]
sdist = { url = "https://files.pythonhosted.org/packages/27/9d/c9c422c660459687293727c9146185f92443b6c72fda564ab10e9e16ab41/langfuse-3.3.4.tar.gz", hash = "sha256:e5df4e7284298990b522e02a1dc6c3c72ebc4a7a411dc7d39255fb8c2e5a7c3a", size = 164745, upload-time = "2025-09-02T15:02:39.16Z" }
wheels = [
    { url = "https://files.pythonhosted.org/packages/dc/46/edd370d47ca72ed4ca36b3c3b8f3a4ce71a310629d0bcb6ed760b04b08b1/langfuse-3.3.4-py3-none-any.whl", hash = "sha256:15b9d20878cf39a48ca9cfa7e52acdfeb043603d3a9cef8cf451687a4d838c6b", size = 318389, upload-time = "2025-09-02T15:02:37.171Z" },
]

[[package]]
name = "langgraph"
version = "0.6.7"
source = { registry = "https://pypi.org/simple" }
dependencies = [
    { name = "langchain-core" },
    { name = "langgraph-checkpoint" },
    { name = "langgraph-prebuilt" },
    { name = "langgraph-sdk" },
    { name = "pydantic" },
    { name = "xxhash" },
]
sdist = { url = "https://files.pythonhosted.org/packages/56/85/36feb25062da40ca395f6c44d0232a672842e5421885101f6faf4670b670/langgraph-0.6.7.tar.gz", hash = "sha256:ba7fd17b8220142d6a4269b6038f2b3dcbcef42cd5ecf4a4c8d9b60b010830a6", size = 465534, upload-time = "2025-09-07T16:49:42.895Z" }
wheels = [
    { url = "https://files.pythonhosted.org/packages/67/06/f440922a58204dbfd10f7fdda0de0325529a159e9dc3d1038afe4b431a49/langgraph-0.6.7-py3-none-any.whl", hash = "sha256:c724dd8c24806b70faf4903e8e20c0234f8c0a356e0e96a88035cbecca9df2cf", size = 153329, upload-time = "2025-09-07T16:49:40.45Z" },
]

[[package]]
name = "langgraph-checkpoint"
version = "2.1.1"
source = { registry = "https://pypi.org/simple" }
dependencies = [
    { name = "langchain-core" },
    { name = "ormsgpack" },
]
sdist = { url = "https://files.pythonhosted.org/packages/73/3e/d00eb2b56c3846a0cabd2e5aa71c17a95f882d4f799a6ffe96a19b55eba9/langgraph_checkpoint-2.1.1.tar.gz", hash = "sha256:72038c0f9e22260cb9bff1f3ebe5eb06d940b7ee5c1e4765019269d4f21cf92d", size = 136256, upload-time = "2025-07-17T13:07:52.411Z" }
wheels = [
    { url = "https://files.pythonhosted.org/packages/4c/dd/64686797b0927fb18b290044be12ae9d4df01670dce6bb2498d5ab65cb24/langgraph_checkpoint-2.1.1-py3-none-any.whl", hash = "sha256:5a779134fd28134a9a83d078be4450bbf0e0c79fdf5e992549658899e6fc5ea7", size = 43925, upload-time = "2025-07-17T13:07:51.023Z" },
]

[[package]]
name = "langgraph-prebuilt"
version = "0.6.4"
source = { registry = "https://pypi.org/simple" }
dependencies = [
    { name = "langchain-core" },
    { name = "langgraph-checkpoint" },
]
sdist = { url = "https://files.pythonhosted.org/packages/d6/21/9b198d11732101ee8cdf30af98d0b4f11254c768de15173e57f5260fd14b/langgraph_prebuilt-0.6.4.tar.gz", hash = "sha256:e9e53b906ee5df46541d1dc5303239e815d3ec551e52bb03dd6463acc79ec28f", size = 125695, upload-time = "2025-08-07T18:17:57.333Z" }
wheels = [
    { url = "https://files.pythonhosted.org/packages/0a/7f/973b0d9729d9693d6e5b4bc5f3ae41138d194cb7b16b0ed230020beeb13a/langgraph_prebuilt-0.6.4-py3-none-any.whl", hash = "sha256:819f31d88b84cb2729ff1b79db2d51e9506b8fb7aaacfc0d359d4fe16e717344", size = 28025, upload-time = "2025-08-07T18:17:56.493Z" },
]

[[package]]
name = "langgraph-sdk"
version = "0.2.6"
source = { registry = "https://pypi.org/simple" }
dependencies = [
    { name = "httpx" },
    { name = "orjson" },
]
sdist = { url = "https://files.pythonhosted.org/packages/55/35/a1caf4fdb725adec30f1e9562f218524a92d8b675deb97be653687f086ee/langgraph_sdk-0.2.6.tar.gz", hash = "sha256:7db27cd86d1231fa614823ff416fcd2541b5565ad78ae950f31ae96d7af7c519", size = 80346, upload-time = "2025-09-04T01:51:11.262Z" }
wheels = [
    { url = "https://files.pythonhosted.org/packages/c6/d2/c5fac919601b27a0af5df0bde46e7f1361d5e04505e404b75bed45d21fc8/langgraph_sdk-0.2.6-py3-none-any.whl", hash = "sha256:477216b573b8177bbd849f4c754782a81279fbbd88bfadfeda44422d14b18b08", size = 54565, upload-time = "2025-09-04T01:51:10.044Z" },
]

[[package]]
name = "langsmith"
version = "0.4.27"
source = { registry = "https://pypi.org/simple" }
dependencies = [
    { name = "httpx" },
    { name = "orjson", marker = "platform_python_implementation != 'PyPy'" },
    { name = "packaging" },
    { name = "pydantic" },
    { name = "requests" },
    { name = "requests-toolbelt" },
    { name = "zstandard" },
]
sdist = { url = "https://files.pythonhosted.org/packages/62/6f/7d88228b7614fa0204e58b8b8c46e6f564659ee07a525c8aeae77a05598a/langsmith-0.4.27.tar.gz", hash = "sha256:6e8bbc425797202952d4e849431e6276e7985b44536ec0582eb96eaf9129c393", size = 956062, upload-time = "2025-09-08T19:01:49.677Z" }
wheels = [
    { url = "https://files.pythonhosted.org/packages/2d/26/99bc52e1c47fb4b995aece85a5313349a5e2559e4143ee2345d8bd1446ff/langsmith-0.4.27-py3-none-any.whl", hash = "sha256:23708e6478d1c74ac0e428bbc92df6704993e34305fb62a0c64d2fefc35bd67f", size = 384752, upload-time = "2025-09-08T19:01:47.362Z" },
]

[[package]]
name = "lxml"
version = "6.0.1"
source = { registry = "https://pypi.org/simple" }
sdist = { url = "https://files.pythonhosted.org/packages/8f/bd/f9d01fd4132d81c6f43ab01983caea69ec9614b913c290a26738431a015d/lxml-6.0.1.tar.gz", hash = "sha256:2b3a882ebf27dd026df3801a87cf49ff791336e0f94b0fad195db77e01240690", size = 4070214, upload-time = "2025-08-22T10:37:53.525Z" }
wheels = [
    { url = "https://files.pythonhosted.org/packages/43/c4/cd757eeec4548e6652eff50b944079d18ce5f8182d2b2cf514e125e8fbcb/lxml-6.0.1-cp313-cp313-macosx_10_13_universal2.whl", hash = "sha256:485eda5d81bb7358db96a83546949c5fe7474bec6c68ef3fa1fb61a584b00eea", size = 8405139, upload-time = "2025-08-22T10:33:34.09Z" },
    { url = "https://files.pythonhosted.org/packages/ff/99/0290bb86a7403893f5e9658490c705fcea103b9191f2039752b071b4ef07/lxml-6.0.1-cp313-cp313-macosx_10_13_x86_64.whl", hash = "sha256:d12160adea318ce3d118f0b4fbdff7d1225c75fb7749429541b4d217b85c3f76", size = 4585954, upload-time = "2025-08-22T10:33:36.294Z" },
    { url = "https://files.pythonhosted.org/packages/88/a7/4bb54dd1e626342a0f7df6ec6ca44fdd5d0e100ace53acc00e9a689ead04/lxml-6.0.1-cp313-cp313-manylinux2014_aarch64.manylinux_2_17_aarch64.whl", hash = "sha256:48c8d335d8ab72f9265e7ba598ae5105a8272437403f4032107dbcb96d3f0b29", size = 4944052, upload-time = "2025-08-22T10:33:38.19Z" },
    { url = "https://files.pythonhosted.org/packages/71/8d/20f51cd07a7cbef6214675a8a5c62b2559a36d9303fe511645108887c458/lxml-6.0.1-cp313-cp313-manylinux2014_x86_64.manylinux_2_17_x86_64.whl", hash = "sha256:405e7cf9dbdbb52722c231e0f1257214202dfa192327fab3de45fd62e0554082", size = 5098885, upload-time = "2025-08-22T10:33:40.035Z" },
    { url = "https://files.pythonhosted.org/packages/5a/63/efceeee7245d45f97d548e48132258a36244d3c13c6e3ddbd04db95ff496/lxml-6.0.1-cp313-cp313-manylinux_2_26_aarch64.manylinux_2_28_aarch64.whl", hash = "sha256:299a790d403335a6a057ade46f92612ebab87b223e4e8c5308059f2dc36f45ed", size = 5017542, upload-time = "2025-08-22T10:33:41.896Z" },
    { url = "https://files.pythonhosted.org/packages/57/5d/92cb3d3499f5caba17f7933e6be3b6c7de767b715081863337ced42eb5f2/lxml-6.0.1-cp313-cp313-manylinux_2_26_i686.manylinux_2_28_i686.whl", hash = "sha256:48da704672f6f9c461e9a73250440c647638cc6ff9567ead4c3b1f189a604ee8", size = 5347303, upload-time = "2025-08-22T10:33:43.868Z" },
    { url = "https://files.pythonhosted.org/packages/69/f8/606fa16a05d7ef5e916c6481c634f40870db605caffed9d08b1a4fb6b989/lxml-6.0.1-cp313-cp313-manylinux_2_26_ppc64le.manylinux_2_28_ppc64le.whl", hash = "sha256:21e364e1bb731489e3f4d51db416f991a5d5da5d88184728d80ecfb0904b1d68", size = 5641055, upload-time = "2025-08-22T10:33:45.784Z" },
    { url = "https://files.pythonhosted.org/packages/b3/01/15d5fc74ebb49eac4e5df031fbc50713dcc081f4e0068ed963a510b7d457/lxml-6.0.1-cp313-cp313-manylinux_2_26_x86_64.manylinux_2_28_x86_64.whl", hash = "sha256:1bce45a2c32032afddbd84ed8ab092130649acb935536ef7a9559636ce7ffd4a", size = 5242719, upload-time = "2025-08-22T10:33:48.089Z" },
    { url = "https://files.pythonhosted.org/packages/42/a5/1b85e2aaaf8deaa67e04c33bddb41f8e73d07a077bf9db677cec7128bfb4/lxml-6.0.1-cp313-cp313-manylinux_2_31_armv7l.whl", hash = "sha256:fa164387ff20ab0e575fa909b11b92ff1481e6876835014e70280769920c4433", size = 4717310, upload-time = "2025-08-22T10:33:49.852Z" },
    { url = "https://files.pythonhosted.org/packages/42/23/f3bb1292f55a725814317172eeb296615db3becac8f1a059b53c51fc1da8/lxml-6.0.1-cp313-cp313-manylinux_2_38_riscv64.manylinux_2_39_riscv64.whl", hash = "sha256:7587ac5e000e1594e62278422c5783b34a82b22f27688b1074d71376424b73e8", size = 5254024, upload-time = "2025-08-22T10:33:52.22Z" },
    { url = "https://files.pythonhosted.org/packages/b4/be/4d768f581ccd0386d424bac615d9002d805df7cc8482ae07d529f60a3c1e/lxml-6.0.1-cp313-cp313-musllinux_1_2_aarch64.whl", hash = "sha256:57478424ac4c9170eabf540237125e8d30fad1940648924c058e7bc9fb9cf6dd", size = 5055335, upload-time = "2025-08-22T10:33:54.041Z" },
    { url = "https://files.pythonhosted.org/packages/40/07/ed61d1a3e77d1a9f856c4fab15ee5c09a2853fb7af13b866bb469a3a6d42/lxml-6.0.1-cp313-cp313-musllinux_1_2_armv7l.whl", hash = "sha256:09c74afc7786c10dd6afaa0be2e4805866beadc18f1d843cf517a7851151b499", size = 4784864, upload-time = "2025-08-22T10:33:56.382Z" },
    { url = "https://files.pythonhosted.org/packages/01/37/77e7971212e5c38a55431744f79dff27fd751771775165caea096d055ca4/lxml-6.0.1-cp313-cp313-musllinux_1_2_ppc64le.whl", hash = "sha256:7fd70681aeed83b196482d42a9b0dc5b13bab55668d09ad75ed26dff3be5a2f5", size = 5657173, upload-time = "2025-08-22T10:33:58.698Z" },
    { url = "https://files.pythonhosted.org/packages/32/a3/e98806d483941cd9061cc838b1169626acef7b2807261fbe5e382fcef881/lxml-6.0.1-cp313-cp313-musllinux_1_2_riscv64.whl", hash = "sha256:10a72e456319b030b3dd900df6b1f19d89adf06ebb688821636dc406788cf6ac", size = 5245896, upload-time = "2025-08-22T10:34:00.586Z" },
    { url = "https://files.pythonhosted.org/packages/07/de/9bb5a05e42e8623bf06b4638931ea8c8f5eb5a020fe31703abdbd2e83547/lxml-6.0.1-cp313-cp313-musllinux_1_2_x86_64.whl", hash = "sha256:b0fa45fb5f55111ce75b56c703843b36baaf65908f8b8d2fbbc0e249dbc127ed", size = 5267417, upload-time = "2025-08-22T10:34:02.719Z" },
    { url = "https://files.pythonhosted.org/packages/f2/43/c1cb2a7c67226266c463ef8a53b82d42607228beb763b5fbf4867e88a21f/lxml-6.0.1-cp313-cp313-win32.whl", hash = "sha256:01dab65641201e00c69338c9c2b8a0f2f484b6b3a22d10779bb417599fae32b5", size = 3610051, upload-time = "2025-08-22T10:34:04.553Z" },
    { url = "https://files.pythonhosted.org/packages/34/96/6a6c3b8aa480639c1a0b9b6faf2a63fb73ab79ffcd2a91cf28745faa22de/lxml-6.0.1-cp313-cp313-win_amd64.whl", hash = "sha256:bdf8f7c8502552d7bff9e4c98971910a0a59f60f88b5048f608d0a1a75e94d1c", size = 4009325, upload-time = "2025-08-22T10:34:06.24Z" },
    { url = "https://files.pythonhosted.org/packages/8c/66/622e8515121e1fd773e3738dae71b8df14b12006d9fb554ce90886689fd0/lxml-6.0.1-cp313-cp313-win_arm64.whl", hash = "sha256:a6aeca75959426b9fd8d4782c28723ba224fe07cfa9f26a141004210528dcbe2", size = 3670443, upload-time = "2025-08-22T10:34:07.974Z" },
    { url = "https://files.pythonhosted.org/packages/38/e3/b7eb612ce07abe766918a7e581ec6a0e5212352194001fd287c3ace945f0/lxml-6.0.1-cp314-cp314-macosx_10_13_universal2.whl", hash = "sha256:29b0e849ec7030e3ecb6112564c9f7ad6881e3b2375dd4a0c486c5c1f3a33859", size = 8426160, upload-time = "2025-08-22T10:34:10.154Z" },
    { url = "https://files.pythonhosted.org/packages/35/8f/ab3639a33595cf284fe733c6526da2ca3afbc5fd7f244ae67f3303cec654/lxml-6.0.1-cp314-cp314-macosx_10_13_x86_64.whl", hash = "sha256:02a0f7e629f73cc0be598c8b0611bf28ec3b948c549578a26111b01307fd4051", size = 4589288, upload-time = "2025-08-22T10:34:12.972Z" },
    { url = "https://files.pythonhosted.org/packages/2c/65/819d54f2e94d5c4458c1db8c1ccac9d05230b27c1038937d3d788eb406f9/lxml-6.0.1-cp314-cp314-manylinux2014_aarch64.manylinux_2_17_aarch64.whl", hash = "sha256:beab5e54de016e730875f612ba51e54c331e2fa6dc78ecf9a5415fc90d619348", size = 4964523, upload-time = "2025-08-22T10:34:15.474Z" },
    { url = "https://files.pythonhosted.org/packages/5b/4a/d4a74ce942e60025cdaa883c5a4478921a99ce8607fc3130f1e349a83b28/lxml-6.0.1-cp314-cp314-manylinux2014_x86_64.manylinux_2_17_x86_64.whl", hash = "sha256:92a08aefecd19ecc4ebf053c27789dd92c87821df2583a4337131cf181a1dffa", size = 5101108, upload-time = "2025-08-22T10:34:17.348Z" },
    { url = "https://files.pythonhosted.org/packages/cb/48/67f15461884074edd58af17b1827b983644d1fae83b3d909e9045a08b61e/lxml-6.0.1-cp314-cp314-manylinux_2_26_aarch64.manylinux_2_28_aarch64.whl", hash = "sha256:36c8fa7e177649470bc3dcf7eae6bee1e4984aaee496b9ccbf30e97ac4127fa2", size = 5053498, upload-time = "2025-08-22T10:34:19.232Z" },
    { url = "https://files.pythonhosted.org/packages/b6/d4/ec1bf1614828a5492f4af0b6a9ee2eb3e92440aea3ac4fa158e5228b772b/lxml-6.0.1-cp314-cp314-manylinux_2_26_i686.manylinux_2_28_i686.whl", hash = "sha256:5d08e0f1af6916267bb7eff21c09fa105620f07712424aaae09e8cb5dd4164d1", size = 5351057, upload-time = "2025-08-22T10:34:21.143Z" },
    { url = "https://files.pythonhosted.org/packages/65/2b/c85929dacac08821f2100cea3eb258ce5c8804a4e32b774f50ebd7592850/lxml-6.0.1-cp314-cp314-manylinux_2_26_ppc64le.manylinux_2_28_ppc64le.whl", hash = "sha256:9705cdfc05142f8c38c97a61bd3a29581ceceb973a014e302ee4a73cc6632476", size = 5671579, upload-time = "2025-08-22T10:34:23.528Z" },
    { url = "https://files.pythonhosted.org/packages/d0/36/cf544d75c269b9aad16752fd9f02d8e171c5a493ca225cb46bb7ba72868c/lxml-6.0.1-cp314-cp314-manylinux_2_26_x86_64.manylinux_2_28_x86_64.whl", hash = "sha256:74555e2da7c1636e30bff4e6e38d862a634cf020ffa591f1f63da96bf8b34772", size = 5250403, upload-time = "2025-08-22T10:34:25.642Z" },
    { url = "https://files.pythonhosted.org/packages/c2/e8/83dbc946ee598fd75fdeae6151a725ddeaab39bb321354a9468d4c9f44f3/lxml-6.0.1-cp314-cp314-manylinux_2_31_armv7l.whl", hash = "sha256:e38b5f94c5a2a5dadaddd50084098dfd005e5a2a56cd200aaf5e0a20e8941782", size = 4696712, upload-time = "2025-08-22T10:34:27.753Z" },
    { url = "https://files.pythonhosted.org/packages/f4/72/889c633b47c06205743ba935f4d1f5aa4eb7f0325d701ed2b0540df1b004/lxml-6.0.1-cp314-cp314-manylinux_2_38_riscv64.manylinux_2_39_riscv64.whl", hash = "sha256:a5ec101a92ddacb4791977acfc86c1afd624c032974bfb6a21269d1083c9bc49", size = 5268177, upload-time = "2025-08-22T10:34:29.804Z" },
    { url = "https://files.pythonhosted.org/packages/b0/b6/f42a21a1428479b66ea0da7bd13e370436aecaff0cfe93270c7e165bd2a4/lxml-6.0.1-cp314-cp314-musllinux_1_2_aarch64.whl", hash = "sha256:5c17e70c82fd777df586c12114bbe56e4e6f823a971814fd40dec9c0de518772", size = 5094648, upload-time = "2025-08-22T10:34:31.703Z" },
    { url = "https://files.pythonhosted.org/packages/51/b0/5f8c1e8890e2ee1c2053c2eadd1cb0e4b79e2304e2912385f6ca666f48b1/lxml-6.0.1-cp314-cp314-musllinux_1_2_armv7l.whl", hash = "sha256:45fdd0415a0c3d91640b5d7a650a8f37410966a2e9afebb35979d06166fd010e", size = 4745220, upload-time = "2025-08-22T10:34:33.595Z" },
    { url = "https://files.pythonhosted.org/packages/eb/f9/820b5125660dae489ca3a21a36d9da2e75dd6b5ffe922088f94bbff3b8a0/lxml-6.0.1-cp314-cp314-musllinux_1_2_ppc64le.whl", hash = "sha256:d417eba28981e720a14fcb98f95e44e7a772fe25982e584db38e5d3b6ee02e79", size = 5692913, upload-time = "2025-08-22T10:34:35.482Z" },
    { url = "https://files.pythonhosted.org/packages/23/8e/a557fae9eec236618aecf9ff35fec18df41b6556d825f3ad6017d9f6e878/lxml-6.0.1-cp314-cp314-musllinux_1_2_riscv64.whl", hash = "sha256:8e5d116b9e59be7934febb12c41cce2038491ec8fdb743aeacaaf36d6e7597e4", size = 5259816, upload-time = "2025-08-22T10:34:37.482Z" },
    { url = "https://files.pythonhosted.org/packages/fa/fd/b266cfaab81d93a539040be699b5854dd24c84e523a1711ee5f615aa7000/lxml-6.0.1-cp314-cp314-musllinux_1_2_x86_64.whl", hash = "sha256:c238f0d0d40fdcb695c439fe5787fa69d40f45789326b3bb6ef0d61c4b588d6e", size = 5276162, upload-time = "2025-08-22T10:34:39.507Z" },
    { url = "https://files.pythonhosted.org/packages/25/6c/6f9610fbf1de002048e80585ea4719591921a0316a8565968737d9f125ca/lxml-6.0.1-cp314-cp314-win32.whl", hash = "sha256:537b6cf1c5ab88cfd159195d412edb3e434fee880f206cbe68dff9c40e17a68a", size = 3669595, upload-time = "2025-08-22T10:34:41.783Z" },
    { url = "https://files.pythonhosted.org/packages/72/a5/506775e3988677db24dc75a7b03e04038e0b3d114ccd4bccea4ce0116c15/lxml-6.0.1-cp314-cp314-win_amd64.whl", hash = "sha256:911d0a2bb3ef3df55b3d97ab325a9ca7e438d5112c102b8495321105d25a441b", size = 4079818, upload-time = "2025-08-22T10:34:44.04Z" },
    { url = "https://files.pythonhosted.org/packages/0a/44/9613f300201b8700215856e5edd056d4e58dd23368699196b58877d4408b/lxml-6.0.1-cp314-cp314-win_arm64.whl", hash = "sha256:2834377b0145a471a654d699bdb3a2155312de492142ef5a1d426af2c60a0a31", size = 3753901, upload-time = "2025-08-22T10:34:45.799Z" },
]

[[package]]
name = "magika"
version = "0.6.2"
source = { registry = "https://pypi.org/simple" }
dependencies = [
    { name = "click" },
    { name = "numpy" },
    { name = "onnxruntime" },
    { name = "python-dotenv" },
]
sdist = { url = "https://files.pythonhosted.org/packages/fe/b6/8fdd991142ad3e037179a494b153f463024e5a211ef3ad948b955c26b4de/magika-0.6.2.tar.gz", hash = "sha256:37eb6ae8020f6e68f231bc06052c0a0cbe8e6fa27492db345e8dc867dbceb067", size = 3036634, upload-time = "2025-05-02T14:54:18.88Z" }
wheels = [
    { url = "https://files.pythonhosted.org/packages/c2/07/4f7748f34279f2852068256992377474f9700b6fbad6735d6be58605178f/magika-0.6.2-py3-none-any.whl", hash = "sha256:5ef72fbc07723029b3684ef81454bc224ac5f60986aa0fc5a28f4456eebcb5b2", size = 2967609, upload-time = "2025-05-02T14:54:09.696Z" },
    { url = "https://files.pythonhosted.org/packages/64/6d/0783af677e601d8a42258f0fbc47663abf435f927e58a8d2928296743099/magika-0.6.2-py3-none-macosx_11_0_arm64.whl", hash = "sha256:9109309328a1553886c8ff36c2ee9a5e9cfd36893ad81b65bf61a57debdd9d0e", size = 12404787, upload-time = "2025-05-02T14:54:16.963Z" },
    { url = "https://files.pythonhosted.org/packages/8a/ad/42e39748ddc4bbe55c2dc1093ce29079c04d096ac0d844f8ae66178bc3ed/magika-0.6.2-py3-none-manylinux_2_28_x86_64.whl", hash = "sha256:57cd1d64897634d15de552bd6b3ae9c6ff6ead9c60d384dc46497c08288e4559", size = 15091089, upload-time = "2025-05-02T14:54:11.59Z" },
    { url = "https://files.pythonhosted.org/packages/b0/1f/28e412d0ccedc068fbccdae6a6233faaa97ec3e5e2ffd242e49655b10064/magika-0.6.2-py3-none-win_amd64.whl", hash = "sha256:711f427a633e0182737dcc2074748004842f870643585813503ff2553b973b9f", size = 12385740, upload-time = "2025-05-02T14:54:14.096Z" },
]

[[package]]
name = "mako"
version = "1.3.10"
source = { registry = "https://pypi.org/simple" }
dependencies = [
    { name = "markupsafe" },
]
sdist = { url = "https://files.pythonhosted.org/packages/9e/38/bd5b78a920a64d708fe6bc8e0a2c075e1389d53bef8413725c63ba041535/mako-1.3.10.tar.gz", hash = "sha256:99579a6f39583fa7e5630a28c3c1f440e4e97a414b80372649c0ce338da2ea28", size = 392474, upload-time = "2025-04-10T12:44:31.16Z" }
wheels = [
    { url = "https://files.pythonhosted.org/packages/87/fb/99f81ac72ae23375f22b7afdb7642aba97c00a713c217124420147681a2f/mako-1.3.10-py3-none-any.whl", hash = "sha256:baef24a52fc4fc514a0887ac600f9f1cff3d82c61d4d700a1fa84d597b88db59", size = 78509, upload-time = "2025-04-10T12:50:53.297Z" },
]

[[package]]
name = "mammoth"
version = "1.10.0"
source = { registry = "https://pypi.org/simple" }
dependencies = [
    { name = "cobble" },
]
sdist = { url = "https://files.pythonhosted.org/packages/89/0d/2ab86f37021b4c50fe72354acd226b1e31a10497e51f6cbd7e3d1eca1181/mammoth-1.10.0.tar.gz", hash = "sha256:cb6fbba41ccf8b5502859c457177d87a833fef0e0b1d4e6fd23ec372fe892c30", size = 52285, upload-time = "2025-08-02T15:40:55.849Z" }
wheels = [
    { url = "https://files.pythonhosted.org/packages/a6/67/36eeb3a8726df3b282ba99ec126323871cffdbcf3b7a1db64ca9bbe4abc1/mammoth-1.10.0-py2.py3-none-any.whl", hash = "sha256:a1c87d5b98ca30230394267f98614b58b14b50f8031dc33ac9a535c6ab04eb99", size = 53823, upload-time = "2025-08-02T15:40:54.255Z" },
]

[[package]]
name = "markdown-it-py"
version = "4.0.0"
source = { registry = "https://pypi.org/simple" }
dependencies = [
    { name = "mdurl" },
]
sdist = { url = "https://files.pythonhosted.org/packages/5b/f5/4ec618ed16cc4f8fb3b701563655a69816155e79e24a17b651541804721d/markdown_it_py-4.0.0.tar.gz", hash = "sha256:cb0a2b4aa34f932c007117b194e945bd74e0ec24133ceb5bac59009cda1cb9f3", size = 73070, upload-time = "2025-08-11T12:57:52.854Z" }
wheels = [
    { url = "https://files.pythonhosted.org/packages/94/54/e7d793b573f298e1c9013b8c4dade17d481164aa517d1d7148619c2cedbf/markdown_it_py-4.0.0-py3-none-any.whl", hash = "sha256:87327c59b172c5011896038353a81343b6754500a08cd7a4973bb48c6d578147", size = 87321, upload-time = "2025-08-11T12:57:51.923Z" },
]

[[package]]
name = "markdownify"
version = "1.2.0"
source = { registry = "https://pypi.org/simple" }
dependencies = [
    { name = "beautifulsoup4" },
    { name = "six" },
]
sdist = { url = "https://files.pythonhosted.org/packages/83/1b/6f2697b51eaca81f08852fd2734745af15718fea10222a1d40f8a239c4ea/markdownify-1.2.0.tar.gz", hash = "sha256:f6c367c54eb24ee953921804dfe6d6575c5e5b42c643955e7242034435de634c", size = 18771, upload-time = "2025-08-09T17:44:15.302Z" }
wheels = [
    { url = "https://files.pythonhosted.org/packages/6a/e2/7af643acb4cae0741dffffaa7f3f7c9e7ab4046724543ba1777c401d821c/markdownify-1.2.0-py3-none-any.whl", hash = "sha256:48e150a1c4993d4d50f282f725c0111bd9eb25645d41fa2f543708fd44161351", size = 15561, upload-time = "2025-08-09T17:44:14.074Z" },
]

[[package]]
name = "markitdown"
version = "0.1.3"
source = { registry = "https://pypi.org/simple" }
dependencies = [
    { name = "beautifulsoup4" },
    { name = "charset-normalizer" },
    { name = "defusedxml" },
    { name = "magika" },
    { name = "markdownify" },
    { name = "onnxruntime", marker = "sys_platform == 'win32'" },
    { name = "requests" },
]
sdist = { url = "https://files.pythonhosted.org/packages/87/31/90cef2bc8ecd85c200ed3b3d1e20fc7a724213502685c4b05b5431e02668/markitdown-0.1.3.tar.gz", hash = "sha256:b0d9127c3373a68274dede6af6c9bb0684b78ce364c727c4c304da97a20d6fd9", size = 40039, upload-time = "2025-08-26T22:37:04.4Z" }
wheels = [
    { url = "https://files.pythonhosted.org/packages/97/83/7b47d2ecbf58650a03aeeb21ba2d59175f202bf4fb81d44f40f1deb82bc0/markitdown-0.1.3-py3-none-any.whl", hash = "sha256:08d9a25770979d78f60dcc0afcb868de6799608e4db65342b2e03304fb091251", size = 58391, upload-time = "2025-08-26T22:37:02.924Z" },
]

[package.optional-dependencies]
all = [
    { name = "azure-ai-documentintelligence" },
    { name = "azure-identity" },
    { name = "lxml" },
    { name = "mammoth" },
    { name = "olefile" },
    { name = "openpyxl" },
    { name = "pandas" },
    { name = "pdfminer-six" },
    { name = "pydub" },
    { name = "python-pptx" },
    { name = "speechrecognition" },
    { name = "xlrd" },
    { name = "youtube-transcript-api" },
]

[[package]]
name = "markupsafe"
version = "3.0.2"
source = { registry = "https://pypi.org/simple" }
sdist = { url = "https://files.pythonhosted.org/packages/b2/97/5d42485e71dfc078108a86d6de8fa46db44a1a9295e89c5d6d4a06e23a62/markupsafe-3.0.2.tar.gz", hash = "sha256:ee55d3edf80167e48ea11a923c7386f4669df67d7994554387f84e7d8b0a2bf0", size = 20537, upload-time = "2024-10-18T15:21:54.129Z" }
wheels = [
    { url = "https://files.pythonhosted.org/packages/83/0e/67eb10a7ecc77a0c2bbe2b0235765b98d164d81600746914bebada795e97/MarkupSafe-3.0.2-cp313-cp313-macosx_10_13_universal2.whl", hash = "sha256:ba9527cdd4c926ed0760bc301f6728ef34d841f405abf9d4f959c478421e4efd", size = 14274, upload-time = "2024-10-18T15:21:24.577Z" },
    { url = "https://files.pythonhosted.org/packages/2b/6d/9409f3684d3335375d04e5f05744dfe7e9f120062c9857df4ab490a1031a/MarkupSafe-3.0.2-cp313-cp313-macosx_11_0_arm64.whl", hash = "sha256:f8b3d067f2e40fe93e1ccdd6b2e1d16c43140e76f02fb1319a05cf2b79d99430", size = 12352, upload-time = "2024-10-18T15:21:25.382Z" },
    { url = "https://files.pythonhosted.org/packages/d2/f5/6eadfcd3885ea85fe2a7c128315cc1bb7241e1987443d78c8fe712d03091/MarkupSafe-3.0.2-cp313-cp313-manylinux_2_17_aarch64.manylinux2014_aarch64.whl", hash = "sha256:569511d3b58c8791ab4c2e1285575265991e6d8f8700c7be0e88f86cb0672094", size = 24122, upload-time = "2024-10-18T15:21:26.199Z" },
    { url = "https://files.pythonhosted.org/packages/0c/91/96cf928db8236f1bfab6ce15ad070dfdd02ed88261c2afafd4b43575e9e9/MarkupSafe-3.0.2-cp313-cp313-manylinux_2_17_x86_64.manylinux2014_x86_64.whl", hash = "sha256:15ab75ef81add55874e7ab7055e9c397312385bd9ced94920f2802310c930396", size = 23085, upload-time = "2024-10-18T15:21:27.029Z" },
    { url = "https://files.pythonhosted.org/packages/c2/cf/c9d56af24d56ea04daae7ac0940232d31d5a8354f2b457c6d856b2057d69/MarkupSafe-3.0.2-cp313-cp313-manylinux_2_5_i686.manylinux1_i686.manylinux_2_17_i686.manylinux2014_i686.whl", hash = "sha256:f3818cb119498c0678015754eba762e0d61e5b52d34c8b13d770f0719f7b1d79", size = 22978, upload-time = "2024-10-18T15:21:27.846Z" },
    { url = "https://files.pythonhosted.org/packages/2a/9f/8619835cd6a711d6272d62abb78c033bda638fdc54c4e7f4272cf1c0962b/MarkupSafe-3.0.2-cp313-cp313-musllinux_1_2_aarch64.whl", hash = "sha256:cdb82a876c47801bb54a690c5ae105a46b392ac6099881cdfb9f6e95e4014c6a", size = 24208, upload-time = "2024-10-18T15:21:28.744Z" },
    { url = "https://files.pythonhosted.org/packages/f9/bf/176950a1792b2cd2102b8ffeb5133e1ed984547b75db47c25a67d3359f77/MarkupSafe-3.0.2-cp313-cp313-musllinux_1_2_i686.whl", hash = "sha256:cabc348d87e913db6ab4aa100f01b08f481097838bdddf7c7a84b7575b7309ca", size = 23357, upload-time = "2024-10-18T15:21:29.545Z" },
    { url = "https://files.pythonhosted.org/packages/ce/4f/9a02c1d335caabe5c4efb90e1b6e8ee944aa245c1aaaab8e8a618987d816/MarkupSafe-3.0.2-cp313-cp313-musllinux_1_2_x86_64.whl", hash = "sha256:444dcda765c8a838eaae23112db52f1efaf750daddb2d9ca300bcae1039adc5c", size = 23344, upload-time = "2024-10-18T15:21:30.366Z" },
    { url = "https://files.pythonhosted.org/packages/ee/55/c271b57db36f748f0e04a759ace9f8f759ccf22b4960c270c78a394f58be/MarkupSafe-3.0.2-cp313-cp313-win32.whl", hash = "sha256:bcf3e58998965654fdaff38e58584d8937aa3096ab5354d493c77d1fdd66d7a1", size = 15101, upload-time = "2024-10-18T15:21:31.207Z" },
    { url = "https://files.pythonhosted.org/packages/29/88/07df22d2dd4df40aba9f3e402e6dc1b8ee86297dddbad4872bd5e7b0094f/MarkupSafe-3.0.2-cp313-cp313-win_amd64.whl", hash = "sha256:e6a2a455bd412959b57a172ce6328d2dd1f01cb2135efda2e4576e8a23fa3b0f", size = 15603, upload-time = "2024-10-18T15:21:32.032Z" },
    { url = "https://files.pythonhosted.org/packages/62/6a/8b89d24db2d32d433dffcd6a8779159da109842434f1dd2f6e71f32f738c/MarkupSafe-3.0.2-cp313-cp313t-macosx_10_13_universal2.whl", hash = "sha256:b5a6b3ada725cea8a5e634536b1b01c30bcdcd7f9c6fff4151548d5bf6b3a36c", size = 14510, upload-time = "2024-10-18T15:21:33.625Z" },
    { url = "https://files.pythonhosted.org/packages/7a/06/a10f955f70a2e5a9bf78d11a161029d278eeacbd35ef806c3fd17b13060d/MarkupSafe-3.0.2-cp313-cp313t-macosx_11_0_arm64.whl", hash = "sha256:a904af0a6162c73e3edcb969eeeb53a63ceeb5d8cf642fade7d39e7963a22ddb", size = 12486, upload-time = "2024-10-18T15:21:34.611Z" },
    { url = "https://files.pythonhosted.org/packages/34/cf/65d4a571869a1a9078198ca28f39fba5fbb910f952f9dbc5220afff9f5e6/MarkupSafe-3.0.2-cp313-cp313t-manylinux_2_17_aarch64.manylinux2014_aarch64.whl", hash = "sha256:4aa4e5faecf353ed117801a068ebab7b7e09ffb6e1d5e412dc852e0da018126c", size = 25480, upload-time = "2024-10-18T15:21:35.398Z" },
    { url = "https://files.pythonhosted.org/packages/0c/e3/90e9651924c430b885468b56b3d597cabf6d72be4b24a0acd1fa0e12af67/MarkupSafe-3.0.2-cp313-cp313t-manylinux_2_17_x86_64.manylinux2014_x86_64.whl", hash = "sha256:c0ef13eaeee5b615fb07c9a7dadb38eac06a0608b41570d8ade51c56539e509d", size = 23914, upload-time = "2024-10-18T15:21:36.231Z" },
    { url = "https://files.pythonhosted.org/packages/66/8c/6c7cf61f95d63bb866db39085150df1f2a5bd3335298f14a66b48e92659c/MarkupSafe-3.0.2-cp313-cp313t-manylinux_2_5_i686.manylinux1_i686.manylinux_2_17_i686.manylinux2014_i686.whl", hash = "sha256:d16a81a06776313e817c951135cf7340a3e91e8c1ff2fac444cfd75fffa04afe", size = 23796, upload-time = "2024-10-18T15:21:37.073Z" },
    { url = "https://files.pythonhosted.org/packages/bb/35/cbe9238ec3f47ac9a7c8b3df7a808e7cb50fe149dc7039f5f454b3fba218/MarkupSafe-3.0.2-cp313-cp313t-musllinux_1_2_aarch64.whl", hash = "sha256:6381026f158fdb7c72a168278597a5e3a5222e83ea18f543112b2662a9b699c5", size = 25473, upload-time = "2024-10-18T15:21:37.932Z" },
    { url = "https://files.pythonhosted.org/packages/e6/32/7621a4382488aa283cc05e8984a9c219abad3bca087be9ec77e89939ded9/MarkupSafe-3.0.2-cp313-cp313t-musllinux_1_2_i686.whl", hash = "sha256:3d79d162e7be8f996986c064d1c7c817f6df3a77fe3d6859f6f9e7be4b8c213a", size = 24114, upload-time = "2024-10-18T15:21:39.799Z" },
    { url = "https://files.pythonhosted.org/packages/0d/80/0985960e4b89922cb5a0bac0ed39c5b96cbc1a536a99f30e8c220a996ed9/MarkupSafe-3.0.2-cp313-cp313t-musllinux_1_2_x86_64.whl", hash = "sha256:131a3c7689c85f5ad20f9f6fb1b866f402c445b220c19fe4308c0b147ccd2ad9", size = 24098, upload-time = "2024-10-18T15:21:40.813Z" },
    { url = "https://files.pythonhosted.org/packages/82/78/fedb03c7d5380df2427038ec8d973587e90561b2d90cd472ce9254cf348b/MarkupSafe-3.0.2-cp313-cp313t-win32.whl", hash = "sha256:ba8062ed2cf21c07a9e295d5b8a2a5ce678b913b45fdf68c32d95d6c1291e0b6", size = 15208, upload-time = "2024-10-18T15:21:41.814Z" },
    { url = "https://files.pythonhosted.org/packages/4f/65/6079a46068dfceaeabb5dcad6d674f5f5c61a6fa5673746f42a9f4c233b3/MarkupSafe-3.0.2-cp313-cp313t-win_amd64.whl", hash = "sha256:e444a31f8db13eb18ada366ab3cf45fd4b31e4db1236a4448f68778c1d1a5a2f", size = 15739, upload-time = "2024-10-18T15:21:42.784Z" },
]

[[package]]
name = "marshmallow"
version = "3.26.1"
source = { registry = "https://pypi.org/simple" }
dependencies = [
    { name = "packaging" },
]
sdist = { url = "https://files.pythonhosted.org/packages/ab/5e/5e53d26b42ab75491cda89b871dab9e97c840bf12c63ec58a1919710cd06/marshmallow-3.26.1.tar.gz", hash = "sha256:e6d8affb6cb61d39d26402096dc0aee12d5a26d490a121f118d2e81dc0719dc6", size = 221825, upload-time = "2025-02-03T15:32:25.093Z" }
wheels = [
    { url = "https://files.pythonhosted.org/packages/34/75/51952c7b2d3873b44a0028b1bd26a25078c18f92f256608e8d1dc61b39fd/marshmallow-3.26.1-py3-none-any.whl", hash = "sha256:3350409f20a70a7e4e11a27661187b77cdcaeb20abca41c1454fe33636bea09c", size = 50878, upload-time = "2025-02-03T15:32:22.295Z" },
]

[[package]]
name = "mdurl"
version = "0.1.2"
source = { registry = "https://pypi.org/simple" }
sdist = { url = "https://files.pythonhosted.org/packages/d6/54/cfe61301667036ec958cb99bd3efefba235e65cdeb9c84d24a8293ba1d90/mdurl-0.1.2.tar.gz", hash = "sha256:bb413d29f5eea38f31dd4754dd7377d4465116fb207585f97bf925588687c1ba", size = 8729, upload-time = "2022-08-14T12:40:10.846Z" }
wheels = [
    { url = "https://files.pythonhosted.org/packages/b3/38/89ba8ad64ae25be8de66a6d463314cf1eb366222074cfda9ee839c56a4b4/mdurl-0.1.2-py3-none-any.whl", hash = "sha256:84008a41e51615a49fc9966191ff91509e3c40b939176e643fd50a5c2196b8f8", size = 9979, upload-time = "2022-08-14T12:40:09.779Z" },
]

[[package]]
name = "mpmath"
version = "1.3.0"
source = { registry = "https://pypi.org/simple" }
sdist = { url = "https://files.pythonhosted.org/packages/e0/47/dd32fa426cc72114383ac549964eecb20ecfd886d1e5ccf5340b55b02f57/mpmath-1.3.0.tar.gz", hash = "sha256:7a28eb2a9774d00c7bc92411c19a89209d5da7c4c9a9e227be8330a23a25b91f", size = 508106, upload-time = "2023-03-07T16:47:11.061Z" }
wheels = [
    { url = "https://files.pythonhosted.org/packages/43/e3/7d92a15f894aa0c9c4b49b8ee9ac9850d6e63b03c9c32c0367a13ae62209/mpmath-1.3.0-py3-none-any.whl", hash = "sha256:a0b2b9fe80bbcd81a6647ff13108738cfb482d481d826cc0e02f5b35e5c88d2c", size = 536198, upload-time = "2023-03-07T16:47:09.197Z" },
]

[[package]]
name = "msal"
version = "1.33.0"
source = { registry = "https://pypi.org/simple" }
dependencies = [
    { name = "cryptography" },
    { name = "pyjwt", extra = ["crypto"] },
    { name = "requests" },
]
sdist = { url = "https://files.pythonhosted.org/packages/d5/da/81acbe0c1fd7e9e4ec35f55dadeba9833a847b9a6ba2e2d1e4432da901dd/msal-1.33.0.tar.gz", hash = "sha256:836ad80faa3e25a7d71015c990ce61f704a87328b1e73bcbb0623a18cbf17510", size = 153801, upload-time = "2025-07-22T19:36:33.693Z" }
wheels = [
    { url = "https://files.pythonhosted.org/packages/86/5b/fbc73e91f7727ae1e79b21ed833308e99dc11cc1cd3d4717f579775de5e9/msal-1.33.0-py3-none-any.whl", hash = "sha256:c0cd41cecf8eaed733ee7e3be9e040291eba53b0f262d3ae9c58f38b04244273", size = 116853, upload-time = "2025-07-22T19:36:32.403Z" },
]

[[package]]
name = "msal-extensions"
version = "1.3.1"
source = { registry = "https://pypi.org/simple" }
dependencies = [
    { name = "msal" },
]
sdist = { url = "https://files.pythonhosted.org/packages/01/99/5d239b6156eddf761a636bded1118414d161bd6b7b37a9335549ed159396/msal_extensions-1.3.1.tar.gz", hash = "sha256:c5b0fd10f65ef62b5f1d62f4251d51cbcaf003fcedae8c91b040a488614be1a4", size = 23315, upload-time = "2025-03-14T23:51:03.902Z" }
wheels = [
    { url = "https://files.pythonhosted.org/packages/5e/75/bd9b7bb966668920f06b200e84454c8f3566b102183bc55c5473d96cb2b9/msal_extensions-1.3.1-py3-none-any.whl", hash = "sha256:96d3de4d034504e969ac5e85bae8106c8373b5c6568e4c8fa7af2eca9dbe6bca", size = 20583, upload-time = "2025-03-14T23:51:03.016Z" },
]

[[package]]
name = "multidict"
version = "6.6.4"
source = { registry = "https://pypi.org/simple" }
sdist = { url = "https://files.pythonhosted.org/packages/69/7f/0652e6ed47ab288e3756ea9c0df8b14950781184d4bd7883f4d87dd41245/multidict-6.6.4.tar.gz", hash = "sha256:d2d4e4787672911b48350df02ed3fa3fffdc2f2e8ca06dd6afdf34189b76a9dd", size = 101843, upload-time = "2025-08-11T12:08:48.217Z" }
wheels = [
    { url = "https://files.pythonhosted.org/packages/3a/5d/e1db626f64f60008320aab00fbe4f23fc3300d75892a3381275b3d284580/multidict-6.6.4-cp313-cp313-macosx_10_13_universal2.whl", hash = "sha256:f46a6e8597f9bd71b31cc708195d42b634c8527fecbcf93febf1052cacc1f16e", size = 75848, upload-time = "2025-08-11T12:07:19.912Z" },
    { url = "https://files.pythonhosted.org/packages/4c/aa/8b6f548d839b6c13887253af4e29c939af22a18591bfb5d0ee6f1931dae8/multidict-6.6.4-cp313-cp313-macosx_10_13_x86_64.whl", hash = "sha256:22e38b2bc176c5eb9c0a0e379f9d188ae4cd8b28c0f53b52bce7ab0a9e534657", size = 45060, upload-time = "2025-08-11T12:07:21.163Z" },
    { url = "https://files.pythonhosted.org/packages/eb/c6/f5e97e5d99a729bc2aa58eb3ebfa9f1e56a9b517cc38c60537c81834a73f/multidict-6.6.4-cp313-cp313-macosx_11_0_arm64.whl", hash = "sha256:5df8afd26f162da59e218ac0eefaa01b01b2e6cd606cffa46608f699539246da", size = 43269, upload-time = "2025-08-11T12:07:22.392Z" },
    { url = "https://files.pythonhosted.org/packages/dc/31/d54eb0c62516776f36fe67f84a732f97e0b0e12f98d5685bebcc6d396910/multidict-6.6.4-cp313-cp313-manylinux1_i686.manylinux2014_i686.manylinux_2_17_i686.manylinux_2_5_i686.whl", hash = "sha256:49517449b58d043023720aa58e62b2f74ce9b28f740a0b5d33971149553d72aa", size = 237158, upload-time = "2025-08-11T12:07:23.636Z" },
    { url = "https://files.pythonhosted.org/packages/c4/1c/8a10c1c25b23156e63b12165a929d8eb49a6ed769fdbefb06e6f07c1e50d/multidict-6.6.4-cp313-cp313-manylinux2014_aarch64.manylinux_2_17_aarch64.manylinux_2_28_aarch64.whl", hash = "sha256:ae9408439537c5afdca05edd128a63f56a62680f4b3c234301055d7a2000220f", size = 257076, upload-time = "2025-08-11T12:07:25.049Z" },
    { url = "https://files.pythonhosted.org/packages/ad/86/90e20b5771d6805a119e483fd3d1e8393e745a11511aebca41f0da38c3e2/multidict-6.6.4-cp313-cp313-manylinux2014_armv7l.manylinux_2_17_armv7l.manylinux_2_31_armv7l.whl", hash = "sha256:87a32d20759dc52a9e850fe1061b6e41ab28e2998d44168a8a341b99ded1dba0", size = 240694, upload-time = "2025-08-11T12:07:26.458Z" },
    { url = "https://files.pythonhosted.org/packages/e7/49/484d3e6b535bc0555b52a0a26ba86e4d8d03fd5587d4936dc59ba7583221/multidict-6.6.4-cp313-cp313-manylinux2014_ppc64le.manylinux_2_17_ppc64le.manylinux_2_28_ppc64le.whl", hash = "sha256:52e3c8d43cdfff587ceedce9deb25e6ae77daba560b626e97a56ddcad3756879", size = 266350, upload-time = "2025-08-11T12:07:27.94Z" },
    { url = "https://files.pythonhosted.org/packages/bf/b4/aa4c5c379b11895083d50021e229e90c408d7d875471cb3abf721e4670d6/multidict-6.6.4-cp313-cp313-manylinux2014_s390x.manylinux_2_17_s390x.manylinux_2_28_s390x.whl", hash = "sha256:ad8850921d3a8d8ff6fbef790e773cecfc260bbfa0566998980d3fa8f520bc4a", size = 267250, upload-time = "2025-08-11T12:07:29.303Z" },
    { url = "https://files.pythonhosted.org/packages/80/e5/5e22c5bf96a64bdd43518b1834c6d95a4922cc2066b7d8e467dae9b6cee6/multidict-6.6.4-cp313-cp313-manylinux2014_x86_64.manylinux_2_17_x86_64.manylinux_2_28_x86_64.whl", hash = "sha256:497a2954adc25c08daff36f795077f63ad33e13f19bfff7736e72c785391534f", size = 254900, upload-time = "2025-08-11T12:07:30.764Z" },
    { url = "https://files.pythonhosted.org/packages/17/38/58b27fed927c07035abc02befacab42491e7388ca105e087e6e0215ead64/multidict-6.6.4-cp313-cp313-musllinux_1_2_aarch64.whl", hash = "sha256:024ce601f92d780ca1617ad4be5ac15b501cc2414970ffa2bb2bbc2bd5a68fa5", size = 252355, upload-time = "2025-08-11T12:07:32.205Z" },
    { url = "https://files.pythonhosted.org/packages/d0/a1/dad75d23a90c29c02b5d6f3d7c10ab36c3197613be5d07ec49c7791e186c/multidict-6.6.4-cp313-cp313-musllinux_1_2_armv7l.whl", hash = "sha256:a693fc5ed9bdd1c9e898013e0da4dcc640de7963a371c0bd458e50e046bf6438", size = 250061, upload-time = "2025-08-11T12:07:33.623Z" },
    { url = "https://files.pythonhosted.org/packages/b8/1a/ac2216b61c7f116edab6dc3378cca6c70dc019c9a457ff0d754067c58b20/multidict-6.6.4-cp313-cp313-musllinux_1_2_i686.whl", hash = "sha256:190766dac95aab54cae5b152a56520fd99298f32a1266d66d27fdd1b5ac00f4e", size = 249675, upload-time = "2025-08-11T12:07:34.958Z" },
    { url = "https://files.pythonhosted.org/packages/d4/79/1916af833b800d13883e452e8e0977c065c4ee3ab7a26941fbfdebc11895/multidict-6.6.4-cp313-cp313-musllinux_1_2_ppc64le.whl", hash = "sha256:34d8f2a5ffdceab9dcd97c7a016deb2308531d5f0fced2bb0c9e1df45b3363d7", size = 261247, upload-time = "2025-08-11T12:07:36.588Z" },
    { url = "https://files.pythonhosted.org/packages/c5/65/d1f84fe08ac44a5fc7391cbc20a7cedc433ea616b266284413fd86062f8c/multidict-6.6.4-cp313-cp313-musllinux_1_2_s390x.whl", hash = "sha256:59e8d40ab1f5a8597abcef00d04845155a5693b5da00d2c93dbe88f2050f2812", size = 257960, upload-time = "2025-08-11T12:07:39.735Z" },
    { url = "https://files.pythonhosted.org/packages/13/b5/29ec78057d377b195ac2c5248c773703a6b602e132a763e20ec0457e7440/multidict-6.6.4-cp313-cp313-musllinux_1_2_x86_64.whl", hash = "sha256:467fe64138cfac771f0e949b938c2e1ada2b5af22f39692aa9258715e9ea613a", size = 250078, upload-time = "2025-08-11T12:07:41.525Z" },
    { url = "https://files.pythonhosted.org/packages/c4/0e/7e79d38f70a872cae32e29b0d77024bef7834b0afb406ddae6558d9e2414/multidict-6.6.4-cp313-cp313-win32.whl", hash = "sha256:14616a30fe6d0a48d0a48d1a633ab3b8bec4cf293aac65f32ed116f620adfd69", size = 41708, upload-time = "2025-08-11T12:07:43.405Z" },
    { url = "https://files.pythonhosted.org/packages/9d/34/746696dffff742e97cd6a23da953e55d0ea51fa601fa2ff387b3edcfaa2c/multidict-6.6.4-cp313-cp313-win_amd64.whl", hash = "sha256:40cd05eaeb39e2bc8939451f033e57feaa2ac99e07dbca8afe2be450a4a3b6cf", size = 45912, upload-time = "2025-08-11T12:07:45.082Z" },
    { url = "https://files.pythonhosted.org/packages/c7/87/3bac136181e271e29170d8d71929cdeddeb77f3e8b6a0c08da3a8e9da114/multidict-6.6.4-cp313-cp313-win_arm64.whl", hash = "sha256:f6eb37d511bfae9e13e82cb4d1af36b91150466f24d9b2b8a9785816deb16605", size = 43076, upload-time = "2025-08-11T12:07:46.746Z" },
    { url = "https://files.pythonhosted.org/packages/64/94/0a8e63e36c049b571c9ae41ee301ada29c3fee9643d9c2548d7d558a1d99/multidict-6.6.4-cp313-cp313t-macosx_10_13_universal2.whl", hash = "sha256:6c84378acd4f37d1b507dfa0d459b449e2321b3ba5f2338f9b085cf7a7ba95eb", size = 82812, upload-time = "2025-08-11T12:07:48.402Z" },
    { url = "https://files.pythonhosted.org/packages/25/1a/be8e369dfcd260d2070a67e65dd3990dd635cbd735b98da31e00ea84cd4e/multidict-6.6.4-cp313-cp313t-macosx_10_13_x86_64.whl", hash = "sha256:0e0558693063c75f3d952abf645c78f3c5dfdd825a41d8c4d8156fc0b0da6e7e", size = 48313, upload-time = "2025-08-11T12:07:49.679Z" },
    { url = "https://files.pythonhosted.org/packages/26/5a/dd4ade298674b2f9a7b06a32c94ffbc0497354df8285f27317c66433ce3b/multidict-6.6.4-cp313-cp313t-macosx_11_0_arm64.whl", hash = "sha256:3f8e2384cb83ebd23fd07e9eada8ba64afc4c759cd94817433ab8c81ee4b403f", size = 46777, upload-time = "2025-08-11T12:07:51.318Z" },
    { url = "https://files.pythonhosted.org/packages/89/db/98aa28bc7e071bfba611ac2ae803c24e96dd3a452b4118c587d3d872c64c/multidict-6.6.4-cp313-cp313t-manylinux1_i686.manylinux2014_i686.manylinux_2_17_i686.manylinux_2_5_i686.whl", hash = "sha256:f996b87b420995a9174b2a7c1a8daf7db4750be6848b03eb5e639674f7963773", size = 229321, upload-time = "2025-08-11T12:07:52.965Z" },
    { url = "https://files.pythonhosted.org/packages/c7/bc/01ddda2a73dd9d167bd85d0e8ef4293836a8f82b786c63fb1a429bc3e678/multidict-6.6.4-cp313-cp313t-manylinux2014_aarch64.manylinux_2_17_aarch64.manylinux_2_28_aarch64.whl", hash = "sha256:cc356250cffd6e78416cf5b40dc6a74f1edf3be8e834cf8862d9ed5265cf9b0e", size = 249954, upload-time = "2025-08-11T12:07:54.423Z" },
    { url = "https://files.pythonhosted.org/packages/06/78/6b7c0f020f9aa0acf66d0ab4eb9f08375bac9a50ff5e3edb1c4ccd59eafc/multidict-6.6.4-cp313-cp313t-manylinux2014_armv7l.manylinux_2_17_armv7l.manylinux_2_31_armv7l.whl", hash = "sha256:dadf95aa862714ea468a49ad1e09fe00fcc9ec67d122f6596a8d40caf6cec7d0", size = 228612, upload-time = "2025-08-11T12:07:55.914Z" },
    { url = "https://files.pythonhosted.org/packages/00/44/3faa416f89b2d5d76e9d447296a81521e1c832ad6e40b92f990697b43192/multidict-6.6.4-cp313-cp313t-manylinux2014_ppc64le.manylinux_2_17_ppc64le.manylinux_2_28_ppc64le.whl", hash = "sha256:7dd57515bebffd8ebd714d101d4c434063322e4fe24042e90ced41f18b6d3395", size = 257528, upload-time = "2025-08-11T12:07:57.371Z" },
    { url = "https://files.pythonhosted.org/packages/05/5f/77c03b89af0fcb16f018f668207768191fb9dcfb5e3361a5e706a11db2c9/multidict-6.6.4-cp313-cp313t-manylinux2014_s390x.manylinux_2_17_s390x.manylinux_2_28_s390x.whl", hash = "sha256:967af5f238ebc2eb1da4e77af5492219fbd9b4b812347da39a7b5f5c72c0fa45", size = 256329, upload-time = "2025-08-11T12:07:58.844Z" },
    { url = "https://files.pythonhosted.org/packages/cf/e9/ed750a2a9afb4f8dc6f13dc5b67b514832101b95714f1211cd42e0aafc26/multidict-6.6.4-cp313-cp313t-manylinux2014_x86_64.manylinux_2_17_x86_64.manylinux_2_28_x86_64.whl", hash = "sha256:2a4c6875c37aae9794308ec43e3530e4aa0d36579ce38d89979bbf89582002bb", size = 247928, upload-time = "2025-08-11T12:08:01.037Z" },
    { url = "https://files.pythonhosted.org/packages/1f/b5/e0571bc13cda277db7e6e8a532791d4403dacc9850006cb66d2556e649c0/multidict-6.6.4-cp313-cp313t-musllinux_1_2_aarch64.whl", hash = "sha256:7f683a551e92bdb7fac545b9c6f9fa2aebdeefa61d607510b3533286fcab67f5", size = 245228, upload-time = "2025-08-11T12:08:02.96Z" },
    { url = "https://files.pythonhosted.org/packages/f3/a3/69a84b0eccb9824491f06368f5b86e72e4af54c3067c37c39099b6687109/multidict-6.6.4-cp313-cp313t-musllinux_1_2_armv7l.whl", hash = "sha256:3ba5aaf600edaf2a868a391779f7a85d93bed147854925f34edd24cc70a3e141", size = 235869, upload-time = "2025-08-11T12:08:04.746Z" },
    { url = "https://files.pythonhosted.org/packages/a9/9d/28802e8f9121a6a0804fa009debf4e753d0a59969ea9f70be5f5fdfcb18f/multidict-6.6.4-cp313-cp313t-musllinux_1_2_i686.whl", hash = "sha256:580b643b7fd2c295d83cad90d78419081f53fd532d1f1eb67ceb7060f61cff0d", size = 243446, upload-time = "2025-08-11T12:08:06.332Z" },
    { url = "https://files.pythonhosted.org/packages/38/ea/6c98add069b4878c1d66428a5f5149ddb6d32b1f9836a826ac764b9940be/multidict-6.6.4-cp313-cp313t-musllinux_1_2_ppc64le.whl", hash = "sha256:37b7187197da6af3ee0b044dbc9625afd0c885f2800815b228a0e70f9a7f473d", size = 252299, upload-time = "2025-08-11T12:08:07.931Z" },
    { url = "https://files.pythonhosted.org/packages/3a/09/8fe02d204473e14c0af3affd50af9078839dfca1742f025cca765435d6b4/multidict-6.6.4-cp313-cp313t-musllinux_1_2_s390x.whl", hash = "sha256:e1b93790ed0bc26feb72e2f08299691ceb6da5e9e14a0d13cc74f1869af327a0", size = 246926, upload-time = "2025-08-11T12:08:09.467Z" },
    { url = "https://files.pythonhosted.org/packages/37/3d/7b1e10d774a6df5175ecd3c92bff069e77bed9ec2a927fdd4ff5fe182f67/multidict-6.6.4-cp313-cp313t-musllinux_1_2_x86_64.whl", hash = "sha256:a506a77ddee1efcca81ecbeae27ade3e09cdf21a8ae854d766c2bb4f14053f92", size = 243383, upload-time = "2025-08-11T12:08:10.981Z" },
    { url = "https://files.pythonhosted.org/packages/50/b0/a6fae46071b645ae98786ab738447de1ef53742eaad949f27e960864bb49/multidict-6.6.4-cp313-cp313t-win32.whl", hash = "sha256:f93b2b2279883d1d0a9e1bd01f312d6fc315c5e4c1f09e112e4736e2f650bc4e", size = 47775, upload-time = "2025-08-11T12:08:12.439Z" },
    { url = "https://files.pythonhosted.org/packages/b2/0a/2436550b1520091af0600dff547913cb2d66fbac27a8c33bc1b1bccd8d98/multidict-6.6.4-cp313-cp313t-win_amd64.whl", hash = "sha256:6d46a180acdf6e87cc41dc15d8f5c2986e1e8739dc25dbb7dac826731ef381a4", size = 53100, upload-time = "2025-08-11T12:08:13.823Z" },
    { url = "https://files.pythonhosted.org/packages/97/ea/43ac51faff934086db9c072a94d327d71b7d8b40cd5dcb47311330929ef0/multidict-6.6.4-cp313-cp313t-win_arm64.whl", hash = "sha256:756989334015e3335d087a27331659820d53ba432befdef6a718398b0a8493ad", size = 45501, upload-time = "2025-08-11T12:08:15.173Z" },
    { url = "https://files.pythonhosted.org/packages/fd/69/b547032297c7e63ba2af494edba695d781af8a0c6e89e4d06cf848b21d80/multidict-6.6.4-py3-none-any.whl", hash = "sha256:27d8f8e125c07cb954e54d75d04905a9bba8a439c1d84aca94949d4d03d8601c", size = 12313, upload-time = "2025-08-11T12:08:46.891Z" },
]

[[package]]
name = "mypy-extensions"
version = "1.1.0"
source = { registry = "https://pypi.org/simple" }
sdist = { url = "https://files.pythonhosted.org/packages/a2/6e/371856a3fb9d31ca8dac321cda606860fa4548858c0cc45d9d1d4ca2628b/mypy_extensions-1.1.0.tar.gz", hash = "sha256:52e68efc3284861e772bbcd66823fde5ae21fd2fdb51c62a211403730b916558", size = 6343, upload-time = "2025-04-22T14:54:24.164Z" }
wheels = [
    { url = "https://files.pythonhosted.org/packages/79/7b/2c79738432f5c924bef5071f933bcc9efd0473bac3b4aa584a6f7c1c8df8/mypy_extensions-1.1.0-py3-none-any.whl", hash = "sha256:1be4cccdb0f2482337c4743e60421de3a356cd97508abadd57d47403e94f5505", size = 4963, upload-time = "2025-04-22T14:54:22.983Z" },
]

[[package]]
name = "numpy"
version = "2.3.2"
source = { registry = "https://pypi.org/simple" }
sdist = { url = "https://files.pythonhosted.org/packages/37/7d/3fec4199c5ffb892bed55cff901e4f39a58c81df9c44c280499e92cad264/numpy-2.3.2.tar.gz", hash = "sha256:e0486a11ec30cdecb53f184d496d1c6a20786c81e55e41640270130056f8ee48", size = 20489306, upload-time = "2025-07-24T21:32:07.553Z" }
wheels = [
    { url = "https://files.pythonhosted.org/packages/1c/c0/c6bb172c916b00700ed3bf71cb56175fd1f7dbecebf8353545d0b5519f6c/numpy-2.3.2-cp313-cp313-macosx_10_13_x86_64.whl", hash = "sha256:c8d9727f5316a256425892b043736d63e89ed15bbfe6556c5ff4d9d4448ff3b3", size = 20949074, upload-time = "2025-07-24T20:43:07.813Z" },
    { url = "https://files.pythonhosted.org/packages/20/4e/c116466d22acaf4573e58421c956c6076dc526e24a6be0903219775d862e/numpy-2.3.2-cp313-cp313-macosx_11_0_arm64.whl", hash = "sha256:efc81393f25f14d11c9d161e46e6ee348637c0a1e8a54bf9dedc472a3fae993b", size = 14177311, upload-time = "2025-07-24T20:43:29.335Z" },
    { url = "https://files.pythonhosted.org/packages/78/45/d4698c182895af189c463fc91d70805d455a227261d950e4e0f1310c2550/numpy-2.3.2-cp313-cp313-macosx_14_0_arm64.whl", hash = "sha256:dd937f088a2df683cbb79dda9a772b62a3e5a8a7e76690612c2737f38c6ef1b6", size = 5106022, upload-time = "2025-07-24T20:43:37.999Z" },
    { url = "https://files.pythonhosted.org/packages/9f/76/3e6880fef4420179309dba72a8c11f6166c431cf6dee54c577af8906f914/numpy-2.3.2-cp313-cp313-macosx_14_0_x86_64.whl", hash = "sha256:11e58218c0c46c80509186e460d79fbdc9ca1eb8d8aee39d8f2dc768eb781089", size = 6640135, upload-time = "2025-07-24T20:43:49.28Z" },
    { url = "https://files.pythonhosted.org/packages/34/fa/87ff7f25b3c4ce9085a62554460b7db686fef1e0207e8977795c7b7d7ba1/numpy-2.3.2-cp313-cp313-manylinux_2_27_aarch64.manylinux_2_28_aarch64.whl", hash = "sha256:5ad4ebcb683a1f99f4f392cc522ee20a18b2bb12a2c1c42c3d48d5a1adc9d3d2", size = 14278147, upload-time = "2025-07-24T20:44:10.328Z" },
    { url = "https://files.pythonhosted.org/packages/1d/0f/571b2c7a3833ae419fe69ff7b479a78d313581785203cc70a8db90121b9a/numpy-2.3.2-cp313-cp313-manylinux_2_27_x86_64.manylinux_2_28_x86_64.whl", hash = "sha256:938065908d1d869c7d75d8ec45f735a034771c6ea07088867f713d1cd3bbbe4f", size = 16635989, upload-time = "2025-07-24T20:44:34.88Z" },
    { url = "https://files.pythonhosted.org/packages/24/5a/84ae8dca9c9a4c592fe11340b36a86ffa9fd3e40513198daf8a97839345c/numpy-2.3.2-cp313-cp313-musllinux_1_2_aarch64.whl", hash = "sha256:66459dccc65d8ec98cc7df61307b64bf9e08101f9598755d42d8ae65d9a7a6ee", size = 16053052, upload-time = "2025-07-24T20:44:58.872Z" },
    { url = "https://files.pythonhosted.org/packages/57/7c/e5725d99a9133b9813fcf148d3f858df98511686e853169dbaf63aec6097/numpy-2.3.2-cp313-cp313-musllinux_1_2_x86_64.whl", hash = "sha256:a7af9ed2aa9ec5950daf05bb11abc4076a108bd3c7db9aa7251d5f107079b6a6", size = 18577955, upload-time = "2025-07-24T20:45:26.714Z" },
    { url = "https://files.pythonhosted.org/packages/ae/11/7c546fcf42145f29b71e4d6f429e96d8d68e5a7ba1830b2e68d7418f0bbd/numpy-2.3.2-cp313-cp313-win32.whl", hash = "sha256:906a30249315f9c8e17b085cc5f87d3f369b35fedd0051d4a84686967bdbbd0b", size = 6311843, upload-time = "2025-07-24T20:49:24.444Z" },
    { url = "https://files.pythonhosted.org/packages/aa/6f/a428fd1cb7ed39b4280d057720fed5121b0d7754fd2a9768640160f5517b/numpy-2.3.2-cp313-cp313-win_amd64.whl", hash = "sha256:c63d95dc9d67b676e9108fe0d2182987ccb0f11933c1e8959f42fa0da8d4fa56", size = 12782876, upload-time = "2025-07-24T20:49:43.227Z" },
    { url = "https://files.pythonhosted.org/packages/65/85/4ea455c9040a12595fb6c43f2c217257c7b52dd0ba332c6a6c1d28b289fe/numpy-2.3.2-cp313-cp313-win_arm64.whl", hash = "sha256:b05a89f2fb84d21235f93de47129dd4f11c16f64c87c33f5e284e6a3a54e43f2", size = 10192786, upload-time = "2025-07-24T20:49:59.443Z" },
    { url = "https://files.pythonhosted.org/packages/80/23/8278f40282d10c3f258ec3ff1b103d4994bcad78b0cba9208317f6bb73da/numpy-2.3.2-cp313-cp313t-macosx_10_13_x86_64.whl", hash = "sha256:4e6ecfeddfa83b02318f4d84acf15fbdbf9ded18e46989a15a8b6995dfbf85ab", size = 21047395, upload-time = "2025-07-24T20:45:58.821Z" },
    { url = "https://files.pythonhosted.org/packages/1f/2d/624f2ce4a5df52628b4ccd16a4f9437b37c35f4f8a50d00e962aae6efd7a/numpy-2.3.2-cp313-cp313t-macosx_11_0_arm64.whl", hash = "sha256:508b0eada3eded10a3b55725b40806a4b855961040180028f52580c4729916a2", size = 14300374, upload-time = "2025-07-24T20:46:20.207Z" },
    { url = "https://files.pythonhosted.org/packages/f6/62/ff1e512cdbb829b80a6bd08318a58698867bca0ca2499d101b4af063ee97/numpy-2.3.2-cp313-cp313t-macosx_14_0_arm64.whl", hash = "sha256:754d6755d9a7588bdc6ac47dc4ee97867271b17cee39cb87aef079574366db0a", size = 5228864, upload-time = "2025-07-24T20:46:30.58Z" },
    { url = "https://files.pythonhosted.org/packages/7d/8e/74bc18078fff03192d4032cfa99d5a5ca937807136d6f5790ce07ca53515/numpy-2.3.2-cp313-cp313t-macosx_14_0_x86_64.whl", hash = "sha256:a9f66e7d2b2d7712410d3bc5684149040ef5f19856f20277cd17ea83e5006286", size = 6737533, upload-time = "2025-07-24T20:46:46.111Z" },
    { url = "https://files.pythonhosted.org/packages/19/ea/0731efe2c9073ccca5698ef6a8c3667c4cf4eea53fcdcd0b50140aba03bc/numpy-2.3.2-cp313-cp313t-manylinux_2_27_aarch64.manylinux_2_28_aarch64.whl", hash = "sha256:de6ea4e5a65d5a90c7d286ddff2b87f3f4ad61faa3db8dabe936b34c2275b6f8", size = 14352007, upload-time = "2025-07-24T20:47:07.1Z" },
    { url = "https://files.pythonhosted.org/packages/cf/90/36be0865f16dfed20f4bc7f75235b963d5939707d4b591f086777412ff7b/numpy-2.3.2-cp313-cp313t-manylinux_2_27_x86_64.manylinux_2_28_x86_64.whl", hash = "sha256:a3ef07ec8cbc8fc9e369c8dcd52019510c12da4de81367d8b20bc692aa07573a", size = 16701914, upload-time = "2025-07-24T20:47:32.459Z" },
    { url = "https://files.pythonhosted.org/packages/94/30/06cd055e24cb6c38e5989a9e747042b4e723535758e6153f11afea88c01b/numpy-2.3.2-cp313-cp313t-musllinux_1_2_aarch64.whl", hash = "sha256:27c9f90e7481275c7800dc9c24b7cc40ace3fdb970ae4d21eaff983a32f70c91", size = 16132708, upload-time = "2025-07-24T20:47:58.129Z" },
    { url = "https://files.pythonhosted.org/packages/9a/14/ecede608ea73e58267fd7cb78f42341b3b37ba576e778a1a06baffbe585c/numpy-2.3.2-cp313-cp313t-musllinux_1_2_x86_64.whl", hash = "sha256:07b62978075b67eee4065b166d000d457c82a1efe726cce608b9db9dd66a73a5", size = 18651678, upload-time = "2025-07-24T20:48:25.402Z" },
    { url = "https://files.pythonhosted.org/packages/40/f3/2fe6066b8d07c3685509bc24d56386534c008b462a488b7f503ba82b8923/numpy-2.3.2-cp313-cp313t-win32.whl", hash = "sha256:c771cfac34a4f2c0de8e8c97312d07d64fd8f8ed45bc9f5726a7e947270152b5", size = 6441832, upload-time = "2025-07-24T20:48:37.181Z" },
    { url = "https://files.pythonhosted.org/packages/0b/ba/0937d66d05204d8f28630c9c60bc3eda68824abde4cf756c4d6aad03b0c6/numpy-2.3.2-cp313-cp313t-win_amd64.whl", hash = "sha256:72dbebb2dcc8305c431b2836bcc66af967df91be793d63a24e3d9b741374c450", size = 12927049, upload-time = "2025-07-24T20:48:56.24Z" },
    { url = "https://files.pythonhosted.org/packages/e9/ed/13542dd59c104d5e654dfa2ac282c199ba64846a74c2c4bcdbc3a0f75df1/numpy-2.3.2-cp313-cp313t-win_arm64.whl", hash = "sha256:72c6df2267e926a6d5286b0a6d556ebe49eae261062059317837fda12ddf0c1a", size = 10262935, upload-time = "2025-07-24T20:49:13.136Z" },
    { url = "https://files.pythonhosted.org/packages/c9/7c/7659048aaf498f7611b783e000c7268fcc4dcf0ce21cd10aad7b2e8f9591/numpy-2.3.2-cp314-cp314-macosx_10_13_x86_64.whl", hash = "sha256:448a66d052d0cf14ce9865d159bfc403282c9bc7bb2a31b03cc18b651eca8b1a", size = 20950906, upload-time = "2025-07-24T20:50:30.346Z" },
    { url = "https://files.pythonhosted.org/packages/80/db/984bea9d4ddf7112a04cfdfb22b1050af5757864cfffe8e09e44b7f11a10/numpy-2.3.2-cp314-cp314-macosx_11_0_arm64.whl", hash = "sha256:546aaf78e81b4081b2eba1d105c3b34064783027a06b3ab20b6eba21fb64132b", size = 14185607, upload-time = "2025-07-24T20:50:51.923Z" },
    { url = "https://files.pythonhosted.org/packages/e4/76/b3d6f414f4eca568f469ac112a3b510938d892bc5a6c190cb883af080b77/numpy-2.3.2-cp314-cp314-macosx_14_0_arm64.whl", hash = "sha256:87c930d52f45df092f7578889711a0768094debf73cfcde105e2d66954358125", size = 5114110, upload-time = "2025-07-24T20:51:01.041Z" },
    { url = "https://files.pythonhosted.org/packages/9e/d2/6f5e6826abd6bca52392ed88fe44a4b52aacb60567ac3bc86c67834c3a56/numpy-2.3.2-cp314-cp314-macosx_14_0_x86_64.whl", hash = "sha256:8dc082ea901a62edb8f59713c6a7e28a85daddcb67454c839de57656478f5b19", size = 6642050, upload-time = "2025-07-24T20:51:11.64Z" },
    { url = "https://files.pythonhosted.org/packages/c4/43/f12b2ade99199e39c73ad182f103f9d9791f48d885c600c8e05927865baf/numpy-2.3.2-cp314-cp314-manylinux_2_27_aarch64.manylinux_2_28_aarch64.whl", hash = "sha256:af58de8745f7fa9ca1c0c7c943616c6fe28e75d0c81f5c295810e3c83b5be92f", size = 14296292, upload-time = "2025-07-24T20:51:33.488Z" },
    { url = "https://files.pythonhosted.org/packages/5d/f9/77c07d94bf110a916b17210fac38680ed8734c236bfed9982fd8524a7b47/numpy-2.3.2-cp314-cp314-manylinux_2_27_x86_64.manylinux_2_28_x86_64.whl", hash = "sha256:fed5527c4cf10f16c6d0b6bee1f89958bccb0ad2522c8cadc2efd318bcd545f5", size = 16638913, upload-time = "2025-07-24T20:51:58.517Z" },
    { url = "https://files.pythonhosted.org/packages/9b/d1/9d9f2c8ea399cc05cfff8a7437453bd4e7d894373a93cdc46361bbb49a7d/numpy-2.3.2-cp314-cp314-musllinux_1_2_aarch64.whl", hash = "sha256:095737ed986e00393ec18ec0b21b47c22889ae4b0cd2d5e88342e08b01141f58", size = 16071180, upload-time = "2025-07-24T20:52:22.827Z" },
    { url = "https://files.pythonhosted.org/packages/4c/41/82e2c68aff2a0c9bf315e47d61951099fed65d8cb2c8d9dc388cb87e947e/numpy-2.3.2-cp314-cp314-musllinux_1_2_x86_64.whl", hash = "sha256:b5e40e80299607f597e1a8a247ff8d71d79c5b52baa11cc1cce30aa92d2da6e0", size = 18576809, upload-time = "2025-07-24T20:52:51.015Z" },
    { url = "https://files.pythonhosted.org/packages/14/14/4b4fd3efb0837ed252d0f583c5c35a75121038a8c4e065f2c259be06d2d8/numpy-2.3.2-cp314-cp314-win32.whl", hash = "sha256:7d6e390423cc1f76e1b8108c9b6889d20a7a1f59d9a60cac4a050fa734d6c1e2", size = 6366410, upload-time = "2025-07-24T20:56:44.949Z" },
    { url = "https://files.pythonhosted.org/packages/11/9e/b4c24a6b8467b61aced5c8dc7dcfce23621baa2e17f661edb2444a418040/numpy-2.3.2-cp314-cp314-win_amd64.whl", hash = "sha256:b9d0878b21e3918d76d2209c924ebb272340da1fb51abc00f986c258cd5e957b", size = 12918821, upload-time = "2025-07-24T20:57:06.479Z" },
    { url = "https://files.pythonhosted.org/packages/0e/0f/0dc44007c70b1007c1cef86b06986a3812dd7106d8f946c09cfa75782556/numpy-2.3.2-cp314-cp314-win_arm64.whl", hash = "sha256:2738534837c6a1d0c39340a190177d7d66fdf432894f469728da901f8f6dc910", size = 10477303, upload-time = "2025-07-24T20:57:22.879Z" },
    { url = "https://files.pythonhosted.org/packages/8b/3e/075752b79140b78ddfc9c0a1634d234cfdbc6f9bbbfa6b7504e445ad7d19/numpy-2.3.2-cp314-cp314t-macosx_10_13_x86_64.whl", hash = "sha256:4d002ecf7c9b53240be3bb69d80f86ddbd34078bae04d87be81c1f58466f264e", size = 21047524, upload-time = "2025-07-24T20:53:22.086Z" },
    { url = "https://files.pythonhosted.org/packages/fe/6d/60e8247564a72426570d0e0ea1151b95ce5bd2f1597bb878a18d32aec855/numpy-2.3.2-cp314-cp314t-macosx_11_0_arm64.whl", hash = "sha256:293b2192c6bcce487dbc6326de5853787f870aeb6c43f8f9c6496db5b1781e45", size = 14300519, upload-time = "2025-07-24T20:53:44.053Z" },
    { url = "https://files.pythonhosted.org/packages/4d/73/d8326c442cd428d47a067070c3ac6cc3b651a6e53613a1668342a12d4479/numpy-2.3.2-cp314-cp314t-macosx_14_0_arm64.whl", hash = "sha256:0a4f2021a6da53a0d580d6ef5db29947025ae8b35b3250141805ea9a32bbe86b", size = 5228972, upload-time = "2025-07-24T20:53:53.81Z" },
    { url = "https://files.pythonhosted.org/packages/34/2e/e71b2d6dad075271e7079db776196829019b90ce3ece5c69639e4f6fdc44/numpy-2.3.2-cp314-cp314t-macosx_14_0_x86_64.whl", hash = "sha256:9c144440db4bf3bb6372d2c3e49834cc0ff7bb4c24975ab33e01199e645416f2", size = 6737439, upload-time = "2025-07-24T20:54:04.742Z" },
    { url = "https://files.pythonhosted.org/packages/15/b0/d004bcd56c2c5e0500ffc65385eb6d569ffd3363cb5e593ae742749b2daa/numpy-2.3.2-cp314-cp314t-manylinux_2_27_aarch64.manylinux_2_28_aarch64.whl", hash = "sha256:f92d6c2a8535dc4fe4419562294ff957f83a16ebdec66df0805e473ffaad8bd0", size = 14352479, upload-time = "2025-07-24T20:54:25.819Z" },
    { url = "https://files.pythonhosted.org/packages/11/e3/285142fcff8721e0c99b51686426165059874c150ea9ab898e12a492e291/numpy-2.3.2-cp314-cp314t-manylinux_2_27_x86_64.manylinux_2_28_x86_64.whl", hash = "sha256:cefc2219baa48e468e3db7e706305fcd0c095534a192a08f31e98d83a7d45fb0", size = 16702805, upload-time = "2025-07-24T20:54:50.814Z" },
    { url = "https://files.pythonhosted.org/packages/33/c3/33b56b0e47e604af2c7cd065edca892d180f5899599b76830652875249a3/numpy-2.3.2-cp314-cp314t-musllinux_1_2_aarch64.whl", hash = "sha256:76c3e9501ceb50b2ff3824c3589d5d1ab4ac857b0ee3f8f49629d0de55ecf7c2", size = 16133830, upload-time = "2025-07-24T20:55:17.306Z" },
    { url = "https://files.pythonhosted.org/packages/6e/ae/7b1476a1f4d6a48bc669b8deb09939c56dd2a439db1ab03017844374fb67/numpy-2.3.2-cp314-cp314t-musllinux_1_2_x86_64.whl", hash = "sha256:122bf5ed9a0221b3419672493878ba4967121514b1d7d4656a7580cd11dddcbf", size = 18652665, upload-time = "2025-07-24T20:55:46.665Z" },
    { url = "https://files.pythonhosted.org/packages/14/ba/5b5c9978c4bb161034148ade2de9db44ec316fab89ce8c400db0e0c81f86/numpy-2.3.2-cp314-cp314t-win32.whl", hash = "sha256:6f1ae3dcb840edccc45af496f312528c15b1f79ac318169d094e85e4bb35fdf1", size = 6514777, upload-time = "2025-07-24T20:55:57.66Z" },
    { url = "https://files.pythonhosted.org/packages/eb/46/3dbaf0ae7c17cdc46b9f662c56da2054887b8d9e737c1476f335c83d33db/numpy-2.3.2-cp314-cp314t-win_amd64.whl", hash = "sha256:087ffc25890d89a43536f75c5fe8770922008758e8eeeef61733957041ed2f9b", size = 13111856, upload-time = "2025-07-24T20:56:17.318Z" },
    { url = "https://files.pythonhosted.org/packages/c1/9e/1652778bce745a67b5fe05adde60ed362d38eb17d919a540e813d30f6874/numpy-2.3.2-cp314-cp314t-win_arm64.whl", hash = "sha256:092aeb3449833ea9c0bf0089d70c29ae480685dd2377ec9cdbbb620257f84631", size = 10544226, upload-time = "2025-07-24T20:56:34.509Z" },
]

[[package]]
name = "olefile"
version = "0.47"
source = { registry = "https://pypi.org/simple" }
sdist = { url = "https://files.pythonhosted.org/packages/69/1b/077b508e3e500e1629d366249c3ccb32f95e50258b231705c09e3c7a4366/olefile-0.47.zip", hash = "sha256:599383381a0bf3dfbd932ca0ca6515acd174ed48870cbf7fee123d698c192c1c", size = 112240, upload-time = "2023-12-01T16:22:53.025Z" }
wheels = [
    { url = "https://files.pythonhosted.org/packages/17/d3/b64c356a907242d719fc668b71befd73324e47ab46c8ebbbede252c154b2/olefile-0.47-py2.py3-none-any.whl", hash = "sha256:543c7da2a7adadf21214938bb79c83ea12b473a4b6ee4ad4bf854e7715e13d1f", size = 114565, upload-time = "2023-12-01T16:22:51.518Z" },
]

[[package]]
name = "onnxruntime"
version = "1.20.1"
source = { registry = "https://pypi.org/simple" }
dependencies = [
    { name = "coloredlogs" },
    { name = "flatbuffers" },
    { name = "numpy" },
    { name = "packaging" },
    { name = "protobuf" },
    { name = "sympy" },
]
wheels = [
    { url = "https://files.pythonhosted.org/packages/f7/71/c5d980ac4189589267a06f758bd6c5667d07e55656bed6c6c0580733ad07/onnxruntime-1.20.1-cp313-cp313-macosx_13_0_universal2.whl", hash = "sha256:cc01437a32d0042b606f462245c8bbae269e5442797f6213e36ce61d5abdd8cc", size = 31007574, upload-time = "2024-11-21T00:49:23.225Z" },
    { url = "https://files.pythonhosted.org/packages/81/0d/13bbd9489be2a6944f4a940084bfe388f1100472f38c07080a46fbd4ab96/onnxruntime-1.20.1-cp313-cp313-manylinux_2_27_aarch64.manylinux_2_28_aarch64.whl", hash = "sha256:fb44b08e017a648924dbe91b82d89b0c105b1adcfe31e90d1dc06b8677ad37be", size = 11951459, upload-time = "2024-11-21T00:49:26.269Z" },
    { url = "https://files.pythonhosted.org/packages/c0/ea/4454ae122874fd52bbb8a961262de81c5f932edeb1b72217f594c700d6ef/onnxruntime-1.20.1-cp313-cp313-manylinux_2_27_x86_64.manylinux_2_28_x86_64.whl", hash = "sha256:bda6aebdf7917c1d811f21d41633df00c58aff2bef2f598f69289c1f1dabc4b3", size = 13331620, upload-time = "2024-11-21T00:49:28.875Z" },
    { url = "https://files.pythonhosted.org/packages/d8/e0/50db43188ca1c945decaa8fc2a024c33446d31afed40149897d4f9de505f/onnxruntime-1.20.1-cp313-cp313-win_amd64.whl", hash = "sha256:d30367df7e70f1d9fc5a6a68106f5961686d39b54d3221f760085524e8d38e16", size = 11331758, upload-time = "2024-11-21T00:49:31.417Z" },
    { url = "https://files.pythonhosted.org/packages/d8/55/3821c5fd60b52a6c82a00bba18531793c93c4addfe64fbf061e235c5617a/onnxruntime-1.20.1-cp313-cp313t-manylinux_2_27_aarch64.manylinux_2_28_aarch64.whl", hash = "sha256:c9158465745423b2b5d97ed25aa7740c7d38d2993ee2e5c3bfacb0c4145c49d8", size = 11950342, upload-time = "2024-11-21T00:49:34.164Z" },
    { url = "https://files.pythonhosted.org/packages/14/56/fd990ca222cef4f9f4a9400567b9a15b220dee2eafffb16b2adbc55c8281/onnxruntime-1.20.1-cp313-cp313t-manylinux_2_27_x86_64.manylinux_2_28_x86_64.whl", hash = "sha256:0df6f2df83d61f46e842dbcde610ede27218947c33e994545a22333491e72a3b", size = 13337040, upload-time = "2024-11-21T00:49:37.271Z" },
]

[[package]]
name = "openai"
version = "1.107.0"
source = { registry = "https://pypi.org/simple" }
dependencies = [
    { name = "anyio" },
    { name = "distro" },
    { name = "httpx" },
    { name = "jiter" },
    { name = "pydantic" },
    { name = "sniffio" },
    { name = "tqdm" },
    { name = "typing-extensions" },
]
sdist = { url = "https://files.pythonhosted.org/packages/88/67/d6498de300f83ff57a79cb7aa96ef3bef8d6f070c3ded0f1b5b45442a6bc/openai-1.107.0.tar.gz", hash = "sha256:43e04927584e57d0e9e640ee0077c78baf8150098be96ebd5c512539b6c4e9a4", size = 566056, upload-time = "2025-09-08T19:25:47.604Z" }
wheels = [
    { url = "https://files.pythonhosted.org/packages/91/ed/e8a4fd20390f2858b95227c288df8fe0c835f7c77625f7583609161684ba/openai-1.107.0-py3-none-any.whl", hash = "sha256:3dcfa3cbb116bd6924b27913b8da28c4a787379ff60049588547a1013e6d6438", size = 950968, upload-time = "2025-09-08T19:25:45.552Z" },
]

[[package]]
name = "openpyxl"
version = "3.1.5"
source = { registry = "https://pypi.org/simple" }
dependencies = [
    { name = "et-xmlfile" },
]
sdist = { url = "https://files.pythonhosted.org/packages/3d/f9/88d94a75de065ea32619465d2f77b29a0469500e99012523b91cc4141cd1/openpyxl-3.1.5.tar.gz", hash = "sha256:cf0e3cf56142039133628b5acffe8ef0c12bc902d2aadd3e0fe5878dc08d1050", size = 186464, upload-time = "2024-06-28T14:03:44.161Z" }
wheels = [
    { url = "https://files.pythonhosted.org/packages/c0/da/977ded879c29cbd04de313843e76868e6e13408a94ed6b987245dc7c8506/openpyxl-3.1.5-py2.py3-none-any.whl", hash = "sha256:5282c12b107bffeef825f4617dc029afaf41d0ea60823bbb665ef3079dc79de2", size = 250910, upload-time = "2024-06-28T14:03:41.161Z" },
]

[[package]]
name = "opentelemetry-api"
version = "1.36.0"
source = { registry = "https://pypi.org/simple" }
dependencies = [
    { name = "importlib-metadata" },
    { name = "typing-extensions" },
]
sdist = { url = "https://files.pythonhosted.org/packages/27/d2/c782c88b8afbf961d6972428821c302bd1e9e7bc361352172f0ca31296e2/opentelemetry_api-1.36.0.tar.gz", hash = "sha256:9a72572b9c416d004d492cbc6e61962c0501eaf945ece9b5a0f56597d8348aa0", size = 64780, upload-time = "2025-07-29T15:12:06.02Z" }
wheels = [
    { url = "https://files.pythonhosted.org/packages/bb/ee/6b08dde0a022c463b88f55ae81149584b125a42183407dc1045c486cc870/opentelemetry_api-1.36.0-py3-none-any.whl", hash = "sha256:02f20bcacf666e1333b6b1f04e647dc1d5111f86b8e510238fcc56d7762cda8c", size = 65564, upload-time = "2025-07-29T15:11:47.998Z" },
]

[[package]]
name = "opentelemetry-exporter-otlp-proto-common"
version = "1.36.0"
source = { registry = "https://pypi.org/simple" }
dependencies = [
    { name = "opentelemetry-proto" },
]
sdist = { url = "https://files.pythonhosted.org/packages/34/da/7747e57eb341c59886052d733072bc878424bf20f1d8cf203d508bbece5b/opentelemetry_exporter_otlp_proto_common-1.36.0.tar.gz", hash = "sha256:6c496ccbcbe26b04653cecadd92f73659b814c6e3579af157d8716e5f9f25cbf", size = 20302, upload-time = "2025-07-29T15:12:07.71Z" }
wheels = [
    { url = "https://files.pythonhosted.org/packages/d0/ed/22290dca7db78eb32e0101738366b5bbda00d0407f00feffb9bf8c3fdf87/opentelemetry_exporter_otlp_proto_common-1.36.0-py3-none-any.whl", hash = "sha256:0fc002a6ed63eac235ada9aa7056e5492e9a71728214a61745f6ad04b923f840", size = 18349, upload-time = "2025-07-29T15:11:51.327Z" },
]

[[package]]
name = "opentelemetry-exporter-otlp-proto-http"
version = "1.36.0"
source = { registry = "https://pypi.org/simple" }
dependencies = [
    { name = "googleapis-common-protos" },
    { name = "opentelemetry-api" },
    { name = "opentelemetry-exporter-otlp-proto-common" },
    { name = "opentelemetry-proto" },
    { name = "opentelemetry-sdk" },
    { name = "requests" },
    { name = "typing-extensions" },
]
sdist = { url = "https://files.pythonhosted.org/packages/25/85/6632e7e5700ba1ce5b8a065315f92c1e6d787ccc4fb2bdab15139eaefc82/opentelemetry_exporter_otlp_proto_http-1.36.0.tar.gz", hash = "sha256:dd3637f72f774b9fc9608ab1ac479f8b44d09b6fb5b2f3df68a24ad1da7d356e", size = 16213, upload-time = "2025-07-29T15:12:08.932Z" }
wheels = [
    { url = "https://files.pythonhosted.org/packages/7f/41/a680d38b34f8f5ddbd78ed9f0042e1cc712d58ec7531924d71cb1e6c629d/opentelemetry_exporter_otlp_proto_http-1.36.0-py3-none-any.whl", hash = "sha256:3d769f68e2267e7abe4527f70deb6f598f40be3ea34c6adc35789bea94a32902", size = 18752, upload-time = "2025-07-29T15:11:53.164Z" },
]

[[package]]
name = "opentelemetry-proto"
version = "1.36.0"
source = { registry = "https://pypi.org/simple" }
dependencies = [
    { name = "protobuf" },
]
sdist = { url = "https://files.pythonhosted.org/packages/fd/02/f6556142301d136e3b7e95ab8ea6a5d9dc28d879a99f3dd673b5f97dca06/opentelemetry_proto-1.36.0.tar.gz", hash = "sha256:0f10b3c72f74c91e0764a5ec88fd8f1c368ea5d9c64639fb455e2854ef87dd2f", size = 46152, upload-time = "2025-07-29T15:12:15.717Z" }
wheels = [
    { url = "https://files.pythonhosted.org/packages/b3/57/3361e06136225be8180e879199caea520f38026f8071366241ac458beb8d/opentelemetry_proto-1.36.0-py3-none-any.whl", hash = "sha256:151b3bf73a09f94afc658497cf77d45a565606f62ce0c17acb08cd9937ca206e", size = 72537, upload-time = "2025-07-29T15:12:02.243Z" },
]

[[package]]
name = "opentelemetry-sdk"
version = "1.36.0"
source = { registry = "https://pypi.org/simple" }
dependencies = [
    { name = "opentelemetry-api" },
    { name = "opentelemetry-semantic-conventions" },
    { name = "typing-extensions" },
]
sdist = { url = "https://files.pythonhosted.org/packages/4c/85/8567a966b85a2d3f971c4d42f781c305b2b91c043724fa08fd37d158e9dc/opentelemetry_sdk-1.36.0.tar.gz", hash = "sha256:19c8c81599f51b71670661ff7495c905d8fdf6976e41622d5245b791b06fa581", size = 162557, upload-time = "2025-07-29T15:12:16.76Z" }
wheels = [
    { url = "https://files.pythonhosted.org/packages/0b/59/7bed362ad1137ba5886dac8439e84cd2df6d087be7c09574ece47ae9b22c/opentelemetry_sdk-1.36.0-py3-none-any.whl", hash = "sha256:19fe048b42e98c5c1ffe85b569b7073576ad4ce0bcb6e9b4c6a39e890a6c45fb", size = 119995, upload-time = "2025-07-29T15:12:03.181Z" },
]

[[package]]
name = "opentelemetry-semantic-conventions"
version = "0.57b0"
source = { registry = "https://pypi.org/simple" }
dependencies = [
    { name = "opentelemetry-api" },
    { name = "typing-extensions" },
]
sdist = { url = "https://files.pythonhosted.org/packages/7e/31/67dfa252ee88476a29200b0255bda8dfc2cf07b56ad66dc9a6221f7dc787/opentelemetry_semantic_conventions-0.57b0.tar.gz", hash = "sha256:609a4a79c7891b4620d64c7aac6898f872d790d75f22019913a660756f27ff32", size = 124225, upload-time = "2025-07-29T15:12:17.873Z" }
wheels = [
    { url = "https://files.pythonhosted.org/packages/05/75/7d591371c6c39c73de5ce5da5a2cc7b72d1d1cd3f8f4638f553c01c37b11/opentelemetry_semantic_conventions-0.57b0-py3-none-any.whl", hash = "sha256:757f7e76293294f124c827e514c2a3144f191ef175b069ce8d1211e1e38e9e78", size = 201627, upload-time = "2025-07-29T15:12:04.174Z" },
]

[[package]]
name = "orderly-set"
version = "5.5.0"
source = { registry = "https://pypi.org/simple" }
sdist = { url = "https://files.pythonhosted.org/packages/4a/88/39c83c35d5e97cc203e9e77a4f93bf87ec89cf6a22ac4818fdcc65d66584/orderly_set-5.5.0.tar.gz", hash = "sha256:e87185c8e4d8afa64e7f8160ee2c542a475b738bc891dc3f58102e654125e6ce", size = 27414, upload-time = "2025-07-10T20:10:55.885Z" }
wheels = [
    { url = "https://files.pythonhosted.org/packages/12/27/fb8d7338b4d551900fa3e580acbe7a0cf655d940e164cb5c00ec31961094/orderly_set-5.5.0-py3-none-any.whl", hash = "sha256:46f0b801948e98f427b412fcabb831677194c05c3b699b80de260374baa0b1e7", size = 13068, upload-time = "2025-07-10T20:10:54.377Z" },
]

[[package]]
name = "orjson"
version = "3.11.3"
source = { registry = "https://pypi.org/simple" }
sdist = { url = "https://files.pythonhosted.org/packages/be/4d/8df5f83256a809c22c4d6792ce8d43bb503be0fb7a8e4da9025754b09658/orjson-3.11.3.tar.gz", hash = "sha256:1c0603b1d2ffcd43a411d64797a19556ef76958aef1c182f22dc30860152a98a", size = 5482394, upload-time = "2025-08-26T17:46:43.171Z" }
wheels = [
    { url = "https://files.pythonhosted.org/packages/fc/79/8932b27293ad35919571f77cb3693b5906cf14f206ef17546052a241fdf6/orjson-3.11.3-cp313-cp313-macosx_10_15_x86_64.macosx_11_0_arm64.macosx_10_15_universal2.whl", hash = "sha256:af40c6612fd2a4b00de648aa26d18186cd1322330bd3a3cc52f87c699e995810", size = 238127, upload-time = "2025-08-26T17:45:38.146Z" },
    { url = "https://files.pythonhosted.org/packages/1c/82/cb93cd8cf132cd7643b30b6c5a56a26c4e780c7a145db6f83de977b540ce/orjson-3.11.3-cp313-cp313-macosx_15_0_arm64.whl", hash = "sha256:9f1587f26c235894c09e8b5b7636a38091a9e6e7fe4531937534749c04face43", size = 127494, upload-time = "2025-08-26T17:45:39.57Z" },
    { url = "https://files.pythonhosted.org/packages/a4/b8/2d9eb181a9b6bb71463a78882bcac1027fd29cf62c38a40cc02fc11d3495/orjson-3.11.3-cp313-cp313-manylinux_2_17_aarch64.manylinux2014_aarch64.whl", hash = "sha256:61dcdad16da5bb486d7227a37a2e789c429397793a6955227cedbd7252eb5a27", size = 123017, upload-time = "2025-08-26T17:45:40.876Z" },
    { url = "https://files.pythonhosted.org/packages/b4/14/a0e971e72d03b509190232356d54c0f34507a05050bd026b8db2bf2c192c/orjson-3.11.3-cp313-cp313-manylinux_2_17_armv7l.manylinux2014_armv7l.whl", hash = "sha256:11c6d71478e2cbea0a709e8a06365fa63da81da6498a53e4c4f065881d21ae8f", size = 127898, upload-time = "2025-08-26T17:45:42.188Z" },
    { url = "https://files.pythonhosted.org/packages/8e/af/dc74536722b03d65e17042cc30ae586161093e5b1f29bccda24765a6ae47/orjson-3.11.3-cp313-cp313-manylinux_2_17_i686.manylinux2014_i686.whl", hash = "sha256:ff94112e0098470b665cb0ed06efb187154b63649403b8d5e9aedeb482b4548c", size = 130742, upload-time = "2025-08-26T17:45:43.511Z" },
    { url = "https://files.pythonhosted.org/packages/62/e6/7a3b63b6677bce089fe939353cda24a7679825c43a24e49f757805fc0d8a/orjson-3.11.3-cp313-cp313-manylinux_2_17_ppc64le.manylinux2014_ppc64le.whl", hash = "sha256:ae8b756575aaa2a855a75192f356bbda11a89169830e1439cfb1a3e1a6dde7be", size = 132377, upload-time = "2025-08-26T17:45:45.525Z" },
    { url = "https://files.pythonhosted.org/packages/fc/cd/ce2ab93e2e7eaf518f0fd15e3068b8c43216c8a44ed82ac2b79ce5cef72d/orjson-3.11.3-cp313-cp313-manylinux_2_17_s390x.manylinux2014_s390x.whl", hash = "sha256:c9416cc19a349c167ef76135b2fe40d03cea93680428efee8771f3e9fb66079d", size = 135313, upload-time = "2025-08-26T17:45:46.821Z" },
    { url = "https://files.pythonhosted.org/packages/d0/b4/f98355eff0bd1a38454209bbc73372ce351ba29933cb3e2eba16c04b9448/orjson-3.11.3-cp313-cp313-manylinux_2_17_x86_64.manylinux2014_x86_64.whl", hash = "sha256:b822caf5b9752bc6f246eb08124c3d12bf2175b66ab74bac2ef3bbf9221ce1b2", size = 132908, upload-time = "2025-08-26T17:45:48.126Z" },
    { url = "https://files.pythonhosted.org/packages/eb/92/8f5182d7bc2a1bed46ed960b61a39af8389f0ad476120cd99e67182bfb6d/orjson-3.11.3-cp313-cp313-musllinux_1_2_aarch64.whl", hash = "sha256:414f71e3bdd5573893bf5ecdf35c32b213ed20aa15536fe2f588f946c318824f", size = 130905, upload-time = "2025-08-26T17:45:49.414Z" },
    { url = "https://files.pythonhosted.org/packages/1a/60/c41ca753ce9ffe3d0f67b9b4c093bdd6e5fdb1bc53064f992f66bb99954d/orjson-3.11.3-cp313-cp313-musllinux_1_2_armv7l.whl", hash = "sha256:828e3149ad8815dc14468f36ab2a4b819237c155ee1370341b91ea4c8672d2ee", size = 403812, upload-time = "2025-08-26T17:45:51.085Z" },
    { url = "https://files.pythonhosted.org/packages/dd/13/e4a4f16d71ce1868860db59092e78782c67082a8f1dc06a3788aef2b41bc/orjson-3.11.3-cp313-cp313-musllinux_1_2_i686.whl", hash = "sha256:ac9e05f25627ffc714c21f8dfe3a579445a5c392a9c8ae7ba1d0e9fb5333f56e", size = 146277, upload-time = "2025-08-26T17:45:52.851Z" },
    { url = "https://files.pythonhosted.org/packages/8d/8b/bafb7f0afef9344754a3a0597a12442f1b85a048b82108ef2c956f53babd/orjson-3.11.3-cp313-cp313-musllinux_1_2_x86_64.whl", hash = "sha256:e44fbe4000bd321d9f3b648ae46e0196d21577cf66ae684a96ff90b1f7c93633", size = 135418, upload-time = "2025-08-26T17:45:54.806Z" },
    { url = "https://files.pythonhosted.org/packages/60/d4/bae8e4f26afb2c23bea69d2f6d566132584d1c3a5fe89ee8c17b718cab67/orjson-3.11.3-cp313-cp313-win32.whl", hash = "sha256:2039b7847ba3eec1f5886e75e6763a16e18c68a63efc4b029ddf994821e2e66b", size = 136216, upload-time = "2025-08-26T17:45:57.182Z" },
    { url = "https://files.pythonhosted.org/packages/88/76/224985d9f127e121c8cad882cea55f0ebe39f97925de040b75ccd4b33999/orjson-3.11.3-cp313-cp313-win_amd64.whl", hash = "sha256:29be5ac4164aa8bdcba5fa0700a3c9c316b411d8ed9d39ef8a882541bd452fae", size = 131362, upload-time = "2025-08-26T17:45:58.56Z" },
    { url = "https://files.pythonhosted.org/packages/e2/cf/0dce7a0be94bd36d1346be5067ed65ded6adb795fdbe3abd234c8d576d01/orjson-3.11.3-cp313-cp313-win_arm64.whl", hash = "sha256:18bd1435cb1f2857ceb59cfb7de6f92593ef7b831ccd1b9bfb28ca530e539dce", size = 125989, upload-time = "2025-08-26T17:45:59.95Z" },
    { url = "https://files.pythonhosted.org/packages/ef/77/d3b1fef1fc6aaeed4cbf3be2b480114035f4df8fa1a99d2dac1d40d6e924/orjson-3.11.3-cp314-cp314-macosx_10_15_x86_64.macosx_11_0_arm64.macosx_10_15_universal2.whl", hash = "sha256:cf4b81227ec86935568c7edd78352a92e97af8da7bd70bdfdaa0d2e0011a1ab4", size = 238115, upload-time = "2025-08-26T17:46:01.669Z" },
    { url = "https://files.pythonhosted.org/packages/e4/6d/468d21d49bb12f900052edcfbf52c292022d0a323d7828dc6376e6319703/orjson-3.11.3-cp314-cp314-macosx_15_0_arm64.whl", hash = "sha256:bc8bc85b81b6ac9fc4dae393a8c159b817f4c2c9dee5d12b773bddb3b95fc07e", size = 127493, upload-time = "2025-08-26T17:46:03.466Z" },
    { url = "https://files.pythonhosted.org/packages/67/46/1e2588700d354aacdf9e12cc2d98131fb8ac6f31ca65997bef3863edb8ff/orjson-3.11.3-cp314-cp314-manylinux_2_34_aarch64.whl", hash = "sha256:88dcfc514cfd1b0de038443c7b3e6a9797ffb1b3674ef1fd14f701a13397f82d", size = 122998, upload-time = "2025-08-26T17:46:04.803Z" },
    { url = "https://files.pythonhosted.org/packages/3b/94/11137c9b6adb3779f1b34fd98be51608a14b430dbc02c6d41134fbba484c/orjson-3.11.3-cp314-cp314-manylinux_2_34_x86_64.whl", hash = "sha256:d61cd543d69715d5fc0a690c7c6f8dcc307bc23abef9738957981885f5f38229", size = 132915, upload-time = "2025-08-26T17:46:06.237Z" },
    { url = "https://files.pythonhosted.org/packages/10/61/dccedcf9e9bcaac09fdabe9eaee0311ca92115699500efbd31950d878833/orjson-3.11.3-cp314-cp314-musllinux_1_2_aarch64.whl", hash = "sha256:2b7b153ed90ababadbef5c3eb39549f9476890d339cf47af563aea7e07db2451", size = 130907, upload-time = "2025-08-26T17:46:07.581Z" },
    { url = "https://files.pythonhosted.org/packages/0e/fd/0e935539aa7b08b3ca0f817d73034f7eb506792aae5ecc3b7c6e679cdf5f/orjson-3.11.3-cp314-cp314-musllinux_1_2_armv7l.whl", hash = "sha256:7909ae2460f5f494fecbcd10613beafe40381fd0316e35d6acb5f3a05bfda167", size = 403852, upload-time = "2025-08-26T17:46:08.982Z" },
    { url = "https://files.pythonhosted.org/packages/4a/2b/50ae1a5505cd1043379132fdb2adb8a05f37b3e1ebffe94a5073321966fd/orjson-3.11.3-cp314-cp314-musllinux_1_2_i686.whl", hash = "sha256:2030c01cbf77bc67bee7eef1e7e31ecf28649353987775e3583062c752da0077", size = 146309, upload-time = "2025-08-26T17:46:10.576Z" },
    { url = "https://files.pythonhosted.org/packages/cd/1d/a473c158e380ef6f32753b5f39a69028b25ec5be331c2049a2201bde2e19/orjson-3.11.3-cp314-cp314-musllinux_1_2_x86_64.whl", hash = "sha256:a0169ebd1cbd94b26c7a7ad282cf5c2744fce054133f959e02eb5265deae1872", size = 135424, upload-time = "2025-08-26T17:46:12.386Z" },
    { url = "https://files.pythonhosted.org/packages/da/09/17d9d2b60592890ff7382e591aa1d9afb202a266b180c3d4049b1ec70e4a/orjson-3.11.3-cp314-cp314-win32.whl", hash = "sha256:0c6d7328c200c349e3a4c6d8c83e0a5ad029bdc2d417f234152bf34842d0fc8d", size = 136266, upload-time = "2025-08-26T17:46:13.853Z" },
    { url = "https://files.pythonhosted.org/packages/15/58/358f6846410a6b4958b74734727e582ed971e13d335d6c7ce3e47730493e/orjson-3.11.3-cp314-cp314-win_amd64.whl", hash = "sha256:317bbe2c069bbc757b1a2e4105b64aacd3bc78279b66a6b9e51e846e4809f804", size = 131351, upload-time = "2025-08-26T17:46:15.27Z" },
    { url = "https://files.pythonhosted.org/packages/28/01/d6b274a0635be0468d4dbd9cafe80c47105937a0d42434e805e67cd2ed8b/orjson-3.11.3-cp314-cp314-win_arm64.whl", hash = "sha256:e8f6a7a27d7b7bec81bd5924163e9af03d49bbb63013f107b48eb5d16db711bc", size = 125985, upload-time = "2025-08-26T17:46:16.67Z" },
]

[[package]]
name = "ormsgpack"
version = "1.10.0"
source = { registry = "https://pypi.org/simple" }
sdist = { url = "https://files.pythonhosted.org/packages/92/36/44eed5ef8ce93cded76a576780bab16425ce7876f10d3e2e6265e46c21ea/ormsgpack-1.10.0.tar.gz", hash = "sha256:7f7a27efd67ef22d7182ec3b7fa7e9d147c3ad9be2a24656b23c989077e08b16", size = 58629, upload-time = "2025-05-24T19:07:53.944Z" }
wheels = [
    { url = "https://files.pythonhosted.org/packages/61/f8/ec5f4e03268d0097545efaab2893aa63f171cf2959cb0ea678a5690e16a1/ormsgpack-1.10.0-cp313-cp313-macosx_10_12_x86_64.macosx_11_0_arm64.macosx_10_12_universal2.whl", hash = "sha256:8d816d45175a878993b7372bd5408e0f3ec5a40f48e2d5b9d8f1cc5d31b61f1f", size = 376806, upload-time = "2025-05-24T19:07:29.555Z" },
    { url = "https://files.pythonhosted.org/packages/c1/19/b3c53284aad1e90d4d7ed8c881a373d218e16675b8b38e3569d5b40cc9b8/ormsgpack-1.10.0-cp313-cp313-manylinux_2_17_aarch64.manylinux2014_aarch64.whl", hash = "sha256:a90345ccb058de0f35262893751c603b6376b05f02be2b6f6b7e05d9dd6d5643", size = 204433, upload-time = "2025-05-24T19:07:30.977Z" },
    { url = "https://files.pythonhosted.org/packages/09/0b/845c258f59df974a20a536c06cace593698491defdd3d026a8a5f9b6e745/ormsgpack-1.10.0-cp313-cp313-manylinux_2_17_armv7l.manylinux2014_armv7l.whl", hash = "sha256:144b5e88f1999433e54db9d637bae6fe21e935888be4e3ac3daecd8260bd454e", size = 215549, upload-time = "2025-05-24T19:07:32.345Z" },
    { url = "https://files.pythonhosted.org/packages/61/56/57fce8fb34ca6c9543c026ebebf08344c64dbb7b6643d6ddd5355d37e724/ormsgpack-1.10.0-cp313-cp313-manylinux_2_17_x86_64.manylinux2014_x86_64.whl", hash = "sha256:2190b352509d012915921cca76267db136cd026ddee42f1b0d9624613cc7058c", size = 216747, upload-time = "2025-05-24T19:07:34.075Z" },
    { url = "https://files.pythonhosted.org/packages/b8/3f/655b5f6a2475c8d209f5348cfbaaf73ce26237b92d79ef2ad439407dd0fa/ormsgpack-1.10.0-cp313-cp313-musllinux_1_2_aarch64.whl", hash = "sha256:86fd9c1737eaba43d3bb2730add9c9e8b5fbed85282433705dd1b1e88ea7e6fb", size = 384785, upload-time = "2025-05-24T19:07:35.83Z" },
    { url = "https://files.pythonhosted.org/packages/4b/94/687a0ad8afd17e4bce1892145d6a1111e58987ddb176810d02a1f3f18686/ormsgpack-1.10.0-cp313-cp313-musllinux_1_2_armv7l.whl", hash = "sha256:33afe143a7b61ad21bb60109a86bb4e87fec70ef35db76b89c65b17e32da7935", size = 479076, upload-time = "2025-05-24T19:07:37.533Z" },
    { url = "https://files.pythonhosted.org/packages/c8/34/68925232e81e0e062a2f0ac678f62aa3b6f7009d6a759e19324dbbaebae7/ormsgpack-1.10.0-cp313-cp313-musllinux_1_2_x86_64.whl", hash = "sha256:f23d45080846a7b90feabec0d330a9cc1863dc956728412e4f7986c80ab3a668", size = 390446, upload-time = "2025-05-24T19:07:39.469Z" },
    { url = "https://files.pythonhosted.org/packages/12/ad/f4e1a36a6d1714afb7ffb74b3ababdcb96529cf4e7a216f9f7c8eda837b6/ormsgpack-1.10.0-cp313-cp313-win_amd64.whl", hash = "sha256:534d18acb805c75e5fba09598bf40abe1851c853247e61dda0c01f772234da69", size = 121399, upload-time = "2025-05-24T19:07:40.854Z" },
]

[[package]]
name = "packaging"
version = "25.0"
source = { registry = "https://pypi.org/simple" }
sdist = { url = "https://files.pythonhosted.org/packages/a1/d4/1fc4078c65507b51b96ca8f8c3ba19e6a61c8253c72794544580a7b6c24d/packaging-25.0.tar.gz", hash = "sha256:d443872c98d677bf60f6a1f2f8c1cb748e8fe762d2bf9d3148b5599295b0fc4f", size = 165727, upload-time = "2025-04-19T11:48:59.673Z" }
wheels = [
    { url = "https://files.pythonhosted.org/packages/20/12/38679034af332785aac8774540895e234f4d07f7545804097de4b666afd8/packaging-25.0-py3-none-any.whl", hash = "sha256:29572ef2b1f17581046b3a2227d5c611fb25ec70ca1ba8554b24b0e69331a484", size = 66469, upload-time = "2025-04-19T11:48:57.875Z" },
]

[[package]]
name = "pandas"
version = "2.3.2"
source = { registry = "https://pypi.org/simple" }
dependencies = [
    { name = "numpy" },
    { name = "python-dateutil" },
    { name = "pytz" },
    { name = "tzdata" },
]
sdist = { url = "https://files.pythonhosted.org/packages/79/8e/0e90233ac205ad182bd6b422532695d2b9414944a280488105d598c70023/pandas-2.3.2.tar.gz", hash = "sha256:ab7b58f8f82706890924ccdfb5f48002b83d2b5a3845976a9fb705d36c34dcdb", size = 4488684, upload-time = "2025-08-21T10:28:29.257Z" }
wheels = [
    { url = "https://files.pythonhosted.org/packages/27/64/a2f7bf678af502e16b472527735d168b22b7824e45a4d7e96a4fbb634b59/pandas-2.3.2-cp313-cp313-macosx_10_13_x86_64.whl", hash = "sha256:0c6ecbac99a354a051ef21c5307601093cb9e0f4b1855984a084bfec9302699e", size = 11531061, upload-time = "2025-08-21T10:27:34.647Z" },
    { url = "https://files.pythonhosted.org/packages/54/4c/c3d21b2b7769ef2f4c2b9299fcadd601efa6729f1357a8dbce8dd949ed70/pandas-2.3.2-cp313-cp313-macosx_11_0_arm64.whl", hash = "sha256:c6f048aa0fd080d6a06cc7e7537c09b53be6642d330ac6f54a600c3ace857ee9", size = 10668666, upload-time = "2025-08-21T10:27:37.203Z" },
    { url = "https://files.pythonhosted.org/packages/50/e2/f775ba76ecfb3424d7f5862620841cf0edb592e9abd2d2a5387d305fe7a8/pandas-2.3.2-cp313-cp313-manylinux_2_17_aarch64.manylinux2014_aarch64.whl", hash = "sha256:0064187b80a5be6f2f9c9d6bdde29372468751dfa89f4211a3c5871854cfbf7a", size = 11332835, upload-time = "2025-08-21T10:27:40.188Z" },
    { url = "https://files.pythonhosted.org/packages/8f/52/0634adaace9be2d8cac9ef78f05c47f3a675882e068438b9d7ec7ef0c13f/pandas-2.3.2-cp313-cp313-manylinux_2_17_x86_64.manylinux2014_x86_64.whl", hash = "sha256:4ac8c320bded4718b298281339c1a50fb00a6ba78cb2a63521c39bec95b0209b", size = 12057211, upload-time = "2025-08-21T10:27:43.117Z" },
    { url = "https://files.pythonhosted.org/packages/0b/9d/2df913f14b2deb9c748975fdb2491da1a78773debb25abbc7cbc67c6b549/pandas-2.3.2-cp313-cp313-musllinux_1_2_aarch64.whl", hash = "sha256:114c2fe4f4328cf98ce5716d1532f3ab79c5919f95a9cfee81d9140064a2e4d6", size = 12749277, upload-time = "2025-08-21T10:27:45.474Z" },
    { url = "https://files.pythonhosted.org/packages/87/af/da1a2417026bd14d98c236dba88e39837182459d29dcfcea510b2ac9e8a1/pandas-2.3.2-cp313-cp313-musllinux_1_2_x86_64.whl", hash = "sha256:48fa91c4dfb3b2b9bfdb5c24cd3567575f4e13f9636810462ffed8925352be5a", size = 13415256, upload-time = "2025-08-21T10:27:49.885Z" },
    { url = "https://files.pythonhosted.org/packages/22/3c/f2af1ce8840ef648584a6156489636b5692c162771918aa95707c165ad2b/pandas-2.3.2-cp313-cp313-win_amd64.whl", hash = "sha256:12d039facec710f7ba305786837d0225a3444af7bbd9c15c32ca2d40d157ed8b", size = 10982579, upload-time = "2025-08-21T10:28:08.435Z" },
    { url = "https://files.pythonhosted.org/packages/f3/98/8df69c4097a6719e357dc249bf437b8efbde808038268e584421696cbddf/pandas-2.3.2-cp313-cp313t-macosx_10_13_x86_64.whl", hash = "sha256:c624b615ce97864eb588779ed4046186f967374185c047070545253a52ab2d57", size = 12028163, upload-time = "2025-08-21T10:27:52.232Z" },
    { url = "https://files.pythonhosted.org/packages/0e/23/f95cbcbea319f349e10ff90db488b905c6883f03cbabd34f6b03cbc3c044/pandas-2.3.2-cp313-cp313t-macosx_11_0_arm64.whl", hash = "sha256:0cee69d583b9b128823d9514171cabb6861e09409af805b54459bd0c821a35c2", size = 11391860, upload-time = "2025-08-21T10:27:54.673Z" },
    { url = "https://files.pythonhosted.org/packages/ad/1b/6a984e98c4abee22058aa75bfb8eb90dce58cf8d7296f8bc56c14bc330b0/pandas-2.3.2-cp313-cp313t-manylinux_2_17_aarch64.manylinux2014_aarch64.whl", hash = "sha256:2319656ed81124982900b4c37f0e0c58c015af9a7bbc62342ba5ad07ace82ba9", size = 11309830, upload-time = "2025-08-21T10:27:56.957Z" },
    { url = "https://files.pythonhosted.org/packages/15/d5/f0486090eb18dd8710bf60afeaf638ba6817047c0c8ae5c6a25598665609/pandas-2.3.2-cp313-cp313t-manylinux_2_17_x86_64.manylinux2014_x86_64.whl", hash = "sha256:b37205ad6f00d52f16b6d09f406434ba928c1a1966e2771006a9033c736d30d2", size = 11883216, upload-time = "2025-08-21T10:27:59.302Z" },
    { url = "https://files.pythonhosted.org/packages/10/86/692050c119696da19e20245bbd650d8dfca6ceb577da027c3a73c62a047e/pandas-2.3.2-cp313-cp313t-musllinux_1_2_aarch64.whl", hash = "sha256:837248b4fc3a9b83b9c6214699a13f069dc13510a6a6d7f9ba33145d2841a012", size = 12699743, upload-time = "2025-08-21T10:28:02.447Z" },
    { url = "https://files.pythonhosted.org/packages/cd/d7/612123674d7b17cf345aad0a10289b2a384bff404e0463a83c4a3a59d205/pandas-2.3.2-cp313-cp313t-musllinux_1_2_x86_64.whl", hash = "sha256:d2c3554bd31b731cd6490d94a28f3abb8dd770634a9e06eb6d2911b9827db370", size = 13186141, upload-time = "2025-08-21T10:28:05.377Z" },
]

[[package]]
name = "pathspec"
version = "0.12.1"
source = { registry = "https://pypi.org/simple" }
sdist = { url = "https://files.pythonhosted.org/packages/ca/bc/f35b8446f4531a7cb215605d100cd88b7ac6f44ab3fc94870c120ab3adbf/pathspec-0.12.1.tar.gz", hash = "sha256:a482d51503a1ab33b1c67a6c3813a26953dbdc71c31dacaef9a838c4e29f5712", size = 51043, upload-time = "2023-12-10T22:30:45Z" }
wheels = [
    { url = "https://files.pythonhosted.org/packages/cc/20/ff623b09d963f88bfde16306a54e12ee5ea43e9b597108672ff3a408aad6/pathspec-0.12.1-py3-none-any.whl", hash = "sha256:a0d503e138a4c123b27490a4f7beda6a01c6f288df0e4a8b79c7eb0dc7b4cc08", size = 31191, upload-time = "2023-12-10T22:30:43.14Z" },
]

[[package]]
name = "pdfminer-six"
version = "20250506"
source = { registry = "https://pypi.org/simple" }
dependencies = [
    { name = "charset-normalizer" },
    { name = "cryptography" },
]
sdist = { url = "https://files.pythonhosted.org/packages/78/46/5223d613ac4963e1f7c07b2660fe0e9e770102ec6bda8c038400113fb215/pdfminer_six-20250506.tar.gz", hash = "sha256:b03cc8df09cf3c7aba8246deae52e0bca7ebb112a38895b5e1d4f5dd2b8ca2e7", size = 7387678, upload-time = "2025-05-06T16:17:00.787Z" }
wheels = [
    { url = "https://files.pythonhosted.org/packages/73/16/7a432c0101fa87457e75cb12c879e1749c5870a786525e2e0f42871d6462/pdfminer_six-20250506-py3-none-any.whl", hash = "sha256:d81ad173f62e5f841b53a8ba63af1a4a355933cfc0ffabd608e568b9193909e3", size = 5620187, upload-time = "2025-05-06T16:16:58.669Z" },
]

[[package]]
name = "pillow"
version = "11.3.0"
source = { registry = "https://pypi.org/simple" }
sdist = { url = "https://files.pythonhosted.org/packages/f3/0d/d0d6dea55cd152ce3d6767bb38a8fc10e33796ba4ba210cbab9354b6d238/pillow-11.3.0.tar.gz", hash = "sha256:3828ee7586cd0b2091b6209e5ad53e20d0649bbe87164a459d0676e035e8f523", size = 47113069, upload-time = "2025-07-01T09:16:30.666Z" }
wheels = [
    { url = "https://files.pythonhosted.org/packages/1e/93/0952f2ed8db3a5a4c7a11f91965d6184ebc8cd7cbb7941a260d5f018cd2d/pillow-11.3.0-cp313-cp313-ios_13_0_arm64_iphoneos.whl", hash = "sha256:1c627742b539bba4309df89171356fcb3cc5a9178355b2727d1b74a6cf155fbd", size = 2128328, upload-time = "2025-07-01T09:14:35.276Z" },
    { url = "https://files.pythonhosted.org/packages/4b/e8/100c3d114b1a0bf4042f27e0f87d2f25e857e838034e98ca98fe7b8c0a9c/pillow-11.3.0-cp313-cp313-ios_13_0_arm64_iphonesimulator.whl", hash = "sha256:30b7c02f3899d10f13d7a48163c8969e4e653f8b43416d23d13d1bbfdc93b9f8", size = 2170652, upload-time = "2025-07-01T09:14:37.203Z" },
    { url = "https://files.pythonhosted.org/packages/aa/86/3f758a28a6e381758545f7cdb4942e1cb79abd271bea932998fc0db93cb6/pillow-11.3.0-cp313-cp313-ios_13_0_x86_64_iphonesimulator.whl", hash = "sha256:7859a4cc7c9295f5838015d8cc0a9c215b77e43d07a25e460f35cf516df8626f", size = 2227443, upload-time = "2025-07-01T09:14:39.344Z" },
    { url = "https://files.pythonhosted.org/packages/01/f4/91d5b3ffa718df2f53b0dc109877993e511f4fd055d7e9508682e8aba092/pillow-11.3.0-cp313-cp313-macosx_10_13_x86_64.whl", hash = "sha256:ec1ee50470b0d050984394423d96325b744d55c701a439d2bd66089bff963d3c", size = 5278474, upload-time = "2025-07-01T09:14:41.843Z" },
    { url = "https://files.pythonhosted.org/packages/f9/0e/37d7d3eca6c879fbd9dba21268427dffda1ab00d4eb05b32923d4fbe3b12/pillow-11.3.0-cp313-cp313-macosx_11_0_arm64.whl", hash = "sha256:7db51d222548ccfd274e4572fdbf3e810a5e66b00608862f947b163e613b67dd", size = 4686038, upload-time = "2025-07-01T09:14:44.008Z" },
    { url = "https://files.pythonhosted.org/packages/ff/b0/3426e5c7f6565e752d81221af9d3676fdbb4f352317ceafd42899aaf5d8a/pillow-11.3.0-cp313-cp313-manylinux2014_aarch64.manylinux_2_17_aarch64.whl", hash = "sha256:2d6fcc902a24ac74495df63faad1884282239265c6839a0a6416d33faedfae7e", size = 5864407, upload-time = "2025-07-03T13:10:15.628Z" },
    { url = "https://files.pythonhosted.org/packages/fc/c1/c6c423134229f2a221ee53f838d4be9d82bab86f7e2f8e75e47b6bf6cd77/pillow-11.3.0-cp313-cp313-manylinux2014_x86_64.manylinux_2_17_x86_64.whl", hash = "sha256:f0f5d8f4a08090c6d6d578351a2b91acf519a54986c055af27e7a93feae6d3f1", size = 7639094, upload-time = "2025-07-03T13:10:21.857Z" },
    { url = "https://files.pythonhosted.org/packages/ba/c9/09e6746630fe6372c67c648ff9deae52a2bc20897d51fa293571977ceb5d/pillow-11.3.0-cp313-cp313-manylinux_2_27_aarch64.manylinux_2_28_aarch64.whl", hash = "sha256:c37d8ba9411d6003bba9e518db0db0c58a680ab9fe5179f040b0463644bc9805", size = 5973503, upload-time = "2025-07-01T09:14:45.698Z" },
    { url = "https://files.pythonhosted.org/packages/d5/1c/a2a29649c0b1983d3ef57ee87a66487fdeb45132df66ab30dd37f7dbe162/pillow-11.3.0-cp313-cp313-manylinux_2_27_x86_64.manylinux_2_28_x86_64.whl", hash = "sha256:13f87d581e71d9189ab21fe0efb5a23e9f28552d5be6979e84001d3b8505abe8", size = 6642574, upload-time = "2025-07-01T09:14:47.415Z" },
    { url = "https://files.pythonhosted.org/packages/36/de/d5cc31cc4b055b6c6fd990e3e7f0f8aaf36229a2698501bcb0cdf67c7146/pillow-11.3.0-cp313-cp313-musllinux_1_2_aarch64.whl", hash = "sha256:023f6d2d11784a465f09fd09a34b150ea4672e85fb3d05931d89f373ab14abb2", size = 6084060, upload-time = "2025-07-01T09:14:49.636Z" },
    { url = "https://files.pythonhosted.org/packages/d5/ea/502d938cbaeec836ac28a9b730193716f0114c41325db428e6b280513f09/pillow-11.3.0-cp313-cp313-musllinux_1_2_x86_64.whl", hash = "sha256:45dfc51ac5975b938e9809451c51734124e73b04d0f0ac621649821a63852e7b", size = 6721407, upload-time = "2025-07-01T09:14:51.962Z" },
    { url = "https://files.pythonhosted.org/packages/45/9c/9c5e2a73f125f6cbc59cc7087c8f2d649a7ae453f83bd0362ff7c9e2aee2/pillow-11.3.0-cp313-cp313-win32.whl", hash = "sha256:a4d336baed65d50d37b88ca5b60c0fa9d81e3a87d4a7930d3880d1624d5b31f3", size = 6273841, upload-time = "2025-07-01T09:14:54.142Z" },
    { url = "https://files.pythonhosted.org/packages/23/85/397c73524e0cd212067e0c969aa245b01d50183439550d24d9f55781b776/pillow-11.3.0-cp313-cp313-win_amd64.whl", hash = "sha256:0bce5c4fd0921f99d2e858dc4d4d64193407e1b99478bc5cacecba2311abde51", size = 6978450, upload-time = "2025-07-01T09:14:56.436Z" },
    { url = "https://files.pythonhosted.org/packages/17/d2/622f4547f69cd173955194b78e4d19ca4935a1b0f03a302d655c9f6aae65/pillow-11.3.0-cp313-cp313-win_arm64.whl", hash = "sha256:1904e1264881f682f02b7f8167935cce37bc97db457f8e7849dc3a6a52b99580", size = 2423055, upload-time = "2025-07-01T09:14:58.072Z" },
    { url = "https://files.pythonhosted.org/packages/dd/80/a8a2ac21dda2e82480852978416cfacd439a4b490a501a288ecf4fe2532d/pillow-11.3.0-cp313-cp313t-macosx_10_13_x86_64.whl", hash = "sha256:4c834a3921375c48ee6b9624061076bc0a32a60b5532b322cc0ea64e639dd50e", size = 5281110, upload-time = "2025-07-01T09:14:59.79Z" },
    { url = "https://files.pythonhosted.org/packages/44/d6/b79754ca790f315918732e18f82a8146d33bcd7f4494380457ea89eb883d/pillow-11.3.0-cp313-cp313t-macosx_11_0_arm64.whl", hash = "sha256:5e05688ccef30ea69b9317a9ead994b93975104a677a36a8ed8106be9260aa6d", size = 4689547, upload-time = "2025-07-01T09:15:01.648Z" },
    { url = "https://files.pythonhosted.org/packages/49/20/716b8717d331150cb00f7fdd78169c01e8e0c219732a78b0e59b6bdb2fd6/pillow-11.3.0-cp313-cp313t-manylinux2014_aarch64.manylinux_2_17_aarch64.whl", hash = "sha256:1019b04af07fc0163e2810167918cb5add8d74674b6267616021ab558dc98ced", size = 5901554, upload-time = "2025-07-03T13:10:27.018Z" },
    { url = "https://files.pythonhosted.org/packages/74/cf/a9f3a2514a65bb071075063a96f0a5cf949c2f2fce683c15ccc83b1c1cab/pillow-11.3.0-cp313-cp313t-manylinux2014_x86_64.manylinux_2_17_x86_64.whl", hash = "sha256:f944255db153ebb2b19c51fe85dd99ef0ce494123f21b9db4877ffdfc5590c7c", size = 7669132, upload-time = "2025-07-03T13:10:33.01Z" },
    { url = "https://files.pythonhosted.org/packages/98/3c/da78805cbdbee9cb43efe8261dd7cc0b4b93f2ac79b676c03159e9db2187/pillow-11.3.0-cp313-cp313t-manylinux_2_27_aarch64.manylinux_2_28_aarch64.whl", hash = "sha256:1f85acb69adf2aaee8b7da124efebbdb959a104db34d3a2cb0f3793dbae422a8", size = 6005001, upload-time = "2025-07-01T09:15:03.365Z" },
    { url = "https://files.pythonhosted.org/packages/6c/fa/ce044b91faecf30e635321351bba32bab5a7e034c60187fe9698191aef4f/pillow-11.3.0-cp313-cp313t-manylinux_2_27_x86_64.manylinux_2_28_x86_64.whl", hash = "sha256:05f6ecbeff5005399bb48d198f098a9b4b6bdf27b8487c7f38ca16eeb070cd59", size = 6668814, upload-time = "2025-07-01T09:15:05.655Z" },
    { url = "https://files.pythonhosted.org/packages/7b/51/90f9291406d09bf93686434f9183aba27b831c10c87746ff49f127ee80cb/pillow-11.3.0-cp313-cp313t-musllinux_1_2_aarch64.whl", hash = "sha256:a7bc6e6fd0395bc052f16b1a8670859964dbd7003bd0af2ff08342eb6e442cfe", size = 6113124, upload-time = "2025-07-01T09:15:07.358Z" },
    { url = "https://files.pythonhosted.org/packages/cd/5a/6fec59b1dfb619234f7636d4157d11fb4e196caeee220232a8d2ec48488d/pillow-11.3.0-cp313-cp313t-musllinux_1_2_x86_64.whl", hash = "sha256:83e1b0161c9d148125083a35c1c5a89db5b7054834fd4387499e06552035236c", size = 6747186, upload-time = "2025-07-01T09:15:09.317Z" },
    { url = "https://files.pythonhosted.org/packages/49/6b/00187a044f98255225f172de653941e61da37104a9ea60e4f6887717e2b5/pillow-11.3.0-cp313-cp313t-win32.whl", hash = "sha256:2a3117c06b8fb646639dce83694f2f9eac405472713fcb1ae887469c0d4f6788", size = 6277546, upload-time = "2025-07-01T09:15:11.311Z" },
    { url = "https://files.pythonhosted.org/packages/e8/5c/6caaba7e261c0d75bab23be79f1d06b5ad2a2ae49f028ccec801b0e853d6/pillow-11.3.0-cp313-cp313t-win_amd64.whl", hash = "sha256:857844335c95bea93fb39e0fa2726b4d9d758850b34075a7e3ff4f4fa3aa3b31", size = 6985102, upload-time = "2025-07-01T09:15:13.164Z" },
    { url = "https://files.pythonhosted.org/packages/f3/7e/b623008460c09a0cb38263c93b828c666493caee2eb34ff67f778b87e58c/pillow-11.3.0-cp313-cp313t-win_arm64.whl", hash = "sha256:8797edc41f3e8536ae4b10897ee2f637235c94f27404cac7297f7b607dd0716e", size = 2424803, upload-time = "2025-07-01T09:15:15.695Z" },
    { url = "https://files.pythonhosted.org/packages/73/f4/04905af42837292ed86cb1b1dabe03dce1edc008ef14c473c5c7e1443c5d/pillow-11.3.0-cp314-cp314-macosx_10_13_x86_64.whl", hash = "sha256:d9da3df5f9ea2a89b81bb6087177fb1f4d1c7146d583a3fe5c672c0d94e55e12", size = 5278520, upload-time = "2025-07-01T09:15:17.429Z" },
    { url = "https://files.pythonhosted.org/packages/41/b0/33d79e377a336247df6348a54e6d2a2b85d644ca202555e3faa0cf811ecc/pillow-11.3.0-cp314-cp314-macosx_11_0_arm64.whl", hash = "sha256:0b275ff9b04df7b640c59ec5a3cb113eefd3795a8df80bac69646ef699c6981a", size = 4686116, upload-time = "2025-07-01T09:15:19.423Z" },
    { url = "https://files.pythonhosted.org/packages/49/2d/ed8bc0ab219ae8768f529597d9509d184fe8a6c4741a6864fea334d25f3f/pillow-11.3.0-cp314-cp314-manylinux2014_aarch64.manylinux_2_17_aarch64.whl", hash = "sha256:0743841cabd3dba6a83f38a92672cccbd69af56e3e91777b0ee7f4dba4385632", size = 5864597, upload-time = "2025-07-03T13:10:38.404Z" },
    { url = "https://files.pythonhosted.org/packages/b5/3d/b932bb4225c80b58dfadaca9d42d08d0b7064d2d1791b6a237f87f661834/pillow-11.3.0-cp314-cp314-manylinux2014_x86_64.manylinux_2_17_x86_64.whl", hash = "sha256:2465a69cf967b8b49ee1b96d76718cd98c4e925414ead59fdf75cf0fd07df673", size = 7638246, upload-time = "2025-07-03T13:10:44.987Z" },
    { url = "https://files.pythonhosted.org/packages/09/b5/0487044b7c096f1b48f0d7ad416472c02e0e4bf6919541b111efd3cae690/pillow-11.3.0-cp314-cp314-manylinux_2_27_aarch64.manylinux_2_28_aarch64.whl", hash = "sha256:41742638139424703b4d01665b807c6468e23e699e8e90cffefe291c5832b027", size = 5973336, upload-time = "2025-07-01T09:15:21.237Z" },
    { url = "https://files.pythonhosted.org/packages/a8/2d/524f9318f6cbfcc79fbc004801ea6b607ec3f843977652fdee4857a7568b/pillow-11.3.0-cp314-cp314-manylinux_2_27_x86_64.manylinux_2_28_x86_64.whl", hash = "sha256:93efb0b4de7e340d99057415c749175e24c8864302369e05914682ba642e5d77", size = 6642699, upload-time = "2025-07-01T09:15:23.186Z" },
    { url = "https://files.pythonhosted.org/packages/6f/d2/a9a4f280c6aefedce1e8f615baaa5474e0701d86dd6f1dede66726462bbd/pillow-11.3.0-cp314-cp314-musllinux_1_2_aarch64.whl", hash = "sha256:7966e38dcd0fa11ca390aed7c6f20454443581d758242023cf36fcb319b1a874", size = 6083789, upload-time = "2025-07-01T09:15:25.1Z" },
    { url = "https://files.pythonhosted.org/packages/fe/54/86b0cd9dbb683a9d5e960b66c7379e821a19be4ac5810e2e5a715c09a0c0/pillow-11.3.0-cp314-cp314-musllinux_1_2_x86_64.whl", hash = "sha256:98a9afa7b9007c67ed84c57c9e0ad86a6000da96eaa638e4f8abe5b65ff83f0a", size = 6720386, upload-time = "2025-07-01T09:15:27.378Z" },
    { url = "https://files.pythonhosted.org/packages/e7/95/88efcaf384c3588e24259c4203b909cbe3e3c2d887af9e938c2022c9dd48/pillow-11.3.0-cp314-cp314-win32.whl", hash = "sha256:02a723e6bf909e7cea0dac1b0e0310be9d7650cd66222a5f1c571455c0a45214", size = 6370911, upload-time = "2025-07-01T09:15:29.294Z" },
    { url = "https://files.pythonhosted.org/packages/2e/cc/934e5820850ec5eb107e7b1a72dd278140731c669f396110ebc326f2a503/pillow-11.3.0-cp314-cp314-win_amd64.whl", hash = "sha256:a418486160228f64dd9e9efcd132679b7a02a5f22c982c78b6fc7dab3fefb635", size = 7117383, upload-time = "2025-07-01T09:15:31.128Z" },
    { url = "https://files.pythonhosted.org/packages/d6/e9/9c0a616a71da2a5d163aa37405e8aced9a906d574b4a214bede134e731bc/pillow-11.3.0-cp314-cp314-win_arm64.whl", hash = "sha256:155658efb5e044669c08896c0c44231c5e9abcaadbc5cd3648df2f7c0b96b9a6", size = 2511385, upload-time = "2025-07-01T09:15:33.328Z" },
    { url = "https://files.pythonhosted.org/packages/1a/33/c88376898aff369658b225262cd4f2659b13e8178e7534df9e6e1fa289f6/pillow-11.3.0-cp314-cp314t-macosx_10_13_x86_64.whl", hash = "sha256:59a03cdf019efbfeeed910bf79c7c93255c3d54bc45898ac2a4140071b02b4ae", size = 5281129, upload-time = "2025-07-01T09:15:35.194Z" },
    { url = "https://files.pythonhosted.org/packages/1f/70/d376247fb36f1844b42910911c83a02d5544ebd2a8bad9efcc0f707ea774/pillow-11.3.0-cp314-cp314t-macosx_11_0_arm64.whl", hash = "sha256:f8a5827f84d973d8636e9dc5764af4f0cf2318d26744b3d902931701b0d46653", size = 4689580, upload-time = "2025-07-01T09:15:37.114Z" },
    { url = "https://files.pythonhosted.org/packages/eb/1c/537e930496149fbac69efd2fc4329035bbe2e5475b4165439e3be9cb183b/pillow-11.3.0-cp314-cp314t-manylinux2014_aarch64.manylinux_2_17_aarch64.whl", hash = "sha256:ee92f2fd10f4adc4b43d07ec5e779932b4eb3dbfbc34790ada5a6669bc095aa6", size = 5902860, upload-time = "2025-07-03T13:10:50.248Z" },
    { url = "https://files.pythonhosted.org/packages/bd/57/80f53264954dcefeebcf9dae6e3eb1daea1b488f0be8b8fef12f79a3eb10/pillow-11.3.0-cp314-cp314t-manylinux2014_x86_64.manylinux_2_17_x86_64.whl", hash = "sha256:c96d333dcf42d01f47b37e0979b6bd73ec91eae18614864622d9b87bbd5bbf36", size = 7670694, upload-time = "2025-07-03T13:10:56.432Z" },
    { url = "https://files.pythonhosted.org/packages/70/ff/4727d3b71a8578b4587d9c276e90efad2d6fe0335fd76742a6da08132e8c/pillow-11.3.0-cp314-cp314t-manylinux_2_27_aarch64.manylinux_2_28_aarch64.whl", hash = "sha256:4c96f993ab8c98460cd0c001447bff6194403e8b1d7e149ade5f00594918128b", size = 6005888, upload-time = "2025-07-01T09:15:39.436Z" },
    { url = "https://files.pythonhosted.org/packages/05/ae/716592277934f85d3be51d7256f3636672d7b1abfafdc42cf3f8cbd4b4c8/pillow-11.3.0-cp314-cp314t-manylinux_2_27_x86_64.manylinux_2_28_x86_64.whl", hash = "sha256:41342b64afeba938edb034d122b2dda5db2139b9a4af999729ba8818e0056477", size = 6670330, upload-time = "2025-07-01T09:15:41.269Z" },
    { url = "https://files.pythonhosted.org/packages/e7/bb/7fe6cddcc8827b01b1a9766f5fdeb7418680744f9082035bdbabecf1d57f/pillow-11.3.0-cp314-cp314t-musllinux_1_2_aarch64.whl", hash = "sha256:068d9c39a2d1b358eb9f245ce7ab1b5c3246c7c8c7d9ba58cfa5b43146c06e50", size = 6114089, upload-time = "2025-07-01T09:15:43.13Z" },
    { url = "https://files.pythonhosted.org/packages/8b/f5/06bfaa444c8e80f1a8e4bff98da9c83b37b5be3b1deaa43d27a0db37ef84/pillow-11.3.0-cp314-cp314t-musllinux_1_2_x86_64.whl", hash = "sha256:a1bc6ba083b145187f648b667e05a2534ecc4b9f2784c2cbe3089e44868f2b9b", size = 6748206, upload-time = "2025-07-01T09:15:44.937Z" },
    { url = "https://files.pythonhosted.org/packages/f0/77/bc6f92a3e8e6e46c0ca78abfffec0037845800ea38c73483760362804c41/pillow-11.3.0-cp314-cp314t-win32.whl", hash = "sha256:118ca10c0d60b06d006be10a501fd6bbdfef559251ed31b794668ed569c87e12", size = 6377370, upload-time = "2025-07-01T09:15:46.673Z" },
    { url = "https://files.pythonhosted.org/packages/4a/82/3a721f7d69dca802befb8af08b7c79ebcab461007ce1c18bd91a5d5896f9/pillow-11.3.0-cp314-cp314t-win_amd64.whl", hash = "sha256:8924748b688aa210d79883357d102cd64690e56b923a186f35a82cbc10f997db", size = 7121500, upload-time = "2025-07-01T09:15:48.512Z" },
    { url = "https://files.pythonhosted.org/packages/89/c7/5572fa4a3f45740eaab6ae86fcdf7195b55beac1371ac8c619d880cfe948/pillow-11.3.0-cp314-cp314t-win_arm64.whl", hash = "sha256:79ea0d14d3ebad43ec77ad5272e6ff9bba5b679ef73375ea760261207fa8e0aa", size = 2512835, upload-time = "2025-07-01T09:15:50.399Z" },
]

[[package]]
name = "platformdirs"
version = "4.4.0"
source = { registry = "https://pypi.org/simple" }
sdist = { url = "https://files.pythonhosted.org/packages/23/e8/21db9c9987b0e728855bd57bff6984f67952bea55d6f75e055c46b5383e8/platformdirs-4.4.0.tar.gz", hash = "sha256:ca753cf4d81dc309bc67b0ea38fd15dc97bc30ce419a7f58d13eb3bf14c4febf", size = 21634, upload-time = "2025-08-26T14:32:04.268Z" }
wheels = [
    { url = "https://files.pythonhosted.org/packages/40/4b/2028861e724d3bd36227adfa20d3fd24c3fc6d52032f4a93c133be5d17ce/platformdirs-4.4.0-py3-none-any.whl", hash = "sha256:abd01743f24e5287cd7a5db3752faf1a2d65353f38ec26d98e25a6db65958c85", size = 18654, upload-time = "2025-08-26T14:32:02.735Z" },
]

[[package]]
name = "pluggy"
version = "1.6.0"
source = { registry = "https://pypi.org/simple" }
sdist = { url = "https://files.pythonhosted.org/packages/f9/e2/3e91f31a7d2b083fe6ef3fa267035b518369d9511ffab804f839851d2779/pluggy-1.6.0.tar.gz", hash = "sha256:7dcc130b76258d33b90f61b658791dede3486c3e6bfb003ee5c9bfb396dd22f3", size = 69412, upload-time = "2025-05-15T12:30:07.975Z" }
wheels = [
    { url = "https://files.pythonhosted.org/packages/54/20/4d324d65cc6d9205fabedc306948156824eb9f0ee1633355a8f7ec5c66bf/pluggy-1.6.0-py3-none-any.whl", hash = "sha256:e920276dd6813095e9377c0bc5566d94c932c33b27a3e3945d8389c374dd4746", size = 20538, upload-time = "2025-05-15T12:30:06.134Z" },
]

[[package]]
name = "primp"
version = "0.15.0"
source = { registry = "https://pypi.org/simple" }
sdist = { url = "https://files.pythonhosted.org/packages/56/0b/a87556189da4de1fc6360ca1aa05e8335509633f836cdd06dd17f0743300/primp-0.15.0.tar.gz", hash = "sha256:1af8ea4b15f57571ff7fc5e282a82c5eb69bc695e19b8ddeeda324397965b30a", size = 113022, upload-time = "2025-04-17T11:41:05.315Z" }
wheels = [
    { url = "https://files.pythonhosted.org/packages/f5/5a/146ac964b99ea7657ad67eb66f770be6577dfe9200cb28f9a95baffd6c3f/primp-0.15.0-cp38-abi3-macosx_10_12_x86_64.whl", hash = "sha256:1b281f4ca41a0c6612d4c6e68b96e28acfe786d226a427cd944baa8d7acd644f", size = 3178914, upload-time = "2025-04-17T11:40:59.558Z" },
    { url = "https://files.pythonhosted.org/packages/bc/8a/cc2321e32db3ce64d6e32950d5bcbea01861db97bfb20b5394affc45b387/primp-0.15.0-cp38-abi3-macosx_11_0_arm64.whl", hash = "sha256:489cbab55cd793ceb8f90bb7423c6ea64ebb53208ffcf7a044138e3c66d77299", size = 2955079, upload-time = "2025-04-17T11:40:57.398Z" },
    { url = "https://files.pythonhosted.org/packages/c3/7b/cbd5d999a07ff2a21465975d4eb477ae6f69765e8fe8c9087dab250180d8/primp-0.15.0-cp38-abi3-manylinux_2_17_x86_64.manylinux2014_x86_64.whl", hash = "sha256:c18b45c23f94016215f62d2334552224236217aaeb716871ce0e4dcfa08eb161", size = 3281018, upload-time = "2025-04-17T11:40:55.308Z" },
    { url = "https://files.pythonhosted.org/packages/1b/6e/a6221c612e61303aec2bcac3f0a02e8b67aee8c0db7bdc174aeb8010f975/primp-0.15.0-cp38-abi3-manylinux_2_34_aarch64.whl", hash = "sha256:e985a9cba2e3f96a323722e5440aa9eccaac3178e74b884778e926b5249df080", size = 3255229, upload-time = "2025-04-17T11:40:47.811Z" },
    { url = "https://files.pythonhosted.org/packages/3b/54/bfeef5aca613dc660a69d0760a26c6b8747d8fdb5a7f20cb2cee53c9862f/primp-0.15.0-cp38-abi3-manylinux_2_34_armv7l.whl", hash = "sha256:6b84a6ffa083e34668ff0037221d399c24d939b5629cd38223af860de9e17a83", size = 3014522, upload-time = "2025-04-17T11:40:50.191Z" },
    { url = "https://files.pythonhosted.org/packages/ac/96/84078e09f16a1dad208f2fe0f8a81be2cf36e024675b0f9eec0c2f6e2182/primp-0.15.0-cp38-abi3-musllinux_1_2_aarch64.whl", hash = "sha256:592f6079646bdf5abbbfc3b0a28dac8de943f8907a250ce09398cda5eaebd260", size = 3418567, upload-time = "2025-04-17T11:41:01.595Z" },
    { url = "https://files.pythonhosted.org/packages/6c/80/8a7a9587d3eb85be3d0b64319f2f690c90eb7953e3f73a9ddd9e46c8dc42/primp-0.15.0-cp38-abi3-musllinux_1_2_x86_64.whl", hash = "sha256:5a728e5a05f37db6189eb413d22c78bd143fa59dd6a8a26dacd43332b3971fe8", size = 3606279, upload-time = "2025-04-17T11:41:03.61Z" },
    { url = "https://files.pythonhosted.org/packages/0c/dd/f0183ed0145e58cf9d286c1b2c14f63ccee987a4ff79ac85acc31b5d86bd/primp-0.15.0-cp38-abi3-win_amd64.whl", hash = "sha256:aeb6bd20b06dfc92cfe4436939c18de88a58c640752cf7f30d9e4ae893cdec32", size = 3149967, upload-time = "2025-04-17T11:41:07.067Z" },
]

[[package]]
name = "propcache"
version = "0.3.2"
source = { registry = "https://pypi.org/simple" }
sdist = { url = "https://files.pythonhosted.org/packages/a6/16/43264e4a779dd8588c21a70f0709665ee8f611211bdd2c87d952cfa7c776/propcache-0.3.2.tar.gz", hash = "sha256:20d7d62e4e7ef05f221e0db2856b979540686342e7dd9973b815599c7057e168", size = 44139, upload-time = "2025-06-09T22:56:06.081Z" }
wheels = [
    { url = "https://files.pythonhosted.org/packages/dc/d1/8c747fafa558c603c4ca19d8e20b288aa0c7cda74e9402f50f31eb65267e/propcache-0.3.2-cp313-cp313-macosx_10_13_universal2.whl", hash = "sha256:ca592ed634a73ca002967458187109265e980422116c0a107cf93d81f95af945", size = 71286, upload-time = "2025-06-09T22:54:54.369Z" },
    { url = "https://files.pythonhosted.org/packages/61/99/d606cb7986b60d89c36de8a85d58764323b3a5ff07770a99d8e993b3fa73/propcache-0.3.2-cp313-cp313-macosx_10_13_x86_64.whl", hash = "sha256:9ecb0aad4020e275652ba3975740f241bd12a61f1a784df044cf7477a02bc252", size = 42425, upload-time = "2025-06-09T22:54:55.642Z" },
    { url = "https://files.pythonhosted.org/packages/8c/96/ef98f91bbb42b79e9bb82bdd348b255eb9d65f14dbbe3b1594644c4073f7/propcache-0.3.2-cp313-cp313-macosx_11_0_arm64.whl", hash = "sha256:7f08f1cc28bd2eade7a8a3d2954ccc673bb02062e3e7da09bc75d843386b342f", size = 41846, upload-time = "2025-06-09T22:54:57.246Z" },
    { url = "https://files.pythonhosted.org/packages/5b/ad/3f0f9a705fb630d175146cd7b1d2bf5555c9beaed54e94132b21aac098a6/propcache-0.3.2-cp313-cp313-manylinux_2_17_aarch64.manylinux2014_aarch64.whl", hash = "sha256:d1a342c834734edb4be5ecb1e9fb48cb64b1e2320fccbd8c54bf8da8f2a84c33", size = 208871, upload-time = "2025-06-09T22:54:58.975Z" },
    { url = "https://files.pythonhosted.org/packages/3a/38/2085cda93d2c8b6ec3e92af2c89489a36a5886b712a34ab25de9fbca7992/propcache-0.3.2-cp313-cp313-manylinux_2_17_ppc64le.manylinux2014_ppc64le.whl", hash = "sha256:8a544caaae1ac73f1fecfae70ded3e93728831affebd017d53449e3ac052ac1e", size = 215720, upload-time = "2025-06-09T22:55:00.471Z" },
    { url = "https://files.pythonhosted.org/packages/61/c1/d72ea2dc83ac7f2c8e182786ab0fc2c7bd123a1ff9b7975bee671866fe5f/propcache-0.3.2-cp313-cp313-manylinux_2_17_s390x.manylinux2014_s390x.whl", hash = "sha256:310d11aa44635298397db47a3ebce7db99a4cc4b9bbdfcf6c98a60c8d5261cf1", size = 215203, upload-time = "2025-06-09T22:55:01.834Z" },
    { url = "https://files.pythonhosted.org/packages/af/81/b324c44ae60c56ef12007105f1460d5c304b0626ab0cc6b07c8f2a9aa0b8/propcache-0.3.2-cp313-cp313-manylinux_2_17_x86_64.manylinux2014_x86_64.whl", hash = "sha256:4c1396592321ac83157ac03a2023aa6cc4a3cc3cfdecb71090054c09e5a7cce3", size = 206365, upload-time = "2025-06-09T22:55:03.199Z" },
    { url = "https://files.pythonhosted.org/packages/09/73/88549128bb89e66d2aff242488f62869014ae092db63ccea53c1cc75a81d/propcache-0.3.2-cp313-cp313-manylinux_2_5_i686.manylinux1_i686.manylinux_2_17_i686.manylinux2014_i686.whl", hash = "sha256:8cabf5b5902272565e78197edb682017d21cf3b550ba0460ee473753f28d23c1", size = 196016, upload-time = "2025-06-09T22:55:04.518Z" },
    { url = "https://files.pythonhosted.org/packages/b9/3f/3bdd14e737d145114a5eb83cb172903afba7242f67c5877f9909a20d948d/propcache-0.3.2-cp313-cp313-musllinux_1_2_aarch64.whl", hash = "sha256:0a2f2235ac46a7aa25bdeb03a9e7060f6ecbd213b1f9101c43b3090ffb971ef6", size = 205596, upload-time = "2025-06-09T22:55:05.942Z" },
    { url = "https://files.pythonhosted.org/packages/0f/ca/2f4aa819c357d3107c3763d7ef42c03980f9ed5c48c82e01e25945d437c1/propcache-0.3.2-cp313-cp313-musllinux_1_2_armv7l.whl", hash = "sha256:92b69e12e34869a6970fd2f3da91669899994b47c98f5d430b781c26f1d9f387", size = 200977, upload-time = "2025-06-09T22:55:07.792Z" },
    { url = "https://files.pythonhosted.org/packages/cd/4a/e65276c7477533c59085251ae88505caf6831c0e85ff8b2e31ebcbb949b1/propcache-0.3.2-cp313-cp313-musllinux_1_2_i686.whl", hash = "sha256:54e02207c79968ebbdffc169591009f4474dde3b4679e16634d34c9363ff56b4", size = 197220, upload-time = "2025-06-09T22:55:09.173Z" },
    { url = "https://files.pythonhosted.org/packages/7c/54/fc7152e517cf5578278b242396ce4d4b36795423988ef39bb8cd5bf274c8/propcache-0.3.2-cp313-cp313-musllinux_1_2_ppc64le.whl", hash = "sha256:4adfb44cb588001f68c5466579d3f1157ca07f7504fc91ec87862e2b8e556b88", size = 210642, upload-time = "2025-06-09T22:55:10.62Z" },
    { url = "https://files.pythonhosted.org/packages/b9/80/abeb4a896d2767bf5f1ea7b92eb7be6a5330645bd7fb844049c0e4045d9d/propcache-0.3.2-cp313-cp313-musllinux_1_2_s390x.whl", hash = "sha256:fd3e6019dc1261cd0291ee8919dd91fbab7b169bb76aeef6c716833a3f65d206", size = 212789, upload-time = "2025-06-09T22:55:12.029Z" },
    { url = "https://files.pythonhosted.org/packages/b3/db/ea12a49aa7b2b6d68a5da8293dcf50068d48d088100ac016ad92a6a780e6/propcache-0.3.2-cp313-cp313-musllinux_1_2_x86_64.whl", hash = "sha256:4c181cad81158d71c41a2bce88edce078458e2dd5ffee7eddd6b05da85079f43", size = 205880, upload-time = "2025-06-09T22:55:13.45Z" },
    { url = "https://files.pythonhosted.org/packages/d1/e5/9076a0bbbfb65d1198007059c65639dfd56266cf8e477a9707e4b1999ff4/propcache-0.3.2-cp313-cp313-win32.whl", hash = "sha256:8a08154613f2249519e549de2330cf8e2071c2887309a7b07fb56098f5170a02", size = 37220, upload-time = "2025-06-09T22:55:15.284Z" },
    { url = "https://files.pythonhosted.org/packages/d3/f5/b369e026b09a26cd77aa88d8fffd69141d2ae00a2abaaf5380d2603f4b7f/propcache-0.3.2-cp313-cp313-win_amd64.whl", hash = "sha256:e41671f1594fc4ab0a6dec1351864713cb3a279910ae8b58f884a88a0a632c05", size = 40678, upload-time = "2025-06-09T22:55:16.445Z" },
    { url = "https://files.pythonhosted.org/packages/a4/3a/6ece377b55544941a08d03581c7bc400a3c8cd3c2865900a68d5de79e21f/propcache-0.3.2-cp313-cp313t-macosx_10_13_universal2.whl", hash = "sha256:9a3cf035bbaf035f109987d9d55dc90e4b0e36e04bbbb95af3055ef17194057b", size = 76560, upload-time = "2025-06-09T22:55:17.598Z" },
    { url = "https://files.pythonhosted.org/packages/0c/da/64a2bb16418740fa634b0e9c3d29edff1db07f56d3546ca2d86ddf0305e1/propcache-0.3.2-cp313-cp313t-macosx_10_13_x86_64.whl", hash = "sha256:156c03d07dc1323d8dacaa221fbe028c5c70d16709cdd63502778e6c3ccca1b0", size = 44676, upload-time = "2025-06-09T22:55:18.922Z" },
    { url = "https://files.pythonhosted.org/packages/36/7b/f025e06ea51cb72c52fb87e9b395cced02786610b60a3ed51da8af017170/propcache-0.3.2-cp313-cp313t-macosx_11_0_arm64.whl", hash = "sha256:74413c0ba02ba86f55cf60d18daab219f7e531620c15f1e23d95563f505efe7e", size = 44701, upload-time = "2025-06-09T22:55:20.106Z" },
    { url = "https://files.pythonhosted.org/packages/a4/00/faa1b1b7c3b74fc277f8642f32a4c72ba1d7b2de36d7cdfb676db7f4303e/propcache-0.3.2-cp313-cp313t-manylinux_2_17_aarch64.manylinux2014_aarch64.whl", hash = "sha256:f066b437bb3fa39c58ff97ab2ca351db465157d68ed0440abecb21715eb24b28", size = 276934, upload-time = "2025-06-09T22:55:21.5Z" },
    { url = "https://files.pythonhosted.org/packages/74/ab/935beb6f1756e0476a4d5938ff44bf0d13a055fed880caf93859b4f1baf4/propcache-0.3.2-cp313-cp313t-manylinux_2_17_ppc64le.manylinux2014_ppc64le.whl", hash = "sha256:f1304b085c83067914721e7e9d9917d41ad87696bf70f0bc7dee450e9c71ad0a", size = 278316, upload-time = "2025-06-09T22:55:22.918Z" },
    { url = "https://files.pythonhosted.org/packages/f8/9d/994a5c1ce4389610838d1caec74bdf0e98b306c70314d46dbe4fcf21a3e2/propcache-0.3.2-cp313-cp313t-manylinux_2_17_s390x.manylinux2014_s390x.whl", hash = "sha256:ab50cef01b372763a13333b4e54021bdcb291fc9a8e2ccb9c2df98be51bcde6c", size = 282619, upload-time = "2025-06-09T22:55:24.651Z" },
    { url = "https://files.pythonhosted.org/packages/2b/00/a10afce3d1ed0287cef2e09506d3be9822513f2c1e96457ee369adb9a6cd/propcache-0.3.2-cp313-cp313t-manylinux_2_17_x86_64.manylinux2014_x86_64.whl", hash = "sha256:fad3b2a085ec259ad2c2842666b2a0a49dea8463579c606426128925af1ed725", size = 265896, upload-time = "2025-06-09T22:55:26.049Z" },
    { url = "https://files.pythonhosted.org/packages/2e/a8/2aa6716ffa566ca57c749edb909ad27884680887d68517e4be41b02299f3/propcache-0.3.2-cp313-cp313t-manylinux_2_5_i686.manylinux1_i686.manylinux_2_17_i686.manylinux2014_i686.whl", hash = "sha256:261fa020c1c14deafd54c76b014956e2f86991af198c51139faf41c4d5e83892", size = 252111, upload-time = "2025-06-09T22:55:27.381Z" },
    { url = "https://files.pythonhosted.org/packages/36/4f/345ca9183b85ac29c8694b0941f7484bf419c7f0fea2d1e386b4f7893eed/propcache-0.3.2-cp313-cp313t-musllinux_1_2_aarch64.whl", hash = "sha256:46d7f8aa79c927e5f987ee3a80205c987717d3659f035c85cf0c3680526bdb44", size = 268334, upload-time = "2025-06-09T22:55:28.747Z" },
    { url = "https://files.pythonhosted.org/packages/3e/ca/fcd54f78b59e3f97b3b9715501e3147f5340167733d27db423aa321e7148/propcache-0.3.2-cp313-cp313t-musllinux_1_2_armv7l.whl", hash = "sha256:6d8f3f0eebf73e3c0ff0e7853f68be638b4043c65a70517bb575eff54edd8dbe", size = 255026, upload-time = "2025-06-09T22:55:30.184Z" },
    { url = "https://files.pythonhosted.org/packages/8b/95/8e6a6bbbd78ac89c30c225210a5c687790e532ba4088afb8c0445b77ef37/propcache-0.3.2-cp313-cp313t-musllinux_1_2_i686.whl", hash = "sha256:03c89c1b14a5452cf15403e291c0ccd7751d5b9736ecb2c5bab977ad6c5bcd81", size = 250724, upload-time = "2025-06-09T22:55:31.646Z" },
    { url = "https://files.pythonhosted.org/packages/ee/b0/0dd03616142baba28e8b2d14ce5df6631b4673850a3d4f9c0f9dd714a404/propcache-0.3.2-cp313-cp313t-musllinux_1_2_ppc64le.whl", hash = "sha256:0cc17efde71e12bbaad086d679ce575268d70bc123a5a71ea7ad76f70ba30bba", size = 268868, upload-time = "2025-06-09T22:55:33.209Z" },
    { url = "https://files.pythonhosted.org/packages/c5/98/2c12407a7e4fbacd94ddd32f3b1e3d5231e77c30ef7162b12a60e2dd5ce3/propcache-0.3.2-cp313-cp313t-musllinux_1_2_s390x.whl", hash = "sha256:acdf05d00696bc0447e278bb53cb04ca72354e562cf88ea6f9107df8e7fd9770", size = 271322, upload-time = "2025-06-09T22:55:35.065Z" },
    { url = "https://files.pythonhosted.org/packages/35/91/9cb56efbb428b006bb85db28591e40b7736847b8331d43fe335acf95f6c8/propcache-0.3.2-cp313-cp313t-musllinux_1_2_x86_64.whl", hash = "sha256:4445542398bd0b5d32df908031cb1b30d43ac848e20470a878b770ec2dcc6330", size = 265778, upload-time = "2025-06-09T22:55:36.45Z" },
    { url = "https://files.pythonhosted.org/packages/9a/4c/b0fe775a2bdd01e176b14b574be679d84fc83958335790f7c9a686c1f468/propcache-0.3.2-cp313-cp313t-win32.whl", hash = "sha256:f86e5d7cd03afb3a1db8e9f9f6eff15794e79e791350ac48a8c924e6f439f394", size = 41175, upload-time = "2025-06-09T22:55:38.436Z" },
    { url = "https://files.pythonhosted.org/packages/a4/ff/47f08595e3d9b5e149c150f88d9714574f1a7cbd89fe2817158a952674bf/propcache-0.3.2-cp313-cp313t-win_amd64.whl", hash = "sha256:9704bedf6e7cbe3c65eca4379a9b53ee6a83749f047808cbb5044d40d7d72198", size = 44857, upload-time = "2025-06-09T22:55:39.687Z" },
    { url = "https://files.pythonhosted.org/packages/cc/35/cc0aaecf278bb4575b8555f2b137de5ab821595ddae9da9d3cd1da4072c7/propcache-0.3.2-py3-none-any.whl", hash = "sha256:98f1ec44fb675f5052cccc8e609c46ed23a35a1cfd18545ad4e29002d858a43f", size = 12663, upload-time = "2025-06-09T22:56:04.484Z" },
]

[[package]]
name = "proto-plus"
version = "1.26.1"
source = { registry = "https://pypi.org/simple" }
dependencies = [
    { name = "protobuf" },
]
sdist = { url = "https://files.pythonhosted.org/packages/f4/ac/87285f15f7cce6d4a008f33f1757fb5a13611ea8914eb58c3d0d26243468/proto_plus-1.26.1.tar.gz", hash = "sha256:21a515a4c4c0088a773899e23c7bbade3d18f9c66c73edd4c7ee3816bc96a012", size = 56142, upload-time = "2025-03-10T15:54:38.843Z" }
wheels = [
    { url = "https://files.pythonhosted.org/packages/4e/6d/280c4c2ce28b1593a19ad5239c8b826871fc6ec275c21afc8e1820108039/proto_plus-1.26.1-py3-none-any.whl", hash = "sha256:13285478c2dcf2abb829db158e1047e2f1e8d63a077d94263c2b88b043c75a66", size = 50163, upload-time = "2025-03-10T15:54:37.335Z" },
]

[[package]]
name = "protobuf"
version = "6.32.0"
source = { registry = "https://pypi.org/simple" }
sdist = { url = "https://files.pythonhosted.org/packages/c0/df/fb4a8eeea482eca989b51cffd274aac2ee24e825f0bf3cbce5281fa1567b/protobuf-6.32.0.tar.gz", hash = "sha256:a81439049127067fc49ec1d36e25c6ee1d1a2b7be930675f919258d03c04e7d2", size = 440614, upload-time = "2025-08-14T21:21:25.015Z" }
wheels = [
    { url = "https://files.pythonhosted.org/packages/33/18/df8c87da2e47f4f1dcc5153a81cd6bca4e429803f4069a299e236e4dd510/protobuf-6.32.0-cp310-abi3-win32.whl", hash = "sha256:84f9e3c1ff6fb0308dbacb0950d8aa90694b0d0ee68e75719cb044b7078fe741", size = 424409, upload-time = "2025-08-14T21:21:12.366Z" },
    { url = "https://files.pythonhosted.org/packages/e1/59/0a820b7310f8139bd8d5a9388e6a38e1786d179d6f33998448609296c229/protobuf-6.32.0-cp310-abi3-win_amd64.whl", hash = "sha256:a8bdbb2f009cfc22a36d031f22a625a38b615b5e19e558a7b756b3279723e68e", size = 435735, upload-time = "2025-08-14T21:21:15.046Z" },
    { url = "https://files.pythonhosted.org/packages/cc/5b/0d421533c59c789e9c9894683efac582c06246bf24bb26b753b149bd88e4/protobuf-6.32.0-cp39-abi3-macosx_10_9_universal2.whl", hash = "sha256:d52691e5bee6c860fff9a1c86ad26a13afbeb4b168cd4445c922b7e2cf85aaf0", size = 426449, upload-time = "2025-08-14T21:21:16.687Z" },
    { url = "https://files.pythonhosted.org/packages/ec/7b/607764ebe6c7a23dcee06e054fd1de3d5841b7648a90fd6def9a3bb58c5e/protobuf-6.32.0-cp39-abi3-manylinux2014_aarch64.whl", hash = "sha256:501fe6372fd1c8ea2a30b4d9be8f87955a64d6be9c88a973996cef5ef6f0abf1", size = 322869, upload-time = "2025-08-14T21:21:18.282Z" },
    { url = "https://files.pythonhosted.org/packages/40/01/2e730bd1c25392fc32e3268e02446f0d77cb51a2c3a8486b1798e34d5805/protobuf-6.32.0-cp39-abi3-manylinux2014_x86_64.whl", hash = "sha256:75a2aab2bd1aeb1f5dc7c5f33bcb11d82ea8c055c9becbb41c26a8c43fd7092c", size = 322009, upload-time = "2025-08-14T21:21:19.893Z" },
    { url = "https://files.pythonhosted.org/packages/9c/f2/80ffc4677aac1bc3519b26bc7f7f5de7fce0ee2f7e36e59e27d8beb32dd1/protobuf-6.32.0-py3-none-any.whl", hash = "sha256:ba377e5b67b908c8f3072a57b63e2c6a4cbd18aea4ed98d2584350dbf46f2783", size = 169287, upload-time = "2025-08-14T21:21:23.515Z" },
]

[[package]]
name = "psycopg2-binary"
version = "2.9.10"
source = { registry = "https://pypi.org/simple" }
sdist = { url = "https://files.pythonhosted.org/packages/cb/0e/bdc8274dc0585090b4e3432267d7be4dfbfd8971c0fa59167c711105a6bf/psycopg2-binary-2.9.10.tar.gz", hash = "sha256:4b3df0e6990aa98acda57d983942eff13d824135fe2250e6522edaa782a06de2", size = 385764, upload-time = "2024-10-16T11:24:58.126Z" }
wheels = [
    { url = "https://files.pythonhosted.org/packages/3e/30/d41d3ba765609c0763505d565c4d12d8f3c79793f0d0f044ff5a28bf395b/psycopg2_binary-2.9.10-cp313-cp313-macosx_12_0_x86_64.whl", hash = "sha256:26540d4a9a4e2b096f1ff9cce51253d0504dca5a85872c7f7be23be5a53eb18d", size = 3044699, upload-time = "2024-10-16T11:21:42.841Z" },
    { url = "https://files.pythonhosted.org/packages/35/44/257ddadec7ef04536ba71af6bc6a75ec05c5343004a7ec93006bee66c0bc/psycopg2_binary-2.9.10-cp313-cp313-macosx_14_0_arm64.whl", hash = "sha256:e217ce4d37667df0bc1c397fdcd8de5e81018ef305aed9415c3b093faaeb10fb", size = 3275245, upload-time = "2024-10-16T11:21:51.989Z" },
    { url = "https://files.pythonhosted.org/packages/1b/11/48ea1cd11de67f9efd7262085588790a95d9dfcd9b8a687d46caf7305c1a/psycopg2_binary-2.9.10-cp313-cp313-manylinux_2_17_aarch64.manylinux2014_aarch64.whl", hash = "sha256:245159e7ab20a71d989da00f280ca57da7641fa2cdcf71749c193cea540a74f7", size = 2851631, upload-time = "2024-10-16T11:21:57.584Z" },
    { url = "https://files.pythonhosted.org/packages/62/e0/62ce5ee650e6c86719d621a761fe4bc846ab9eff8c1f12b1ed5741bf1c9b/psycopg2_binary-2.9.10-cp313-cp313-manylinux_2_17_i686.manylinux2014_i686.whl", hash = "sha256:3c4ded1a24b20021ebe677b7b08ad10bf09aac197d6943bfe6fec70ac4e4690d", size = 3082140, upload-time = "2024-10-16T11:22:02.005Z" },
    { url = "https://files.pythonhosted.org/packages/27/ce/63f946c098611f7be234c0dd7cb1ad68b0b5744d34f68062bb3c5aa510c8/psycopg2_binary-2.9.10-cp313-cp313-manylinux_2_17_ppc64le.manylinux2014_ppc64le.whl", hash = "sha256:3abb691ff9e57d4a93355f60d4f4c1dd2d68326c968e7db17ea96df3c023ef73", size = 3264762, upload-time = "2024-10-16T11:22:06.412Z" },
    { url = "https://files.pythonhosted.org/packages/43/25/c603cd81402e69edf7daa59b1602bd41eb9859e2824b8c0855d748366ac9/psycopg2_binary-2.9.10-cp313-cp313-manylinux_2_17_x86_64.manylinux2014_x86_64.whl", hash = "sha256:8608c078134f0b3cbd9f89b34bd60a943b23fd33cc5f065e8d5f840061bd0673", size = 3020967, upload-time = "2024-10-16T11:22:11.583Z" },
    { url = "https://files.pythonhosted.org/packages/5f/d6/8708d8c6fca531057fa170cdde8df870e8b6a9b136e82b361c65e42b841e/psycopg2_binary-2.9.10-cp313-cp313-musllinux_1_2_aarch64.whl", hash = "sha256:230eeae2d71594103cd5b93fd29d1ace6420d0b86f4778739cb1a5a32f607d1f", size = 2872326, upload-time = "2024-10-16T11:22:16.406Z" },
    { url = "https://files.pythonhosted.org/packages/ce/ac/5b1ea50fc08a9df82de7e1771537557f07c2632231bbab652c7e22597908/psycopg2_binary-2.9.10-cp313-cp313-musllinux_1_2_i686.whl", hash = "sha256:bb89f0a835bcfc1d42ccd5f41f04870c1b936d8507c6df12b7737febc40f0909", size = 2822712, upload-time = "2024-10-16T11:22:21.366Z" },
    { url = "https://files.pythonhosted.org/packages/c4/fc/504d4503b2abc4570fac3ca56eb8fed5e437bf9c9ef13f36b6621db8ef00/psycopg2_binary-2.9.10-cp313-cp313-musllinux_1_2_ppc64le.whl", hash = "sha256:f0c2d907a1e102526dd2986df638343388b94c33860ff3bbe1384130828714b1", size = 2920155, upload-time = "2024-10-16T11:22:25.684Z" },
    { url = "https://files.pythonhosted.org/packages/b2/d1/323581e9273ad2c0dbd1902f3fb50c441da86e894b6e25a73c3fda32c57e/psycopg2_binary-2.9.10-cp313-cp313-musllinux_1_2_x86_64.whl", hash = "sha256:f8157bed2f51db683f31306aa497311b560f2265998122abe1dce6428bd86567", size = 2959356, upload-time = "2024-10-16T11:22:30.562Z" },
    { url = "https://files.pythonhosted.org/packages/08/50/d13ea0a054189ae1bc21af1d85b6f8bb9bbc5572991055d70ad9006fe2d6/psycopg2_binary-2.9.10-cp313-cp313-win_amd64.whl", hash = "sha256:27422aa5f11fbcd9b18da48373eb67081243662f9b46e6fd07c3eb46e4535142", size = 2569224, upload-time = "2025-01-04T20:09:19.234Z" },
]

[[package]]
name = "pyasn1"
version = "0.6.1"
source = { registry = "https://pypi.org/simple" }
sdist = { url = "https://files.pythonhosted.org/packages/ba/e9/01f1a64245b89f039897cb0130016d79f77d52669aae6ee7b159a6c4c018/pyasn1-0.6.1.tar.gz", hash = "sha256:6f580d2bdd84365380830acf45550f2511469f673cb4a5ae3857a3170128b034", size = 145322, upload-time = "2024-09-10T22:41:42.55Z" }
wheels = [
    { url = "https://files.pythonhosted.org/packages/c8/f1/d6a797abb14f6283c0ddff96bbdd46937f64122b8c925cab503dd37f8214/pyasn1-0.6.1-py3-none-any.whl", hash = "sha256:0d632f46f2ba09143da3a8afe9e33fb6f92fa2320ab7e886e2d0f7672af84629", size = 83135, upload-time = "2024-09-11T16:00:36.122Z" },
]

[[package]]
name = "pyasn1-modules"
version = "0.4.2"
source = { registry = "https://pypi.org/simple" }
dependencies = [
    { name = "pyasn1" },
]
sdist = { url = "https://files.pythonhosted.org/packages/e9/e6/78ebbb10a8c8e4b61a59249394a4a594c1a7af95593dc933a349c8d00964/pyasn1_modules-0.4.2.tar.gz", hash = "sha256:677091de870a80aae844b1ca6134f54652fa2c8c5a52aa396440ac3106e941e6", size = 307892, upload-time = "2025-03-28T02:41:22.17Z" }
wheels = [
    { url = "https://files.pythonhosted.org/packages/47/8d/d529b5d697919ba8c11ad626e835d4039be708a35b0d22de83a269a6682c/pyasn1_modules-0.4.2-py3-none-any.whl", hash = "sha256:29253a9207ce32b64c3ac6600edc75368f98473906e8fd1043bd6b5b1de2c14a", size = 181259, upload-time = "2025-03-28T02:41:19.028Z" },
]

[[package]]
name = "pycparser"
version = "2.23"
source = { registry = "https://pypi.org/simple" }
sdist = { url = "https://files.pythonhosted.org/packages/fe/cf/d2d3b9f5699fb1e4615c8e32ff220203e43b248e1dfcc6736ad9057731ca/pycparser-2.23.tar.gz", hash = "sha256:78816d4f24add8f10a06d6f05b4d424ad9e96cfebf68a4ddc99c65c0720d00c2", size = 173734, upload-time = "2025-09-09T13:23:47.91Z" }
wheels = [
    { url = "https://files.pythonhosted.org/packages/a0/e3/59cd50310fc9b59512193629e1984c1f95e5c8ae6e5d8c69532ccc65a7fe/pycparser-2.23-py3-none-any.whl", hash = "sha256:e5c6e8d3fbad53479cab09ac03729e0a9faf2bee3db8208a550daf5af81a5934", size = 118140, upload-time = "2025-09-09T13:23:46.651Z" },
]

[[package]]
name = "pydantic"
version = "2.11.7"
source = { registry = "https://pypi.org/simple" }
dependencies = [
    { name = "annotated-types" },
    { name = "pydantic-core" },
    { name = "typing-extensions" },
    { name = "typing-inspection" },
]
sdist = { url = "https://files.pythonhosted.org/packages/00/dd/4325abf92c39ba8623b5af936ddb36ffcfe0beae70405d456ab1fb2f5b8c/pydantic-2.11.7.tar.gz", hash = "sha256:d989c3c6cb79469287b1569f7447a17848c998458d49ebe294e975b9baf0f0db", size = 788350, upload-time = "2025-06-14T08:33:17.137Z" }
wheels = [
    { url = "https://files.pythonhosted.org/packages/6a/c0/ec2b1c8712ca690e5d61979dee872603e92b8a32f94cc1b72d53beab008a/pydantic-2.11.7-py3-none-any.whl", hash = "sha256:dde5df002701f6de26248661f6835bbe296a47bf73990135c7d07ce741b9623b", size = 444782, upload-time = "2025-06-14T08:33:14.905Z" },
]

[package.optional-dependencies]
email = [
    { name = "email-validator" },
]

[[package]]
name = "pydantic-core"
version = "2.33.2"
source = { registry = "https://pypi.org/simple" }
dependencies = [
    { name = "typing-extensions" },
]
sdist = { url = "https://files.pythonhosted.org/packages/ad/88/5f2260bdfae97aabf98f1778d43f69574390ad787afb646292a638c923d4/pydantic_core-2.33.2.tar.gz", hash = "sha256:7cb8bc3605c29176e1b105350d2e6474142d7c1bd1d9327c4a9bdb46bf827acc", size = 435195, upload-time = "2025-04-23T18:33:52.104Z" }
wheels = [
    { url = "https://files.pythonhosted.org/packages/46/8c/99040727b41f56616573a28771b1bfa08a3d3fe74d3d513f01251f79f172/pydantic_core-2.33.2-cp313-cp313-macosx_10_12_x86_64.whl", hash = "sha256:1082dd3e2d7109ad8b7da48e1d4710c8d06c253cbc4a27c1cff4fbcaa97a9e3f", size = 2015688, upload-time = "2025-04-23T18:31:53.175Z" },
    { url = "https://files.pythonhosted.org/packages/3a/cc/5999d1eb705a6cefc31f0b4a90e9f7fc400539b1a1030529700cc1b51838/pydantic_core-2.33.2-cp313-cp313-macosx_11_0_arm64.whl", hash = "sha256:f517ca031dfc037a9c07e748cefd8d96235088b83b4f4ba8939105d20fa1dcd6", size = 1844808, upload-time = "2025-04-23T18:31:54.79Z" },
    { url = "https://files.pythonhosted.org/packages/6f/5e/a0a7b8885c98889a18b6e376f344da1ef323d270b44edf8174d6bce4d622/pydantic_core-2.33.2-cp313-cp313-manylinux_2_17_aarch64.manylinux2014_aarch64.whl", hash = "sha256:0a9f2c9dd19656823cb8250b0724ee9c60a82f3cdf68a080979d13092a3b0fef", size = 1885580, upload-time = "2025-04-23T18:31:57.393Z" },
    { url = "https://files.pythonhosted.org/packages/3b/2a/953581f343c7d11a304581156618c3f592435523dd9d79865903272c256a/pydantic_core-2.33.2-cp313-cp313-manylinux_2_17_armv7l.manylinux2014_armv7l.whl", hash = "sha256:2b0a451c263b01acebe51895bfb0e1cc842a5c666efe06cdf13846c7418caa9a", size = 1973859, upload-time = "2025-04-23T18:31:59.065Z" },
    { url = "https://files.pythonhosted.org/packages/e6/55/f1a813904771c03a3f97f676c62cca0c0a4138654107c1b61f19c644868b/pydantic_core-2.33.2-cp313-cp313-manylinux_2_17_ppc64le.manylinux2014_ppc64le.whl", hash = "sha256:1ea40a64d23faa25e62a70ad163571c0b342b8bf66d5fa612ac0dec4f069d916", size = 2120810, upload-time = "2025-04-23T18:32:00.78Z" },
    { url = "https://files.pythonhosted.org/packages/aa/c3/053389835a996e18853ba107a63caae0b9deb4a276c6b472931ea9ae6e48/pydantic_core-2.33.2-cp313-cp313-manylinux_2_17_s390x.manylinux2014_s390x.whl", hash = "sha256:0fb2d542b4d66f9470e8065c5469ec676978d625a8b7a363f07d9a501a9cb36a", size = 2676498, upload-time = "2025-04-23T18:32:02.418Z" },
    { url = "https://files.pythonhosted.org/packages/eb/3c/f4abd740877a35abade05e437245b192f9d0ffb48bbbbd708df33d3cda37/pydantic_core-2.33.2-cp313-cp313-manylinux_2_17_x86_64.manylinux2014_x86_64.whl", hash = "sha256:9fdac5d6ffa1b5a83bca06ffe7583f5576555e6c8b3a91fbd25ea7780f825f7d", size = 2000611, upload-time = "2025-04-23T18:32:04.152Z" },
    { url = "https://files.pythonhosted.org/packages/59/a7/63ef2fed1837d1121a894d0ce88439fe3e3b3e48c7543b2a4479eb99c2bd/pydantic_core-2.33.2-cp313-cp313-manylinux_2_5_i686.manylinux1_i686.whl", hash = "sha256:04a1a413977ab517154eebb2d326da71638271477d6ad87a769102f7c2488c56", size = 2107924, upload-time = "2025-04-23T18:32:06.129Z" },
    { url = "https://files.pythonhosted.org/packages/04/8f/2551964ef045669801675f1cfc3b0d74147f4901c3ffa42be2ddb1f0efc4/pydantic_core-2.33.2-cp313-cp313-musllinux_1_1_aarch64.whl", hash = "sha256:c8e7af2f4e0194c22b5b37205bfb293d166a7344a5b0d0eaccebc376546d77d5", size = 2063196, upload-time = "2025-04-23T18:32:08.178Z" },
    { url = "https://files.pythonhosted.org/packages/26/bd/d9602777e77fc6dbb0c7db9ad356e9a985825547dce5ad1d30ee04903918/pydantic_core-2.33.2-cp313-cp313-musllinux_1_1_armv7l.whl", hash = "sha256:5c92edd15cd58b3c2d34873597a1e20f13094f59cf88068adb18947df5455b4e", size = 2236389, upload-time = "2025-04-23T18:32:10.242Z" },
    { url = "https://files.pythonhosted.org/packages/42/db/0e950daa7e2230423ab342ae918a794964b053bec24ba8af013fc7c94846/pydantic_core-2.33.2-cp313-cp313-musllinux_1_1_x86_64.whl", hash = "sha256:65132b7b4a1c0beded5e057324b7e16e10910c106d43675d9bd87d4f38dde162", size = 2239223, upload-time = "2025-04-23T18:32:12.382Z" },
    { url = "https://files.pythonhosted.org/packages/58/4d/4f937099c545a8a17eb52cb67fe0447fd9a373b348ccfa9a87f141eeb00f/pydantic_core-2.33.2-cp313-cp313-win32.whl", hash = "sha256:52fb90784e0a242bb96ec53f42196a17278855b0f31ac7c3cc6f5c1ec4811849", size = 1900473, upload-time = "2025-04-23T18:32:14.034Z" },
    { url = "https://files.pythonhosted.org/packages/a0/75/4a0a9bac998d78d889def5e4ef2b065acba8cae8c93696906c3a91f310ca/pydantic_core-2.33.2-cp313-cp313-win_amd64.whl", hash = "sha256:c083a3bdd5a93dfe480f1125926afcdbf2917ae714bdb80b36d34318b2bec5d9", size = 1955269, upload-time = "2025-04-23T18:32:15.783Z" },
    { url = "https://files.pythonhosted.org/packages/f9/86/1beda0576969592f1497b4ce8e7bc8cbdf614c352426271b1b10d5f0aa64/pydantic_core-2.33.2-cp313-cp313-win_arm64.whl", hash = "sha256:e80b087132752f6b3d714f041ccf74403799d3b23a72722ea2e6ba2e892555b9", size = 1893921, upload-time = "2025-04-23T18:32:18.473Z" },
    { url = "https://files.pythonhosted.org/packages/a4/7d/e09391c2eebeab681df2b74bfe6c43422fffede8dc74187b2b0bf6fd7571/pydantic_core-2.33.2-cp313-cp313t-macosx_11_0_arm64.whl", hash = "sha256:61c18fba8e5e9db3ab908620af374db0ac1baa69f0f32df4f61ae23f15e586ac", size = 1806162, upload-time = "2025-04-23T18:32:20.188Z" },
    { url = "https://files.pythonhosted.org/packages/f1/3d/847b6b1fed9f8ed3bb95a9ad04fbd0b212e832d4f0f50ff4d9ee5a9f15cf/pydantic_core-2.33.2-cp313-cp313t-manylinux_2_17_x86_64.manylinux2014_x86_64.whl", hash = "sha256:95237e53bb015f67b63c91af7518a62a8660376a6a0db19b89acc77a4d6199f5", size = 1981560, upload-time = "2025-04-23T18:32:22.354Z" },
    { url = "https://files.pythonhosted.org/packages/6f/9a/e73262f6c6656262b5fdd723ad90f518f579b7bc8622e43a942eec53c938/pydantic_core-2.33.2-cp313-cp313t-win_amd64.whl", hash = "sha256:c2fc0a768ef76c15ab9238afa6da7f69895bb5d1ee83aeea2e3509af4472d0b9", size = 1935777, upload-time = "2025-04-23T18:32:25.088Z" },
]

[[package]]
name = "pydantic-settings"
version = "2.10.1"
source = { registry = "https://pypi.org/simple" }
dependencies = [
    { name = "pydantic" },
    { name = "python-dotenv" },
    { name = "typing-inspection" },
]
sdist = { url = "https://files.pythonhosted.org/packages/68/85/1ea668bbab3c50071ca613c6ab30047fb36ab0da1b92fa8f17bbc38fd36c/pydantic_settings-2.10.1.tar.gz", hash = "sha256:06f0062169818d0f5524420a360d632d5857b83cffd4d42fe29597807a1614ee", size = 172583, upload-time = "2025-06-24T13:26:46.841Z" }
wheels = [
    { url = "https://files.pythonhosted.org/packages/58/f0/427018098906416f580e3cf1366d3b1abfb408a0652e9f31600c24a1903c/pydantic_settings-2.10.1-py3-none-any.whl", hash = "sha256:a60952460b99cf661dc25c29c0ef171721f98bfcb52ef8d9ea4c943d7c8cc796", size = 45235, upload-time = "2025-06-24T13:26:45.485Z" },
]

[[package]]
name = "pydub"
version = "0.25.1"
source = { registry = "https://pypi.org/simple" }
sdist = { url = "https://files.pythonhosted.org/packages/fe/9a/e6bca0eed82db26562c73b5076539a4a08d3cffd19c3cc5913a3e61145fd/pydub-0.25.1.tar.gz", hash = "sha256:980a33ce9949cab2a569606b65674d748ecbca4f0796887fd6f46173a7b0d30f", size = 38326, upload-time = "2021-03-10T02:09:54.659Z" }
wheels = [
    { url = "https://files.pythonhosted.org/packages/a6/53/d78dc063216e62fc55f6b2eebb447f6a4b0a59f55c8406376f76bf959b08/pydub-0.25.1-py2.py3-none-any.whl", hash = "sha256:65617e33033874b59d87db603aa1ed450633288aefead953b30bded59cb599a6", size = 32327, upload-time = "2021-03-10T02:09:53.503Z" },
]

[[package]]
name = "pygments"
version = "2.19.2"
source = { registry = "https://pypi.org/simple" }
sdist = { url = "https://files.pythonhosted.org/packages/b0/77/a5b8c569bf593b0140bde72ea885a803b82086995367bf2037de0159d924/pygments-2.19.2.tar.gz", hash = "sha256:636cb2477cec7f8952536970bc533bc43743542f70392ae026374600add5b887", size = 4968631, upload-time = "2025-06-21T13:39:12.283Z" }
wheels = [
    { url = "https://files.pythonhosted.org/packages/c7/21/705964c7812476f378728bdf590ca4b771ec72385c533964653c68e86bdc/pygments-2.19.2-py3-none-any.whl", hash = "sha256:86540386c03d588bb81d44bc3928634ff26449851e99741617ecb9037ee5ec0b", size = 1225217, upload-time = "2025-06-21T13:39:07.939Z" },
]

[[package]]
name = "pyjwt"
version = "2.10.1"
source = { registry = "https://pypi.org/simple" }
sdist = { url = "https://files.pythonhosted.org/packages/e7/46/bd74733ff231675599650d3e47f361794b22ef3e3770998dda30d3b63726/pyjwt-2.10.1.tar.gz", hash = "sha256:3cc5772eb20009233caf06e9d8a0577824723b44e6648ee0a2aedb6cf9381953", size = 87785, upload-time = "2024-11-28T03:43:29.933Z" }
wheels = [
    { url = "https://files.pythonhosted.org/packages/61/ad/689f02752eeec26aed679477e80e632ef1b682313be70793d798c1d5fc8f/PyJWT-2.10.1-py3-none-any.whl", hash = "sha256:dcdd193e30abefd5debf142f9adfcdd2b58004e644f25406ffaebd50bd98dacb", size = 22997, upload-time = "2024-11-28T03:43:27.893Z" },
]

[package.optional-dependencies]
crypto = [
    { name = "cryptography" },
]

[[package]]
name = "pyreadline3"
version = "3.5.4"
source = { registry = "https://pypi.org/simple" }
sdist = { url = "https://files.pythonhosted.org/packages/0f/49/4cea918a08f02817aabae639e3d0ac046fef9f9180518a3ad394e22da148/pyreadline3-3.5.4.tar.gz", hash = "sha256:8d57d53039a1c75adba8e50dd3d992b28143480816187ea5efbd5c78e6c885b7", size = 99839, upload-time = "2024-09-19T02:40:10.062Z" }
wheels = [
    { url = "https://files.pythonhosted.org/packages/5a/dc/491b7661614ab97483abf2056be1deee4dc2490ecbf7bff9ab5cdbac86e1/pyreadline3-3.5.4-py3-none-any.whl", hash = "sha256:eaf8e6cc3c49bcccf145fc6067ba8643d1df34d604a1ec0eccbf7a18e6d3fae6", size = 83178, upload-time = "2024-09-19T02:40:08.598Z" },
]

[[package]]
name = "pytest"
version = "8.4.2"
source = { registry = "https://pypi.org/simple" }
dependencies = [
    { name = "colorama", marker = "sys_platform == 'win32'" },
    { name = "iniconfig" },
    { name = "packaging" },
    { name = "pluggy" },
    { name = "pygments" },
]
sdist = { url = "https://files.pythonhosted.org/packages/a3/5c/00a0e072241553e1a7496d638deababa67c5058571567b92a7eaa258397c/pytest-8.4.2.tar.gz", hash = "sha256:86c0d0b93306b961d58d62a4db4879f27fe25513d4b969df351abdddb3c30e01", size = 1519618, upload-time = "2025-09-04T14:34:22.711Z" }
wheels = [
    { url = "https://files.pythonhosted.org/packages/a8/a4/20da314d277121d6534b3a980b29035dcd51e6744bd79075a6ce8fa4eb8d/pytest-8.4.2-py3-none-any.whl", hash = "sha256:872f880de3fc3a5bdc88a11b39c9710c3497a547cfa9320bc3c5e62fbf272e79", size = 365750, upload-time = "2025-09-04T14:34:20.226Z" },
]

[[package]]
name = "pytest-asyncio"
version = "1.1.0"
source = { registry = "https://pypi.org/simple" }
dependencies = [
    { name = "pytest" },
]
sdist = { url = "https://files.pythonhosted.org/packages/4e/51/f8794af39eeb870e87a8c8068642fc07bce0c854d6865d7dd0f2a9d338c2/pytest_asyncio-1.1.0.tar.gz", hash = "sha256:796aa822981e01b68c12e4827b8697108f7205020f24b5793b3c41555dab68ea", size = 46652, upload-time = "2025-07-16T04:29:26.393Z" }
wheels = [
    { url = "https://files.pythonhosted.org/packages/c7/9d/bf86eddabf8c6c9cb1ea9a869d6873b46f105a5d292d3a6f7071f5b07935/pytest_asyncio-1.1.0-py3-none-any.whl", hash = "sha256:5fe2d69607b0bd75c656d1211f969cadba035030156745ee09e7d71740e58ecf", size = 15157, upload-time = "2025-07-16T04:29:24.929Z" },
]

[[package]]
name = "pytest-xdist"
version = "3.8.0"
source = { registry = "https://pypi.org/simple" }
dependencies = [
    { name = "execnet" },
    { name = "pytest" },
]
sdist = { url = "https://files.pythonhosted.org/packages/78/b4/439b179d1ff526791eb921115fca8e44e596a13efeda518b9d845a619450/pytest_xdist-3.8.0.tar.gz", hash = "sha256:7e578125ec9bc6050861aa93f2d59f1d8d085595d6551c2c90b6f4fad8d3a9f1", size = 88069, upload-time = "2025-07-01T13:30:59.346Z" }
wheels = [
    { url = "https://files.pythonhosted.org/packages/ca/31/d4e37e9e550c2b92a9cbc2e4d0b7420a27224968580b5a447f420847c975/pytest_xdist-3.8.0-py3-none-any.whl", hash = "sha256:202ca578cfeb7370784a8c33d6d05bc6e13b4f25b5053c30a152269fd10f0b88", size = 46396, upload-time = "2025-07-01T13:30:56.632Z" },
]

[[package]]
name = "python-dateutil"
version = "2.9.0.post0"
source = { registry = "https://pypi.org/simple" }
dependencies = [
    { name = "six" },
]
sdist = { url = "https://files.pythonhosted.org/packages/66/c0/0c8b6ad9f17a802ee498c46e004a0eb49bc148f2fd230864601a86dcf6db/python-dateutil-2.9.0.post0.tar.gz", hash = "sha256:37dd54208da7e1cd875388217d5e00ebd4179249f90fb72437e91a35459a0ad3", size = 342432, upload-time = "2024-03-01T18:36:20.211Z" }
wheels = [
    { url = "https://files.pythonhosted.org/packages/ec/57/56b9bcc3c9c6a792fcbaf139543cee77261f3651ca9da0c93f5c1221264b/python_dateutil-2.9.0.post0-py2.py3-none-any.whl", hash = "sha256:a8b2bc7bffae282281c8140a97d3aa9c14da0b136dfe83f850eea9a5f7470427", size = 229892, upload-time = "2024-03-01T18:36:18.57Z" },
]

[[package]]
name = "python-dotenv"
version = "1.1.1"
source = { registry = "https://pypi.org/simple" }
sdist = { url = "https://files.pythonhosted.org/packages/f6/b0/4bc07ccd3572a2f9df7e6782f52b0c6c90dcbb803ac4a167702d7d0dfe1e/python_dotenv-1.1.1.tar.gz", hash = "sha256:a8a6399716257f45be6a007360200409fce5cda2661e3dec71d23dc15f6189ab", size = 41978, upload-time = "2025-06-24T04:21:07.341Z" }
wheels = [
    { url = "https://files.pythonhosted.org/packages/5f/ed/539768cf28c661b5b068d66d96a2f155c4971a5d55684a514c1a0e0dec2f/python_dotenv-1.1.1-py3-none-any.whl", hash = "sha256:31f23644fe2602f88ff55e1f5c79ba497e01224ee7737937930c448e4d0e24dc", size = 20556, upload-time = "2025-06-24T04:21:06.073Z" },
]

[[package]]
name = "python-multipart"
version = "0.0.20"
source = { registry = "https://pypi.org/simple" }
sdist = { url = "https://files.pythonhosted.org/packages/f3/87/f44d7c9f274c7ee665a29b885ec97089ec5dc034c7f3fafa03da9e39a09e/python_multipart-0.0.20.tar.gz", hash = "sha256:8dd0cab45b8e23064ae09147625994d090fa46f5b0d1e13af944c331a7fa9d13", size = 37158, upload-time = "2024-12-16T19:45:46.972Z" }
wheels = [
    { url = "https://files.pythonhosted.org/packages/45/58/38b5afbc1a800eeea951b9285d3912613f2603bdf897a4ab0f4bd7f405fc/python_multipart-0.0.20-py3-none-any.whl", hash = "sha256:8a62d3a8335e06589fe01f2a3e178cdcc632f3fbe0d492ad9ee0ec35aab1f104", size = 24546, upload-time = "2024-12-16T19:45:44.423Z" },
]

[[package]]
name = "python-pptx"
version = "1.0.2"
source = { registry = "https://pypi.org/simple" }
dependencies = [
    { name = "lxml" },
    { name = "pillow" },
    { name = "typing-extensions" },
    { name = "xlsxwriter" },
]
sdist = { url = "https://files.pythonhosted.org/packages/52/a9/0c0db8d37b2b8a645666f7fd8accea4c6224e013c42b1d5c17c93590cd06/python_pptx-1.0.2.tar.gz", hash = "sha256:479a8af0eaf0f0d76b6f00b0887732874ad2e3188230315290cd1f9dd9cc7095", size = 10109297, upload-time = "2024-08-07T17:33:37.772Z" }
wheels = [
    { url = "https://files.pythonhosted.org/packages/d9/4f/00be2196329ebbff56ce564aa94efb0fbc828d00de250b1980de1a34ab49/python_pptx-1.0.2-py3-none-any.whl", hash = "sha256:160838e0b8565a8b1f67947675886e9fea18aa5e795db7ae531606d68e785cba", size = 472788, upload-time = "2024-08-07T17:33:28.192Z" },
]

[[package]]
name = "pytz"
version = "2025.2"
source = { registry = "https://pypi.org/simple" }
sdist = { url = "https://files.pythonhosted.org/packages/f8/bf/abbd3cdfb8fbc7fb3d4d38d320f2441b1e7cbe29be4f23797b4a2b5d8aac/pytz-2025.2.tar.gz", hash = "sha256:360b9e3dbb49a209c21ad61809c7fb453643e048b38924c765813546746e81c3", size = 320884, upload-time = "2025-03-25T02:25:00.538Z" }
wheels = [
    { url = "https://files.pythonhosted.org/packages/81/c4/34e93fe5f5429d7570ec1fa436f1986fb1f00c3e0f43a589fe2bbcd22c3f/pytz-2025.2-py2.py3-none-any.whl", hash = "sha256:5ddf76296dd8c44c26eb8f4b6f35488f3ccbf6fbbd7adee0b7262d43f0ec2f00", size = 509225, upload-time = "2025-03-25T02:24:58.468Z" },
]

[[package]]
name = "pyyaml"
version = "6.0.2"
source = { registry = "https://pypi.org/simple" }
sdist = { url = "https://files.pythonhosted.org/packages/54/ed/79a089b6be93607fa5cdaedf301d7dfb23af5f25c398d5ead2525b063e17/pyyaml-6.0.2.tar.gz", hash = "sha256:d584d9ec91ad65861cc08d42e834324ef890a082e591037abe114850ff7bbc3e", size = 130631, upload-time = "2024-08-06T20:33:50.674Z" }
wheels = [
    { url = "https://files.pythonhosted.org/packages/ef/e3/3af305b830494fa85d95f6d95ef7fa73f2ee1cc8ef5b495c7c3269fb835f/PyYAML-6.0.2-cp313-cp313-macosx_10_13_x86_64.whl", hash = "sha256:efdca5630322a10774e8e98e1af481aad470dd62c3170801852d752aa7a783ba", size = 181309, upload-time = "2024-08-06T20:32:43.4Z" },
    { url = "https://files.pythonhosted.org/packages/45/9f/3b1c20a0b7a3200524eb0076cc027a970d320bd3a6592873c85c92a08731/PyYAML-6.0.2-cp313-cp313-macosx_11_0_arm64.whl", hash = "sha256:50187695423ffe49e2deacb8cd10510bc361faac997de9efef88badc3bb9e2d1", size = 171679, upload-time = "2024-08-06T20:32:44.801Z" },
    { url = "https://files.pythonhosted.org/packages/7c/9a/337322f27005c33bcb656c655fa78325b730324c78620e8328ae28b64d0c/PyYAML-6.0.2-cp313-cp313-manylinux_2_17_aarch64.manylinux2014_aarch64.whl", hash = "sha256:0ffe8360bab4910ef1b9e87fb812d8bc0a308b0d0eef8c8f44e0254ab3b07133", size = 733428, upload-time = "2024-08-06T20:32:46.432Z" },
    { url = "https://files.pythonhosted.org/packages/a3/69/864fbe19e6c18ea3cc196cbe5d392175b4cf3d5d0ac1403ec3f2d237ebb5/PyYAML-6.0.2-cp313-cp313-manylinux_2_17_s390x.manylinux2014_s390x.whl", hash = "sha256:17e311b6c678207928d649faa7cb0d7b4c26a0ba73d41e99c4fff6b6c3276484", size = 763361, upload-time = "2024-08-06T20:32:51.188Z" },
    { url = "https://files.pythonhosted.org/packages/04/24/b7721e4845c2f162d26f50521b825fb061bc0a5afcf9a386840f23ea19fa/PyYAML-6.0.2-cp313-cp313-manylinux_2_17_x86_64.manylinux2014_x86_64.whl", hash = "sha256:70b189594dbe54f75ab3a1acec5f1e3faa7e8cf2f1e08d9b561cb41b845f69d5", size = 759523, upload-time = "2024-08-06T20:32:53.019Z" },
    { url = "https://files.pythonhosted.org/packages/2b/b2/e3234f59ba06559c6ff63c4e10baea10e5e7df868092bf9ab40e5b9c56b6/PyYAML-6.0.2-cp313-cp313-musllinux_1_1_aarch64.whl", hash = "sha256:41e4e3953a79407c794916fa277a82531dd93aad34e29c2a514c2c0c5fe971cc", size = 726660, upload-time = "2024-08-06T20:32:54.708Z" },
    { url = "https://files.pythonhosted.org/packages/fe/0f/25911a9f080464c59fab9027482f822b86bf0608957a5fcc6eaac85aa515/PyYAML-6.0.2-cp313-cp313-musllinux_1_1_x86_64.whl", hash = "sha256:68ccc6023a3400877818152ad9a1033e3db8625d899c72eacb5a668902e4d652", size = 751597, upload-time = "2024-08-06T20:32:56.985Z" },
    { url = "https://files.pythonhosted.org/packages/14/0d/e2c3b43bbce3cf6bd97c840b46088a3031085179e596d4929729d8d68270/PyYAML-6.0.2-cp313-cp313-win32.whl", hash = "sha256:bc2fa7c6b47d6bc618dd7fb02ef6fdedb1090ec036abab80d4681424b84c1183", size = 140527, upload-time = "2024-08-06T20:33:03.001Z" },
    { url = "https://files.pythonhosted.org/packages/fa/de/02b54f42487e3d3c6efb3f89428677074ca7bf43aae402517bc7cca949f3/PyYAML-6.0.2-cp313-cp313-win_amd64.whl", hash = "sha256:8388ee1976c416731879ac16da0aff3f63b286ffdd57cdeb95f3f2e085687563", size = 156446, upload-time = "2024-08-06T20:33:04.33Z" },
]

[[package]]
name = "rand-ai-reviewer"
version = "0.1.0"
source = { virtual = "." }
dependencies = [
    { name = "alembic" },
    { name = "black" },
    { name = "ddgs" },
    { name = "deepdiff", extra = ["optimize"] },
    { name = "dotenv" },
    { name = "fastapi", extra = ["standard"] },
    { name = "langchain" },
    { name = "langchain-community" },
    { name = "langchain-experimental" },
    { name = "langchain-google-genai" },
    { name = "langchain-openai" },
    { name = "langfuse" },
    { name = "langgraph" },
    { name = "markitdown", extra = ["all"] },
    { name = "psycopg2-binary" },
    { name = "pytest" },
    { name = "pytest-asyncio" },
    { name = "pytest-xdist" },
    { name = "pyyaml" },
    { name = "sqlalchemy" },
    { name = "sqlmodel" },
]

[package.metadata]
requires-dist = [
    { name = "alembic", specifier = ">=1.14.0" },
    { name = "black", specifier = ">=25.1.0" },
<<<<<<< HEAD
    { name = "ddgs", specifier = ">=9.6.0" },
=======
>>>>>>> fc5a2c03
    { name = "deepdiff", extras = ["optimize"], specifier = ">=8.6.1" },
    { name = "dotenv", specifier = ">=0.9.9" },
    { name = "fastapi", extras = ["standard"], specifier = ">=0.116.1" },
    { name = "langchain", specifier = ">=0.3.27" },
    { name = "langchain-community", specifier = ">=0.3.27" },
    { name = "langchain-experimental", specifier = ">=0.3.5rc1" },
    { name = "langchain-google-genai", specifier = ">=2.1.10" },
    { name = "langchain-openai", specifier = ">=0.3.32" },
    { name = "langfuse", specifier = ">=3.3.4" },
    { name = "langgraph", specifier = ">=0.2.45" },
    { name = "markitdown", extras = ["all"], specifier = ">=0.1.3" },
    { name = "psycopg2-binary", specifier = ">=2.9.9" },
    { name = "pytest", specifier = ">=8.3.4" },
    { name = "pytest-asyncio", specifier = ">=0.24.0" },
    { name = "pytest-xdist", specifier = ">=3.8.0" },
    { name = "pyyaml", specifier = ">=6.0.0" },
    { name = "sqlalchemy", specifier = ">=2.0.25" },
    { name = "sqlmodel", specifier = ">=0.0.24" },
]

[[package]]
name = "regex"
version = "2025.9.1"
source = { registry = "https://pypi.org/simple" }
sdist = { url = "https://files.pythonhosted.org/packages/b2/5a/4c63457fbcaf19d138d72b2e9b39405954f98c0349b31c601bfcb151582c/regex-2025.9.1.tar.gz", hash = "sha256:88ac07b38d20b54d79e704e38aa3bd2c0f8027432164226bdee201a1c0c9c9ff", size = 400852, upload-time = "2025-09-01T22:10:10.479Z" }
wheels = [
    { url = "https://files.pythonhosted.org/packages/98/25/b2959ce90c6138c5142fe5264ee1f9b71a0c502ca4c7959302a749407c79/regex-2025.9.1-cp313-cp313-macosx_10_13_universal2.whl", hash = "sha256:bc6834727d1b98d710a63e6c823edf6ffbf5792eba35d3fa119531349d4142ef", size = 485932, upload-time = "2025-09-01T22:08:57.913Z" },
    { url = "https://files.pythonhosted.org/packages/49/2e/6507a2a85f3f2be6643438b7bd976e67ad73223692d6988eb1ff444106d3/regex-2025.9.1-cp313-cp313-macosx_10_13_x86_64.whl", hash = "sha256:c3dc05b6d579875719bccc5f3037b4dc80433d64e94681a0061845bd8863c025", size = 289568, upload-time = "2025-09-01T22:08:59.258Z" },
    { url = "https://files.pythonhosted.org/packages/c7/d8/de4a4b57215d99868f1640e062a7907e185ec7476b4b689e2345487c1ff4/regex-2025.9.1-cp313-cp313-macosx_11_0_arm64.whl", hash = "sha256:22213527df4c985ec4a729b055a8306272d41d2f45908d7bacb79be0fa7a75ad", size = 286984, upload-time = "2025-09-01T22:09:00.835Z" },
    { url = "https://files.pythonhosted.org/packages/03/15/e8cb403403a57ed316e80661db0e54d7aa2efcd85cb6156f33cc18746922/regex-2025.9.1-cp313-cp313-manylinux2014_aarch64.manylinux_2_17_aarch64.manylinux_2_28_aarch64.whl", hash = "sha256:8e3f6e3c5a5a1adc3f7ea1b5aec89abfc2f4fbfba55dafb4343cd1d084f715b2", size = 797514, upload-time = "2025-09-01T22:09:02.538Z" },
    { url = "https://files.pythonhosted.org/packages/e4/26/2446f2b9585fed61faaa7e2bbce3aca7dd8df6554c32addee4c4caecf24a/regex-2025.9.1-cp313-cp313-manylinux2014_ppc64le.manylinux_2_17_ppc64le.manylinux_2_28_ppc64le.whl", hash = "sha256:bcb89c02a0d6c2bec9b0bb2d8c78782699afe8434493bfa6b4021cc51503f249", size = 862586, upload-time = "2025-09-01T22:09:04.322Z" },
    { url = "https://files.pythonhosted.org/packages/fd/b8/82ffbe9c0992c31bbe6ae1c4b4e21269a5df2559102b90543c9b56724c3c/regex-2025.9.1-cp313-cp313-manylinux2014_s390x.manylinux_2_17_s390x.manylinux_2_28_s390x.whl", hash = "sha256:b0e2f95413eb0c651cd1516a670036315b91b71767af83bc8525350d4375ccba", size = 910815, upload-time = "2025-09-01T22:09:05.978Z" },
    { url = "https://files.pythonhosted.org/packages/2f/d8/7303ea38911759c1ee30cc5bc623ee85d3196b733c51fd6703c34290a8d9/regex-2025.9.1-cp313-cp313-manylinux2014_x86_64.manylinux_2_17_x86_64.manylinux_2_28_x86_64.whl", hash = "sha256:09a41dc039e1c97d3c2ed3e26523f748e58c4de3ea7a31f95e1cf9ff973fff5a", size = 802042, upload-time = "2025-09-01T22:09:07.865Z" },
    { url = "https://files.pythonhosted.org/packages/fc/0e/6ad51a55ed4b5af512bb3299a05d33309bda1c1d1e1808fa869a0bed31bc/regex-2025.9.1-cp313-cp313-musllinux_1_2_aarch64.whl", hash = "sha256:4f0b4258b161094f66857a26ee938d3fe7b8a5063861e44571215c44fbf0e5df", size = 786764, upload-time = "2025-09-01T22:09:09.362Z" },
    { url = "https://files.pythonhosted.org/packages/8d/d5/394e3ffae6baa5a9217bbd14d96e0e5da47bb069d0dbb8278e2681a2b938/regex-2025.9.1-cp313-cp313-musllinux_1_2_ppc64le.whl", hash = "sha256:bf70e18ac390e6977ea7e56f921768002cb0fa359c4199606c7219854ae332e0", size = 856557, upload-time = "2025-09-01T22:09:11.129Z" },
    { url = "https://files.pythonhosted.org/packages/cd/80/b288d3910c41194ad081b9fb4b371b76b0bbfdce93e7709fc98df27b37dc/regex-2025.9.1-cp313-cp313-musllinux_1_2_s390x.whl", hash = "sha256:b84036511e1d2bb0a4ff1aec26951caa2dea8772b223c9e8a19ed8885b32dbac", size = 849108, upload-time = "2025-09-01T22:09:12.877Z" },
    { url = "https://files.pythonhosted.org/packages/d1/cd/5ec76bf626d0d5abdc277b7a1734696f5f3d14fbb4a3e2540665bc305d85/regex-2025.9.1-cp313-cp313-musllinux_1_2_x86_64.whl", hash = "sha256:c2e05dcdfe224047f2a59e70408274c325d019aad96227ab959403ba7d58d2d7", size = 788201, upload-time = "2025-09-01T22:09:14.561Z" },
    { url = "https://files.pythonhosted.org/packages/b5/36/674672f3fdead107565a2499f3007788b878188acec6d42bc141c5366c2c/regex-2025.9.1-cp313-cp313-win32.whl", hash = "sha256:3b9a62107a7441b81ca98261808fed30ae36ba06c8b7ee435308806bd53c1ed8", size = 264508, upload-time = "2025-09-01T22:09:16.193Z" },
    { url = "https://files.pythonhosted.org/packages/83/ad/931134539515eb64ce36c24457a98b83c1b2e2d45adf3254b94df3735a76/regex-2025.9.1-cp313-cp313-win_amd64.whl", hash = "sha256:b38afecc10c177eb34cfae68d669d5161880849ba70c05cbfbe409f08cc939d7", size = 275469, upload-time = "2025-09-01T22:09:17.462Z" },
    { url = "https://files.pythonhosted.org/packages/24/8c/96d34e61c0e4e9248836bf86d69cb224fd222f270fa9045b24e218b65604/regex-2025.9.1-cp313-cp313-win_arm64.whl", hash = "sha256:ec329890ad5e7ed9fc292858554d28d58d56bf62cf964faf0aa57964b21155a0", size = 268586, upload-time = "2025-09-01T22:09:18.948Z" },
    { url = "https://files.pythonhosted.org/packages/21/b1/453cbea5323b049181ec6344a803777914074b9726c9c5dc76749966d12d/regex-2025.9.1-cp314-cp314-macosx_10_13_universal2.whl", hash = "sha256:72fb7a016467d364546f22b5ae86c45680a4e0de6b2a6f67441d22172ff641f1", size = 486111, upload-time = "2025-09-01T22:09:20.734Z" },
    { url = "https://files.pythonhosted.org/packages/f6/0e/92577f197bd2f7652c5e2857f399936c1876978474ecc5b068c6d8a79c86/regex-2025.9.1-cp314-cp314-macosx_10_13_x86_64.whl", hash = "sha256:c9527fa74eba53f98ad86be2ba003b3ebe97e94b6eb2b916b31b5f055622ef03", size = 289520, upload-time = "2025-09-01T22:09:22.249Z" },
    { url = "https://files.pythonhosted.org/packages/af/c6/b472398116cca7ea5a6c4d5ccd0fc543f7fd2492cb0c48d2852a11972f73/regex-2025.9.1-cp314-cp314-macosx_11_0_arm64.whl", hash = "sha256:c905d925d194c83a63f92422af7544ec188301451b292c8b487f0543726107ca", size = 287215, upload-time = "2025-09-01T22:09:23.657Z" },
    { url = "https://files.pythonhosted.org/packages/cf/11/f12ecb0cf9ca792a32bb92f758589a84149017467a544f2f6bfb45c0356d/regex-2025.9.1-cp314-cp314-manylinux2014_aarch64.manylinux_2_17_aarch64.manylinux_2_28_aarch64.whl", hash = "sha256:74df7c74a63adcad314426b1f4ea6054a5ab25d05b0244f0c07ff9ce640fa597", size = 797855, upload-time = "2025-09-01T22:09:25.197Z" },
    { url = "https://files.pythonhosted.org/packages/46/88/bbb848f719a540fb5997e71310f16f0b33a92c5d4b4d72d4311487fff2a3/regex-2025.9.1-cp314-cp314-manylinux2014_ppc64le.manylinux_2_17_ppc64le.manylinux_2_28_ppc64le.whl", hash = "sha256:4f6e935e98ea48c7a2e8be44494de337b57a204470e7f9c9c42f912c414cd6f5", size = 863363, upload-time = "2025-09-01T22:09:26.705Z" },
    { url = "https://files.pythonhosted.org/packages/54/a9/2321eb3e2838f575a78d48e03c1e83ea61bd08b74b7ebbdeca8abc50fc25/regex-2025.9.1-cp314-cp314-manylinux2014_s390x.manylinux_2_17_s390x.manylinux_2_28_s390x.whl", hash = "sha256:4a62d033cd9ebefc7c5e466731a508dfabee827d80b13f455de68a50d3c2543d", size = 910202, upload-time = "2025-09-01T22:09:28.906Z" },
    { url = "https://files.pythonhosted.org/packages/33/07/d1d70835d7d11b7e126181f316f7213c4572ecf5c5c97bdbb969fb1f38a2/regex-2025.9.1-cp314-cp314-manylinux2014_x86_64.manylinux_2_17_x86_64.manylinux_2_28_x86_64.whl", hash = "sha256:ef971ebf2b93bdc88d8337238be4dfb851cc97ed6808eb04870ef67589415171", size = 801808, upload-time = "2025-09-01T22:09:30.733Z" },
    { url = "https://files.pythonhosted.org/packages/13/d1/29e4d1bed514ef2bf3a4ead3cb8bb88ca8af94130239a4e68aa765c35b1c/regex-2025.9.1-cp314-cp314-musllinux_1_2_aarch64.whl", hash = "sha256:d936a1db208bdca0eca1f2bb2c1ba1d8370b226785c1e6db76e32a228ffd0ad5", size = 786824, upload-time = "2025-09-01T22:09:32.61Z" },
    { url = "https://files.pythonhosted.org/packages/33/27/20d8ccb1bee460faaa851e6e7cc4cfe852a42b70caa1dca22721ba19f02f/regex-2025.9.1-cp314-cp314-musllinux_1_2_ppc64le.whl", hash = "sha256:7e786d9e4469698fc63815b8de08a89165a0aa851720eb99f5e0ea9d51dd2b6a", size = 857406, upload-time = "2025-09-01T22:09:34.117Z" },
    { url = "https://files.pythonhosted.org/packages/74/fe/60c6132262dc36430d51e0c46c49927d113d3a38c1aba6a26c7744c84cf3/regex-2025.9.1-cp314-cp314-musllinux_1_2_s390x.whl", hash = "sha256:6b81d7dbc5466ad2c57ce3a0ddb717858fe1a29535c8866f8514d785fdb9fc5b", size = 848593, upload-time = "2025-09-01T22:09:35.598Z" },
    { url = "https://files.pythonhosted.org/packages/cc/ae/2d4ff915622fabbef1af28387bf71e7f2f4944a348b8460d061e85e29bf0/regex-2025.9.1-cp314-cp314-musllinux_1_2_x86_64.whl", hash = "sha256:cd4890e184a6feb0ef195338a6ce68906a8903a0f2eb7e0ab727dbc0a3156273", size = 787951, upload-time = "2025-09-01T22:09:37.139Z" },
    { url = "https://files.pythonhosted.org/packages/85/37/dc127703a9e715a284cc2f7dbdd8a9776fd813c85c126eddbcbdd1ca5fec/regex-2025.9.1-cp314-cp314-win32.whl", hash = "sha256:34679a86230e46164c9e0396b56cab13c0505972343880b9e705083cc5b8ec86", size = 269833, upload-time = "2025-09-01T22:09:39.245Z" },
    { url = "https://files.pythonhosted.org/packages/83/bf/4bed4d3d0570e16771defd5f8f15f7ea2311edcbe91077436d6908956c4a/regex-2025.9.1-cp314-cp314-win_amd64.whl", hash = "sha256:a1196e530a6bfa5f4bde029ac5b0295a6ecfaaffbfffede4bbaf4061d9455b70", size = 278742, upload-time = "2025-09-01T22:09:40.651Z" },
    { url = "https://files.pythonhosted.org/packages/cf/3e/7d7ac6fd085023312421e0d69dfabdfb28e116e513fadbe9afe710c01893/regex-2025.9.1-cp314-cp314-win_arm64.whl", hash = "sha256:f46d525934871ea772930e997d577d48c6983e50f206ff7b66d4ac5f8941e993", size = 271860, upload-time = "2025-09-01T22:09:42.413Z" },
]

[[package]]
name = "requests"
version = "2.32.5"
source = { registry = "https://pypi.org/simple" }
dependencies = [
    { name = "certifi" },
    { name = "charset-normalizer" },
    { name = "idna" },
    { name = "urllib3" },
]
sdist = { url = "https://files.pythonhosted.org/packages/c9/74/b3ff8e6c8446842c3f5c837e9c3dfcfe2018ea6ecef224c710c85ef728f4/requests-2.32.5.tar.gz", hash = "sha256:dbba0bac56e100853db0ea71b82b4dfd5fe2bf6d3754a8893c3af500cec7d7cf", size = 134517, upload-time = "2025-08-18T20:46:02.573Z" }
wheels = [
    { url = "https://files.pythonhosted.org/packages/1e/db/4254e3eabe8020b458f1a747140d32277ec7a271daf1d235b70dc0b4e6e3/requests-2.32.5-py3-none-any.whl", hash = "sha256:2462f94637a34fd532264295e186976db0f5d453d1cdd31473c85a6a161affb6", size = 64738, upload-time = "2025-08-18T20:46:00.542Z" },
]

[[package]]
name = "requests-toolbelt"
version = "1.0.0"
source = { registry = "https://pypi.org/simple" }
dependencies = [
    { name = "requests" },
]
sdist = { url = "https://files.pythonhosted.org/packages/f3/61/d7545dafb7ac2230c70d38d31cbfe4cc64f7144dc41f6e4e4b78ecd9f5bb/requests-toolbelt-1.0.0.tar.gz", hash = "sha256:7681a0a3d047012b5bdc0ee37d7f8f07ebe76ab08caeccfc3921ce23c88d5bc6", size = 206888, upload-time = "2023-05-01T04:11:33.229Z" }
wheels = [
    { url = "https://files.pythonhosted.org/packages/3f/51/d4db610ef29373b879047326cbf6fa98b6c1969d6f6dc423279de2b1be2c/requests_toolbelt-1.0.0-py2.py3-none-any.whl", hash = "sha256:cccfdd665f0a24fcf4726e690f65639d272bb0637b9b92dfd91a5568ccf6bd06", size = 54481, upload-time = "2023-05-01T04:11:28.427Z" },
]

[[package]]
name = "rich"
version = "14.1.0"
source = { registry = "https://pypi.org/simple" }
dependencies = [
    { name = "markdown-it-py" },
    { name = "pygments" },
]
sdist = { url = "https://files.pythonhosted.org/packages/fe/75/af448d8e52bf1d8fa6a9d089ca6c07ff4453d86c65c145d0a300bb073b9b/rich-14.1.0.tar.gz", hash = "sha256:e497a48b844b0320d45007cdebfeaeed8db2a4f4bcf49f15e455cfc4af11eaa8", size = 224441, upload-time = "2025-07-25T07:32:58.125Z" }
wheels = [
    { url = "https://files.pythonhosted.org/packages/e3/30/3c4d035596d3cf444529e0b2953ad0466f6049528a879d27534700580395/rich-14.1.0-py3-none-any.whl", hash = "sha256:536f5f1785986d6dbdea3c75205c473f970777b4a0d6c6dd1b696aa05a3fa04f", size = 243368, upload-time = "2025-07-25T07:32:56.73Z" },
]

[[package]]
name = "rich-toolkit"
version = "0.15.1"
source = { registry = "https://pypi.org/simple" }
dependencies = [
    { name = "click" },
    { name = "rich" },
    { name = "typing-extensions" },
]
sdist = { url = "https://files.pythonhosted.org/packages/67/33/1a18839aaa8feef7983590c05c22c9c09d245ada6017d118325bbfcc7651/rich_toolkit-0.15.1.tar.gz", hash = "sha256:6f9630eb29f3843d19d48c3bd5706a086d36d62016687f9d0efa027ddc2dd08a", size = 115322, upload-time = "2025-09-04T09:28:11.789Z" }
wheels = [
    { url = "https://files.pythonhosted.org/packages/c8/49/42821d55ead7b5a87c8d121edf323cb393d8579f63e933002ade900b784f/rich_toolkit-0.15.1-py3-none-any.whl", hash = "sha256:36a0b1d9a135d26776e4b78f1d5c2655da6e0ef432380b5c6b523c8d8ab97478", size = 29412, upload-time = "2025-09-04T09:28:10.587Z" },
]

[[package]]
name = "rignore"
version = "0.6.4"
source = { registry = "https://pypi.org/simple" }
sdist = { url = "https://files.pythonhosted.org/packages/73/46/05a94dc55ac03cf931d18e43b86ecee5ee054cb88b7853fffd741e35009c/rignore-0.6.4.tar.gz", hash = "sha256:e893fdd2d7fdcfa9407d0b7600ef2c2e2df97f55e1c45d4a8f54364829ddb0ab", size = 11633, upload-time = "2025-07-19T19:24:46.219Z" }
wheels = [
    { url = "https://files.pythonhosted.org/packages/db/a3/edd7d0d5cc0720de132b6651cef95ee080ce5fca11c77d8a47db848e5f90/rignore-0.6.4-cp313-cp313-macosx_10_12_x86_64.whl", hash = "sha256:2b3b1e266ce45189240d14dfa1057f8013ea34b9bc8b3b44125ec8d25fdb3985", size = 885304, upload-time = "2025-07-19T19:23:54.268Z" },
    { url = "https://files.pythonhosted.org/packages/93/a1/d8d2fb97a6548307507d049b7e93885d4a0dfa1c907af5983fd9f9362a21/rignore-0.6.4-cp313-cp313-macosx_11_0_arm64.whl", hash = "sha256:45fe803628cc14714df10e8d6cdc23950a47eb9eb37dfea9a4779f4c672d2aa0", size = 818799, upload-time = "2025-07-19T19:23:47.544Z" },
    { url = "https://files.pythonhosted.org/packages/b1/cd/949981fcc180ad5ba7b31c52e78b74b2dea6b7bf744ad4c0c4b212f6da78/rignore-0.6.4-cp313-cp313-manylinux_2_17_aarch64.manylinux2014_aarch64.whl", hash = "sha256:e439f034277a947a4126e2da79dbb43e33d73d7c09d3d72a927e02f8a16f59aa", size = 892024, upload-time = "2025-07-19T19:22:36.18Z" },
    { url = "https://files.pythonhosted.org/packages/b0/d3/9042d701a8062d9c88f87760bbc2695ee2c23b3f002d34486b72a85f8efe/rignore-0.6.4-cp313-cp313-manylinux_2_17_armv7l.manylinux2014_armv7l.whl", hash = "sha256:84b5121650ae24621154c7bdba8b8970b0739d8146505c9f38e0cda9385d1004", size = 871430, upload-time = "2025-07-19T19:22:49.62Z" },
    { url = "https://files.pythonhosted.org/packages/eb/50/3370249b984212b7355f3d9241aa6d02e706067c6d194a2614dfbc0f5b27/rignore-0.6.4-cp313-cp313-manylinux_2_17_ppc64le.manylinux2014_ppc64le.whl", hash = "sha256:52b0957b585ab48a445cf8ac1dbc33a272ab060835e583b4f95aa8c67c23fb2b", size = 1160559, upload-time = "2025-07-19T19:23:01.629Z" },
    { url = "https://files.pythonhosted.org/packages/6c/6f/2ad7f925838091d065524f30a8abda846d1813eee93328febf262b5cda21/rignore-0.6.4-cp313-cp313-manylinux_2_17_s390x.manylinux2014_s390x.whl", hash = "sha256:50359e0d5287b5e2743bd2f2fbf05df619c8282fd3af12f6628ff97b9675551d", size = 939947, upload-time = "2025-07-19T19:23:14.608Z" },
    { url = "https://files.pythonhosted.org/packages/1f/01/626ec94d62475ae7ef8b00ef98cea61cbea52a389a666703c97c4673d406/rignore-0.6.4-cp313-cp313-manylinux_2_17_x86_64.manylinux2014_x86_64.whl", hash = "sha256:efe18096dcb1596757dfe0b412aab6d32564473ae7ee58dea0a8b4be5b1a2e3b", size = 949471, upload-time = "2025-07-19T19:23:37.521Z" },
    { url = "https://files.pythonhosted.org/packages/e8/c3/699c4f03b3c46f4b5c02f17a0a339225da65aad547daa5b03001e7c6a382/rignore-0.6.4-cp313-cp313-manylinux_2_5_i686.manylinux1_i686.whl", hash = "sha256:b79c212d9990a273ad91e8d9765e1766ef6ecedd3be65375d786a252762ba385", size = 974912, upload-time = "2025-07-19T19:23:27.13Z" },
    { url = "https://files.pythonhosted.org/packages/cd/35/04626c12f9f92a9fc789afc2be32838a5d9b23b6fa8b2ad4a8625638d15b/rignore-0.6.4-cp313-cp313-musllinux_1_2_aarch64.whl", hash = "sha256:c6ffa7f2a8894c65aa5dc4e8ac8bbdf39a326c0c6589efd27686cfbb48f0197d", size = 1067281, upload-time = "2025-07-19T19:24:01.016Z" },
    { url = "https://files.pythonhosted.org/packages/fe/9c/8f17baf3b984afea151cb9094716f6f1fb8e8737db97fc6eb6d494bd0780/rignore-0.6.4-cp313-cp313-musllinux_1_2_armv7l.whl", hash = "sha256:a63f5720dffc8d8fb0a4d02fafb8370a4031ebf3f99a4e79f334a91e905b7349", size = 1134414, upload-time = "2025-07-19T19:24:13.534Z" },
    { url = "https://files.pythonhosted.org/packages/10/88/ef84ffa916a96437c12cefcc39d474122da9626d75e3a2ebe09ec5d32f1b/rignore-0.6.4-cp313-cp313-musllinux_1_2_i686.whl", hash = "sha256:ce33982da47ac5dc09d19b04fa8d7c9aa6292fc0bd1ecf33076989faa8886094", size = 1109330, upload-time = "2025-07-19T19:24:25.303Z" },
    { url = "https://files.pythonhosted.org/packages/27/43/2ada5a2ec03b82e903610a1c483f516f78e47700ee6db9823f739e08b3af/rignore-0.6.4-cp313-cp313-musllinux_1_2_x86_64.whl", hash = "sha256:d899621867aa266824fbd9150e298f19d25b93903ef0133c09f70c65a3416eca", size = 1120381, upload-time = "2025-07-19T19:24:37.798Z" },
    { url = "https://files.pythonhosted.org/packages/3b/99/e7bcc643085131cb14dbea772def72bf1f6fe9037171ebe177c4f228abc8/rignore-0.6.4-cp313-cp313-win32.whl", hash = "sha256:d0615a6bf4890ec5a90b5fb83666822088fbd4e8fcd740c386fcce51e2f6feea", size = 641761, upload-time = "2025-07-19T19:24:58.096Z" },
    { url = "https://files.pythonhosted.org/packages/d9/25/7798908044f27dea1a8abdc75c14523e33770137651e5f775a15143f4218/rignore-0.6.4-cp313-cp313-win_amd64.whl", hash = "sha256:145177f0e32716dc2f220b07b3cde2385b994b7ea28d5c96fbec32639e9eac6f", size = 719876, upload-time = "2025-07-19T19:24:51.125Z" },
    { url = "https://files.pythonhosted.org/packages/b4/e3/ae1e30b045bf004ad77bbd1679b9afff2be8edb166520921c6f29420516a/rignore-0.6.4-cp313-cp313t-manylinux_2_17_aarch64.manylinux2014_aarch64.whl", hash = "sha256:e55bf8f9bbd186f58ab646b4a08718c77131d28a9004e477612b0cbbd5202db2", size = 891776, upload-time = "2025-07-19T19:22:37.78Z" },
    { url = "https://files.pythonhosted.org/packages/45/a9/1193e3bc23ca0e6eb4f17cf4b99971237f97cfa6f241d98366dff90a6d09/rignore-0.6.4-cp313-cp313t-manylinux_2_17_armv7l.manylinux2014_armv7l.whl", hash = "sha256:2521f7bf3ee1f2ab22a100a3a4eed39a97b025804e5afe4323528e9ce8f084a5", size = 871442, upload-time = "2025-07-19T19:22:50.972Z" },
    { url = "https://files.pythonhosted.org/packages/20/83/4c52ae429a0b2e1ce667e35b480e9a6846f9468c443baeaed5d775af9485/rignore-0.6.4-cp313-cp313t-manylinux_2_17_ppc64le.manylinux2014_ppc64le.whl", hash = "sha256:0cc35773a8a9c119359ef974d0856988d4601d4daa6f532c05f66b4587cf35bc", size = 1159844, upload-time = "2025-07-19T19:23:02.751Z" },
    { url = "https://files.pythonhosted.org/packages/c1/2f/c740f5751f464c937bfe252dc15a024ae081352cfe80d94aa16d6a617482/rignore-0.6.4-cp313-cp313t-manylinux_2_17_s390x.manylinux2014_s390x.whl", hash = "sha256:b665b1ea14457d7b49e834baabc635a3b8c10cfb5cca5c21161fabdbfc2b850e", size = 939456, upload-time = "2025-07-19T19:23:15.72Z" },
    { url = "https://files.pythonhosted.org/packages/fc/dd/68dbb08ac0edabf44dd144ff546a3fb0253c5af708e066847df39fc9188f/rignore-0.6.4-cp313-cp313t-musllinux_1_2_aarch64.whl", hash = "sha256:c7fd339f344a8548724f289495b835bed7b81174a0bc1c28c6497854bd8855db", size = 1067070, upload-time = "2025-07-19T19:24:02.803Z" },
    { url = "https://files.pythonhosted.org/packages/3b/3a/7e7ea6f0d31d3f5beb0f2cf2c4c362672f5f7f125714458673fc579e2bed/rignore-0.6.4-cp313-cp313t-musllinux_1_2_armv7l.whl", hash = "sha256:91dc94b1cc5af8d6d25ce6edd29e7351830f19b0a03b75cb3adf1f76d00f3007", size = 1134598, upload-time = "2025-07-19T19:24:15.039Z" },
    { url = "https://files.pythonhosted.org/packages/7e/06/1b3307f6437d29bede5a95738aa89e6d910ba68d4054175c9f60d8e2c6b1/rignore-0.6.4-cp313-cp313t-musllinux_1_2_i686.whl", hash = "sha256:4d1918221a249e5342b60fd5fa513bf3d6bf272a8738e66023799f0c82ecd788", size = 1108862, upload-time = "2025-07-19T19:24:26.765Z" },
    { url = "https://files.pythonhosted.org/packages/b0/d5/b37c82519f335f2c472a63fc6215c6f4c51063ecf3166e3acf508011afbd/rignore-0.6.4-cp313-cp313t-musllinux_1_2_x86_64.whl", hash = "sha256:240777332b859dc89dcba59ab6e3f1e062bc8e862ffa3e5f456e93f7fd5cb415", size = 1120002, upload-time = "2025-07-19T19:24:38.952Z" },
    { url = "https://files.pythonhosted.org/packages/ac/72/2f05559ed5e69bdfdb56ea3982b48e6c0017c59f7241f7e1c5cae992b347/rignore-0.6.4-cp314-cp314-manylinux_2_17_x86_64.manylinux2014_x86_64.whl", hash = "sha256:66b0e548753e55cc648f1e7b02d9f74285fe48bb49cec93643d31e563773ab3f", size = 949454, upload-time = "2025-07-19T19:23:38.664Z" },
    { url = "https://files.pythonhosted.org/packages/0b/92/186693c8f838d670510ac1dfb35afbe964320fbffb343ba18f3d24441941/rignore-0.6.4-cp314-cp314-manylinux_2_5_i686.manylinux1_i686.whl", hash = "sha256:6971ac9fdd5a0bd299a181096f091c4f3fd286643adceba98eccc03c688a6637", size = 974663, upload-time = "2025-07-19T19:23:28.24Z" },
]

[[package]]
name = "rsa"
version = "4.9.1"
source = { registry = "https://pypi.org/simple" }
dependencies = [
    { name = "pyasn1" },
]
sdist = { url = "https://files.pythonhosted.org/packages/da/8a/22b7beea3ee0d44b1916c0c1cb0ee3af23b700b6da9f04991899d0c555d4/rsa-4.9.1.tar.gz", hash = "sha256:e7bdbfdb5497da4c07dfd35530e1a902659db6ff241e39d9953cad06ebd0ae75", size = 29034, upload-time = "2025-04-16T09:51:18.218Z" }
wheels = [
    { url = "https://files.pythonhosted.org/packages/64/8d/0133e4eb4beed9e425d9a98ed6e081a55d195481b7632472be1af08d2f6b/rsa-4.9.1-py3-none-any.whl", hash = "sha256:68635866661c6836b8d39430f97a996acbd61bfa49406748ea243539fe239762", size = 34696, upload-time = "2025-04-16T09:51:17.142Z" },
]

[[package]]
name = "sentry-sdk"
version = "2.37.1"
source = { registry = "https://pypi.org/simple" }
dependencies = [
    { name = "certifi" },
    { name = "urllib3" },
]
sdist = { url = "https://files.pythonhosted.org/packages/78/be/ffc232c32d0be18f8e4eff7a22dffc1f1fef2894703d64cc281a80e75da6/sentry_sdk-2.37.1.tar.gz", hash = "sha256:531751da91aa62a909b42a7be155b41f6bb0de9df6ae98441d23b95de2f98475", size = 346235, upload-time = "2025-09-09T13:48:27.137Z" }
wheels = [
    { url = "https://files.pythonhosted.org/packages/f3/c3/cba447ab531331d165d9003c04473be944a308ad916ca2345b5ef1969ed9/sentry_sdk-2.37.1-py2.py3-none-any.whl", hash = "sha256:baaaea6608ed3a639766a69ded06b254b106d32ad9d180bdbe58f3db9364592b", size = 368307, upload-time = "2025-09-09T13:48:25.271Z" },
]

[[package]]
name = "shellingham"
version = "1.5.4"
source = { registry = "https://pypi.org/simple" }
sdist = { url = "https://files.pythonhosted.org/packages/58/15/8b3609fd3830ef7b27b655beb4b4e9c62313a4e8da8c676e142cc210d58e/shellingham-1.5.4.tar.gz", hash = "sha256:8dbca0739d487e5bd35ab3ca4b36e11c4078f3a234bfce294b0a0291363404de", size = 10310, upload-time = "2023-10-24T04:13:40.426Z" }
wheels = [
    { url = "https://files.pythonhosted.org/packages/e0/f9/0595336914c5619e5f28a1fb793285925a8cd4b432c9da0a987836c7f822/shellingham-1.5.4-py2.py3-none-any.whl", hash = "sha256:7ecfff8f2fd72616f7481040475a65b2bf8af90a56c89140852d1120324e8686", size = 9755, upload-time = "2023-10-24T04:13:38.866Z" },
]

[[package]]
name = "six"
version = "1.17.0"
source = { registry = "https://pypi.org/simple" }
sdist = { url = "https://files.pythonhosted.org/packages/94/e7/b2c673351809dca68a0e064b6af791aa332cf192da575fd474ed7d6f16a2/six-1.17.0.tar.gz", hash = "sha256:ff70335d468e7eb6ec65b95b99d3a2836546063f63acc5171de367e834932a81", size = 34031, upload-time = "2024-12-04T17:35:28.174Z" }
wheels = [
    { url = "https://files.pythonhosted.org/packages/b7/ce/149a00dd41f10bc29e5921b496af8b574d8413afcd5e30dfa0ed46c2cc5e/six-1.17.0-py2.py3-none-any.whl", hash = "sha256:4721f391ed90541fddacab5acf947aa0d3dc7d27b2e1e8eda2be8970586c3274", size = 11050, upload-time = "2024-12-04T17:35:26.475Z" },
]

[[package]]
name = "sniffio"
version = "1.3.1"
source = { registry = "https://pypi.org/simple" }
sdist = { url = "https://files.pythonhosted.org/packages/a2/87/a6771e1546d97e7e041b6ae58d80074f81b7d5121207425c964ddf5cfdbd/sniffio-1.3.1.tar.gz", hash = "sha256:f4324edc670a0f49750a81b895f35c3adb843cca46f0530f79fc1babb23789dc", size = 20372, upload-time = "2024-02-25T23:20:04.057Z" }
wheels = [
    { url = "https://files.pythonhosted.org/packages/e9/44/75a9c9421471a6c4805dbf2356f7c181a29c1879239abab1ea2cc8f38b40/sniffio-1.3.1-py3-none-any.whl", hash = "sha256:2f6da418d1f1e0fddd844478f41680e794e6051915791a034ff65e5f100525a2", size = 10235, upload-time = "2024-02-25T23:20:01.196Z" },
]

[[package]]
name = "socksio"
version = "1.0.0"
source = { registry = "https://pypi.org/simple" }
sdist = { url = "https://files.pythonhosted.org/packages/f8/5c/48a7d9495be3d1c651198fd99dbb6ce190e2274d0f28b9051307bdec6b85/socksio-1.0.0.tar.gz", hash = "sha256:f88beb3da5b5c38b9890469de67d0cb0f9d494b78b106ca1845f96c10b91c4ac", size = 19055, upload-time = "2020-04-17T15:50:34.664Z" }
wheels = [
    { url = "https://files.pythonhosted.org/packages/37/c3/6eeb6034408dac0fa653d126c9204ade96b819c936e136c5e8a6897eee9c/socksio-1.0.0-py3-none-any.whl", hash = "sha256:95dc1f15f9b34e8d7b16f06d74b8ccf48f609af32ab33c608d08761c5dcbb1f3", size = 12763, upload-time = "2020-04-17T15:50:31.878Z" },
]

[[package]]
name = "soupsieve"
version = "2.8"
source = { registry = "https://pypi.org/simple" }
sdist = { url = "https://files.pythonhosted.org/packages/6d/e6/21ccce3262dd4889aa3332e5a119a3491a95e8f60939870a3a035aabac0d/soupsieve-2.8.tar.gz", hash = "sha256:e2dd4a40a628cb5f28f6d4b0db8800b8f581b65bb380b97de22ba5ca8d72572f", size = 103472, upload-time = "2025-08-27T15:39:51.78Z" }
wheels = [
    { url = "https://files.pythonhosted.org/packages/14/a0/bb38d3b76b8cae341dad93a2dd83ab7462e6dbcdd84d43f54ee60a8dc167/soupsieve-2.8-py3-none-any.whl", hash = "sha256:0cc76456a30e20f5d7f2e14a98a4ae2ee4e5abdc7c5ea0aafe795f344bc7984c", size = 36679, upload-time = "2025-08-27T15:39:50.179Z" },
]

[[package]]
name = "speechrecognition"
version = "3.14.3"
source = { registry = "https://pypi.org/simple" }
dependencies = [
    { name = "audioop-lts" },
    { name = "standard-aifc" },
    { name = "typing-extensions" },
]
sdist = { url = "https://files.pythonhosted.org/packages/a9/7b/51d8b756aa1066b3f95bcbe3795f382f630ca9d2559ed808dada022141bf/speechrecognition-3.14.3.tar.gz", hash = "sha256:bdd2000a9897832b33095e33adfa48580787255706092e1346d1c6c36adae0a4", size = 32858109, upload-time = "2025-05-12T23:42:29.671Z" }
wheels = [
    { url = "https://files.pythonhosted.org/packages/aa/cd/4b5f5d04c8a4e25c376858d0ad28c325f079f17c82bf379185abf45e41bf/speechrecognition-3.14.3-py3-none-any.whl", hash = "sha256:1859fbb09ae23fa759200f5b0677307f1fb16e2c5c798f4259fcc41dd5399fe6", size = 32853520, upload-time = "2025-05-12T23:42:23.485Z" },
]

[[package]]
name = "sqlalchemy"
version = "2.0.43"
source = { registry = "https://pypi.org/simple" }
dependencies = [
    { name = "greenlet", marker = "(python_full_version < '3.14' and platform_machine == 'AMD64') or (python_full_version < '3.14' and platform_machine == 'WIN32') or (python_full_version < '3.14' and platform_machine == 'aarch64') or (python_full_version < '3.14' and platform_machine == 'amd64') or (python_full_version < '3.14' and platform_machine == 'ppc64le') or (python_full_version < '3.14' and platform_machine == 'win32') or (python_full_version < '3.14' and platform_machine == 'x86_64')" },
    { name = "typing-extensions" },
]
sdist = { url = "https://files.pythonhosted.org/packages/d7/bc/d59b5d97d27229b0e009bd9098cd81af71c2fa5549c580a0a67b9bed0496/sqlalchemy-2.0.43.tar.gz", hash = "sha256:788bfcef6787a7764169cfe9859fe425bf44559619e1d9f56f5bddf2ebf6f417", size = 9762949, upload-time = "2025-08-11T14:24:58.438Z" }
wheels = [
    { url = "https://files.pythonhosted.org/packages/41/1c/a7260bd47a6fae7e03768bf66451437b36451143f36b285522b865987ced/sqlalchemy-2.0.43-cp313-cp313-macosx_10_13_x86_64.whl", hash = "sha256:e7c08f57f75a2bb62d7ee80a89686a5e5669f199235c6d1dac75cd59374091c3", size = 2130598, upload-time = "2025-08-11T15:51:15.903Z" },
    { url = "https://files.pythonhosted.org/packages/8e/84/8a337454e82388283830b3586ad7847aa9c76fdd4f1df09cdd1f94591873/sqlalchemy-2.0.43-cp313-cp313-macosx_11_0_arm64.whl", hash = "sha256:14111d22c29efad445cd5021a70a8b42f7d9152d8ba7f73304c4d82460946aaa", size = 2118415, upload-time = "2025-08-11T15:51:17.256Z" },
    { url = "https://files.pythonhosted.org/packages/cf/ff/22ab2328148492c4d71899d62a0e65370ea66c877aea017a244a35733685/sqlalchemy-2.0.43-cp313-cp313-manylinux_2_17_aarch64.manylinux2014_aarch64.whl", hash = "sha256:21b27b56eb2f82653168cefe6cb8e970cdaf4f3a6cb2c5e3c3c1cf3158968ff9", size = 3248707, upload-time = "2025-08-11T15:52:38.444Z" },
    { url = "https://files.pythonhosted.org/packages/dc/29/11ae2c2b981de60187f7cbc84277d9d21f101093d1b2e945c63774477aba/sqlalchemy-2.0.43-cp313-cp313-manylinux_2_17_x86_64.manylinux2014_x86_64.whl", hash = "sha256:9c5a9da957c56e43d72126a3f5845603da00e0293720b03bde0aacffcf2dc04f", size = 3253602, upload-time = "2025-08-11T15:56:37.348Z" },
    { url = "https://files.pythonhosted.org/packages/b8/61/987b6c23b12c56d2be451bc70900f67dd7d989d52b1ee64f239cf19aec69/sqlalchemy-2.0.43-cp313-cp313-musllinux_1_2_aarch64.whl", hash = "sha256:5d79f9fdc9584ec83d1b3c75e9f4595c49017f5594fee1a2217117647225d738", size = 3183248, upload-time = "2025-08-11T15:52:39.865Z" },
    { url = "https://files.pythonhosted.org/packages/86/85/29d216002d4593c2ce1c0ec2cec46dda77bfbcd221e24caa6e85eff53d89/sqlalchemy-2.0.43-cp313-cp313-musllinux_1_2_x86_64.whl", hash = "sha256:9df7126fd9db49e3a5a3999442cc67e9ee8971f3cb9644250107d7296cb2a164", size = 3219363, upload-time = "2025-08-11T15:56:39.11Z" },
    { url = "https://files.pythonhosted.org/packages/b6/e4/bd78b01919c524f190b4905d47e7630bf4130b9f48fd971ae1c6225b6f6a/sqlalchemy-2.0.43-cp313-cp313-win32.whl", hash = "sha256:7f1ac7828857fcedb0361b48b9ac4821469f7694089d15550bbcf9ab22564a1d", size = 2096718, upload-time = "2025-08-11T15:55:05.349Z" },
    { url = "https://files.pythonhosted.org/packages/ac/a5/ca2f07a2a201f9497de1928f787926613db6307992fe5cda97624eb07c2f/sqlalchemy-2.0.43-cp313-cp313-win_amd64.whl", hash = "sha256:971ba928fcde01869361f504fcff3b7143b47d30de188b11c6357c0505824197", size = 2123200, upload-time = "2025-08-11T15:55:07.932Z" },
    { url = "https://files.pythonhosted.org/packages/b8/d9/13bdde6521f322861fab67473cec4b1cc8999f3871953531cf61945fad92/sqlalchemy-2.0.43-py3-none-any.whl", hash = "sha256:1681c21dd2ccee222c2fe0bef671d1aef7c504087c9c4e800371cfcc8ac966fc", size = 1924759, upload-time = "2025-08-11T15:39:53.024Z" },
]

[[package]]
name = "sqlmodel"
version = "0.0.24"
source = { registry = "https://pypi.org/simple" }
dependencies = [
    { name = "pydantic" },
    { name = "sqlalchemy" },
]
sdist = { url = "https://files.pythonhosted.org/packages/86/4b/c2ad0496f5bdc6073d9b4cef52be9c04f2b37a5773441cc6600b1857648b/sqlmodel-0.0.24.tar.gz", hash = "sha256:cc5c7613c1a5533c9c7867e1aab2fd489a76c9e8a061984da11b4e613c182423", size = 116780, upload-time = "2025-03-07T05:43:32.887Z" }
wheels = [
    { url = "https://files.pythonhosted.org/packages/16/91/484cd2d05569892b7fef7f5ceab3bc89fb0f8a8c0cde1030d383dbc5449c/sqlmodel-0.0.24-py3-none-any.whl", hash = "sha256:6778852f09370908985b667d6a3ab92910d0d5ec88adcaf23dbc242715ff7193", size = 28622, upload-time = "2025-03-07T05:43:30.37Z" },
]

[[package]]
name = "standard-aifc"
version = "3.13.0"
source = { registry = "https://pypi.org/simple" }
dependencies = [
    { name = "audioop-lts" },
    { name = "standard-chunk" },
]
sdist = { url = "https://files.pythonhosted.org/packages/c4/53/6050dc3dde1671eb3db592c13b55a8005e5040131f7509cef0215212cb84/standard_aifc-3.13.0.tar.gz", hash = "sha256:64e249c7cb4b3daf2fdba4e95721f811bde8bdfc43ad9f936589b7bb2fae2e43", size = 15240, upload-time = "2024-10-30T16:01:31.772Z" }
wheels = [
    { url = "https://files.pythonhosted.org/packages/c3/52/5fbb203394cc852334d1575cc020f6bcec768d2265355984dfd361968f36/standard_aifc-3.13.0-py3-none-any.whl", hash = "sha256:f7ae09cc57de1224a0dd8e3eb8f73830be7c3d0bc485de4c1f82b4a7f645ac66", size = 10492, upload-time = "2024-10-30T16:01:07.071Z" },
]

[[package]]
name = "standard-chunk"
version = "3.13.0"
source = { registry = "https://pypi.org/simple" }
sdist = { url = "https://files.pythonhosted.org/packages/43/06/ce1bb165c1f111c7d23a1ad17204d67224baa69725bb6857a264db61beaf/standard_chunk-3.13.0.tar.gz", hash = "sha256:4ac345d37d7e686d2755e01836b8d98eda0d1a3ee90375e597ae43aaf064d654", size = 4672, upload-time = "2024-10-30T16:18:28.326Z" }
wheels = [
    { url = "https://files.pythonhosted.org/packages/7a/90/a5c1084d87767d787a6caba615aa50dc587229646308d9420c960cb5e4c0/standard_chunk-3.13.0-py3-none-any.whl", hash = "sha256:17880a26c285189c644bd5bd8f8ed2bdb795d216e3293e6dbe55bbd848e2982c", size = 4944, upload-time = "2024-10-30T16:18:26.694Z" },
]

[[package]]
name = "starlette"
version = "0.47.3"
source = { registry = "https://pypi.org/simple" }
dependencies = [
    { name = "anyio" },
]
sdist = { url = "https://files.pythonhosted.org/packages/15/b9/cc3017f9a9c9b6e27c5106cc10cc7904653c3eec0729793aec10479dd669/starlette-0.47.3.tar.gz", hash = "sha256:6bc94f839cc176c4858894f1f8908f0ab79dfec1a6b8402f6da9be26ebea52e9", size = 2584144, upload-time = "2025-08-24T13:36:42.122Z" }
wheels = [
    { url = "https://files.pythonhosted.org/packages/ce/fd/901cfa59aaa5b30a99e16876f11abe38b59a1a2c51ffb3d7142bb6089069/starlette-0.47.3-py3-none-any.whl", hash = "sha256:89c0778ca62a76b826101e7c709e70680a1699ca7da6b44d38eb0a7e61fe4b51", size = 72991, upload-time = "2025-08-24T13:36:40.887Z" },
]

[[package]]
name = "sympy"
version = "1.14.0"
source = { registry = "https://pypi.org/simple" }
dependencies = [
    { name = "mpmath" },
]
sdist = { url = "https://files.pythonhosted.org/packages/83/d3/803453b36afefb7c2bb238361cd4ae6125a569b4db67cd9e79846ba2d68c/sympy-1.14.0.tar.gz", hash = "sha256:d3d3fe8df1e5a0b42f0e7bdf50541697dbe7d23746e894990c030e2b05e72517", size = 7793921, upload-time = "2025-04-27T18:05:01.611Z" }
wheels = [
    { url = "https://files.pythonhosted.org/packages/a2/09/77d55d46fd61b4a135c444fc97158ef34a095e5681d0a6c10b75bf356191/sympy-1.14.0-py3-none-any.whl", hash = "sha256:e091cc3e99d2141a0ba2847328f5479b05d94a6635cb96148ccb3f34671bd8f5", size = 6299353, upload-time = "2025-04-27T18:04:59.103Z" },
]

[[package]]
name = "tenacity"
version = "9.1.2"
source = { registry = "https://pypi.org/simple" }
sdist = { url = "https://files.pythonhosted.org/packages/0a/d4/2b0cd0fe285e14b36db076e78c93766ff1d529d70408bd1d2a5a84f1d929/tenacity-9.1.2.tar.gz", hash = "sha256:1169d376c297e7de388d18b4481760d478b0e99a777cad3a9c86e556f4b697cb", size = 48036, upload-time = "2025-04-02T08:25:09.966Z" }
wheels = [
    { url = "https://files.pythonhosted.org/packages/e5/30/643397144bfbfec6f6ef821f36f33e57d35946c44a2352d3c9f0ae847619/tenacity-9.1.2-py3-none-any.whl", hash = "sha256:f77bf36710d8b73a50b2dd155c97b870017ad21afe6ab300326b0371b3b05138", size = 28248, upload-time = "2025-04-02T08:25:07.678Z" },
]

[[package]]
name = "tiktoken"
version = "0.11.0"
source = { registry = "https://pypi.org/simple" }
dependencies = [
    { name = "regex" },
    { name = "requests" },
]
sdist = { url = "https://files.pythonhosted.org/packages/a7/86/ad0155a37c4f310935d5ac0b1ccf9bdb635dcb906e0a9a26b616dd55825a/tiktoken-0.11.0.tar.gz", hash = "sha256:3c518641aee1c52247c2b97e74d8d07d780092af79d5911a6ab5e79359d9b06a", size = 37648, upload-time = "2025-08-08T23:58:08.495Z" }
wheels = [
    { url = "https://files.pythonhosted.org/packages/cc/cd/a9034bcee638716d9310443818d73c6387a6a96db93cbcb0819b77f5b206/tiktoken-0.11.0-cp313-cp313-macosx_10_13_x86_64.whl", hash = "sha256:a5f3f25ffb152ee7fec78e90a5e5ea5b03b4ea240beed03305615847f7a6ace2", size = 1055339, upload-time = "2025-08-08T23:57:51.802Z" },
    { url = "https://files.pythonhosted.org/packages/f1/91/9922b345f611b4e92581f234e64e9661e1c524875c8eadd513c4b2088472/tiktoken-0.11.0-cp313-cp313-macosx_11_0_arm64.whl", hash = "sha256:7dc6e9ad16a2a75b4c4be7208055a1f707c9510541d94d9cc31f7fbdc8db41d8", size = 997080, upload-time = "2025-08-08T23:57:53.442Z" },
    { url = "https://files.pythonhosted.org/packages/d0/9d/49cd047c71336bc4b4af460ac213ec1c457da67712bde59b892e84f1859f/tiktoken-0.11.0-cp313-cp313-manylinux_2_17_aarch64.manylinux2014_aarch64.whl", hash = "sha256:5a0517634d67a8a48fd4a4ad73930c3022629a85a217d256a6e9b8b47439d1e4", size = 1128501, upload-time = "2025-08-08T23:57:54.808Z" },
    { url = "https://files.pythonhosted.org/packages/52/d5/a0dcdb40dd2ea357e83cb36258967f0ae96f5dd40c722d6e382ceee6bba9/tiktoken-0.11.0-cp313-cp313-manylinux_2_17_x86_64.manylinux2014_x86_64.whl", hash = "sha256:7fb4effe60574675118b73c6fbfd3b5868e5d7a1f570d6cc0d18724b09ecf318", size = 1182743, upload-time = "2025-08-08T23:57:56.307Z" },
    { url = "https://files.pythonhosted.org/packages/3b/17/a0fc51aefb66b7b5261ca1314afa83df0106b033f783f9a7bcbe8e741494/tiktoken-0.11.0-cp313-cp313-musllinux_1_2_x86_64.whl", hash = "sha256:94f984c9831fd32688aef4348803b0905d4ae9c432303087bae370dc1381a2b8", size = 1244057, upload-time = "2025-08-08T23:57:57.628Z" },
    { url = "https://files.pythonhosted.org/packages/50/79/bcf350609f3a10f09fe4fc207f132085e497fdd3612f3925ab24d86a0ca0/tiktoken-0.11.0-cp313-cp313-win_amd64.whl", hash = "sha256:2177ffda31dec4023356a441793fed82f7af5291120751dee4d696414f54db0c", size = 883901, upload-time = "2025-08-08T23:57:59.359Z" },
]

[[package]]
name = "tqdm"
version = "4.67.1"
source = { registry = "https://pypi.org/simple" }
dependencies = [
    { name = "colorama", marker = "sys_platform == 'win32'" },
]
sdist = { url = "https://files.pythonhosted.org/packages/a8/4b/29b4ef32e036bb34e4ab51796dd745cdba7ed47ad142a9f4a1eb8e0c744d/tqdm-4.67.1.tar.gz", hash = "sha256:f8aef9c52c08c13a65f30ea34f4e5aac3fd1a34959879d7e59e63027286627f2", size = 169737, upload-time = "2024-11-24T20:12:22.481Z" }
wheels = [
    { url = "https://files.pythonhosted.org/packages/d0/30/dc54f88dd4a2b5dc8a0279bdd7270e735851848b762aeb1c1184ed1f6b14/tqdm-4.67.1-py3-none-any.whl", hash = "sha256:26445eca388f82e72884e0d580d5464cd801a3ea01e63e5601bdff9ba6a48de2", size = 78540, upload-time = "2024-11-24T20:12:19.698Z" },
]

[[package]]
name = "typer"
version = "0.17.4"
source = { registry = "https://pypi.org/simple" }
dependencies = [
    { name = "click" },
    { name = "rich" },
    { name = "shellingham" },
    { name = "typing-extensions" },
]
sdist = { url = "https://files.pythonhosted.org/packages/92/e8/2a73ccf9874ec4c7638f172efc8972ceab13a0e3480b389d6ed822f7a822/typer-0.17.4.tar.gz", hash = "sha256:b77dc07d849312fd2bb5e7f20a7af8985c7ec360c45b051ed5412f64d8dc1580", size = 103734, upload-time = "2025-09-05T18:14:40.746Z" }
wheels = [
    { url = "https://files.pythonhosted.org/packages/93/72/6b3e70d32e89a5cbb6a4513726c1ae8762165b027af569289e19ec08edd8/typer-0.17.4-py3-none-any.whl", hash = "sha256:015534a6edaa450e7007eba705d5c18c3349dcea50a6ad79a5ed530967575824", size = 46643, upload-time = "2025-09-05T18:14:39.166Z" },
]

[[package]]
name = "typing-extensions"
version = "4.15.0"
source = { registry = "https://pypi.org/simple" }
sdist = { url = "https://files.pythonhosted.org/packages/72/94/1a15dd82efb362ac84269196e94cf00f187f7ed21c242792a923cdb1c61f/typing_extensions-4.15.0.tar.gz", hash = "sha256:0cea48d173cc12fa28ecabc3b837ea3cf6f38c6d1136f85cbaaf598984861466", size = 109391, upload-time = "2025-08-25T13:49:26.313Z" }
wheels = [
    { url = "https://files.pythonhosted.org/packages/18/67/36e9267722cc04a6b9f15c7f3441c2363321a3ea07da7ae0c0707beb2a9c/typing_extensions-4.15.0-py3-none-any.whl", hash = "sha256:f0fa19c6845758ab08074a0cfa8b7aecb71c999ca73d62883bc25cc018c4e548", size = 44614, upload-time = "2025-08-25T13:49:24.86Z" },
]

[[package]]
name = "typing-inspect"
version = "0.9.0"
source = { registry = "https://pypi.org/simple" }
dependencies = [
    { name = "mypy-extensions" },
    { name = "typing-extensions" },
]
sdist = { url = "https://files.pythonhosted.org/packages/dc/74/1789779d91f1961fa9438e9a8710cdae6bd138c80d7303996933d117264a/typing_inspect-0.9.0.tar.gz", hash = "sha256:b23fc42ff6f6ef6954e4852c1fb512cdd18dbea03134f91f856a95ccc9461f78", size = 13825, upload-time = "2023-05-24T20:25:47.612Z" }
wheels = [
    { url = "https://files.pythonhosted.org/packages/65/f3/107a22063bf27bdccf2024833d3445f4eea42b2e598abfbd46f6a63b6cb0/typing_inspect-0.9.0-py3-none-any.whl", hash = "sha256:9ee6fc59062311ef8547596ab6b955e1b8aa46242d854bfc78f4f6b0eff35f9f", size = 8827, upload-time = "2023-05-24T20:25:45.287Z" },
]

[[package]]
name = "typing-inspection"
version = "0.4.1"
source = { registry = "https://pypi.org/simple" }
dependencies = [
    { name = "typing-extensions" },
]
sdist = { url = "https://files.pythonhosted.org/packages/f8/b1/0c11f5058406b3af7609f121aaa6b609744687f1d158b3c3a5bf4cc94238/typing_inspection-0.4.1.tar.gz", hash = "sha256:6ae134cc0203c33377d43188d4064e9b357dba58cff3185f22924610e70a9d28", size = 75726, upload-time = "2025-05-21T18:55:23.885Z" }
wheels = [
    { url = "https://files.pythonhosted.org/packages/17/69/cd203477f944c353c31bade965f880aa1061fd6bf05ded0726ca845b6ff7/typing_inspection-0.4.1-py3-none-any.whl", hash = "sha256:389055682238f53b04f7badcb49b989835495a96700ced5dab2d8feae4b26f51", size = 14552, upload-time = "2025-05-21T18:55:22.152Z" },
]

[[package]]
name = "tzdata"
version = "2025.2"
source = { registry = "https://pypi.org/simple" }
sdist = { url = "https://files.pythonhosted.org/packages/95/32/1a225d6164441be760d75c2c42e2780dc0873fe382da3e98a2e1e48361e5/tzdata-2025.2.tar.gz", hash = "sha256:b60a638fcc0daffadf82fe0f57e53d06bdec2f36c4df66280ae79bce6bd6f2b9", size = 196380, upload-time = "2025-03-23T13:54:43.652Z" }
wheels = [
    { url = "https://files.pythonhosted.org/packages/5c/23/c7abc0ca0a1526a0774eca151daeb8de62ec457e77262b66b359c3c7679e/tzdata-2025.2-py2.py3-none-any.whl", hash = "sha256:1a403fada01ff9221ca8044d701868fa132215d84beb92242d9acd2147f667a8", size = 347839, upload-time = "2025-03-23T13:54:41.845Z" },
]

[[package]]
name = "urllib3"
version = "2.5.0"
source = { registry = "https://pypi.org/simple" }
sdist = { url = "https://files.pythonhosted.org/packages/15/22/9ee70a2574a4f4599c47dd506532914ce044817c7752a79b6a51286319bc/urllib3-2.5.0.tar.gz", hash = "sha256:3fc47733c7e419d4bc3f6b3dc2b4f890bb743906a30d56ba4a5bfa4bbff92760", size = 393185, upload-time = "2025-06-18T14:07:41.644Z" }
wheels = [
    { url = "https://files.pythonhosted.org/packages/a7/c2/fe1e52489ae3122415c51f387e221dd0773709bad6c6cdaa599e8a2c5185/urllib3-2.5.0-py3-none-any.whl", hash = "sha256:e6b01673c0fa6a13e374b50871808eb3bf7046c4b125b216f6bf1cc604cff0dc", size = 129795, upload-time = "2025-06-18T14:07:40.39Z" },
]

[[package]]
name = "uvicorn"
version = "0.35.0"
source = { registry = "https://pypi.org/simple" }
dependencies = [
    { name = "click" },
    { name = "h11" },
]
sdist = { url = "https://files.pythonhosted.org/packages/5e/42/e0e305207bb88c6b8d3061399c6a961ffe5fbb7e2aa63c9234df7259e9cd/uvicorn-0.35.0.tar.gz", hash = "sha256:bc662f087f7cf2ce11a1d7fd70b90c9f98ef2e2831556dd078d131b96cc94a01", size = 78473, upload-time = "2025-06-28T16:15:46.058Z" }
wheels = [
    { url = "https://files.pythonhosted.org/packages/d2/e2/dc81b1bd1dcfe91735810265e9d26bc8ec5da45b4c0f6237e286819194c3/uvicorn-0.35.0-py3-none-any.whl", hash = "sha256:197535216b25ff9b785e29a0b79199f55222193d47f820816e7da751e9bc8d4a", size = 66406, upload-time = "2025-06-28T16:15:44.816Z" },
]

[package.optional-dependencies]
standard = [
    { name = "colorama", marker = "sys_platform == 'win32'" },
    { name = "httptools" },
    { name = "python-dotenv" },
    { name = "pyyaml" },
    { name = "uvloop", marker = "platform_python_implementation != 'PyPy' and sys_platform != 'cygwin' and sys_platform != 'win32'" },
    { name = "watchfiles" },
    { name = "websockets" },
]

[[package]]
name = "uvloop"
version = "0.21.0"
source = { registry = "https://pypi.org/simple" }
sdist = { url = "https://files.pythonhosted.org/packages/af/c0/854216d09d33c543f12a44b393c402e89a920b1a0a7dc634c42de91b9cf6/uvloop-0.21.0.tar.gz", hash = "sha256:3bf12b0fda68447806a7ad847bfa591613177275d35b6724b1ee573faa3704e3", size = 2492741, upload-time = "2024-10-14T23:38:35.489Z" }
wheels = [
    { url = "https://files.pythonhosted.org/packages/3f/8d/2cbef610ca21539f0f36e2b34da49302029e7c9f09acef0b1c3b5839412b/uvloop-0.21.0-cp313-cp313-macosx_10_13_universal2.whl", hash = "sha256:bfd55dfcc2a512316e65f16e503e9e450cab148ef11df4e4e679b5e8253a5281", size = 1468123, upload-time = "2024-10-14T23:38:00.688Z" },
    { url = "https://files.pythonhosted.org/packages/93/0d/b0038d5a469f94ed8f2b2fce2434a18396d8fbfb5da85a0a9781ebbdec14/uvloop-0.21.0-cp313-cp313-macosx_10_13_x86_64.whl", hash = "sha256:787ae31ad8a2856fc4e7c095341cccc7209bd657d0e71ad0dc2ea83c4a6fa8af", size = 819325, upload-time = "2024-10-14T23:38:02.309Z" },
    { url = "https://files.pythonhosted.org/packages/50/94/0a687f39e78c4c1e02e3272c6b2ccdb4e0085fda3b8352fecd0410ccf915/uvloop-0.21.0-cp313-cp313-manylinux_2_17_aarch64.manylinux2014_aarch64.whl", hash = "sha256:5ee4d4ef48036ff6e5cfffb09dd192c7a5027153948d85b8da7ff705065bacc6", size = 4582806, upload-time = "2024-10-14T23:38:04.711Z" },
    { url = "https://files.pythonhosted.org/packages/d2/19/f5b78616566ea68edd42aacaf645adbf71fbd83fc52281fba555dc27e3f1/uvloop-0.21.0-cp313-cp313-manylinux_2_17_x86_64.manylinux2014_x86_64.whl", hash = "sha256:f3df876acd7ec037a3d005b3ab85a7e4110422e4d9c1571d4fc89b0fc41b6816", size = 4701068, upload-time = "2024-10-14T23:38:06.385Z" },
    { url = "https://files.pythonhosted.org/packages/47/57/66f061ee118f413cd22a656de622925097170b9380b30091b78ea0c6ea75/uvloop-0.21.0-cp313-cp313-musllinux_1_2_aarch64.whl", hash = "sha256:bd53ecc9a0f3d87ab847503c2e1552b690362e005ab54e8a48ba97da3924c0dc", size = 4454428, upload-time = "2024-10-14T23:38:08.416Z" },
    { url = "https://files.pythonhosted.org/packages/63/9a/0962b05b308494e3202d3f794a6e85abe471fe3cafdbcf95c2e8c713aabd/uvloop-0.21.0-cp313-cp313-musllinux_1_2_x86_64.whl", hash = "sha256:a5c39f217ab3c663dc699c04cbd50c13813e31d917642d459fdcec07555cc553", size = 4660018, upload-time = "2024-10-14T23:38:10.888Z" },
]

[[package]]
name = "watchfiles"
version = "1.1.0"
source = { registry = "https://pypi.org/simple" }
dependencies = [
    { name = "anyio" },
]
sdist = { url = "https://files.pythonhosted.org/packages/2a/9a/d451fcc97d029f5812e898fd30a53fd8c15c7bbd058fd75cfc6beb9bd761/watchfiles-1.1.0.tar.gz", hash = "sha256:693ed7ec72cbfcee399e92c895362b6e66d63dac6b91e2c11ae03d10d503e575", size = 94406, upload-time = "2025-06-15T19:06:59.42Z" }
wheels = [
    { url = "https://files.pythonhosted.org/packages/d3/42/fae874df96595556a9089ade83be34a2e04f0f11eb53a8dbf8a8a5e562b4/watchfiles-1.1.0-cp313-cp313-macosx_10_12_x86_64.whl", hash = "sha256:5007f860c7f1f8df471e4e04aaa8c43673429047d63205d1630880f7637bca30", size = 402004, upload-time = "2025-06-15T19:05:38.499Z" },
    { url = "https://files.pythonhosted.org/packages/fa/55/a77e533e59c3003d9803c09c44c3651224067cbe7fb5d574ddbaa31e11ca/watchfiles-1.1.0-cp313-cp313-macosx_11_0_arm64.whl", hash = "sha256:20ecc8abbd957046f1fe9562757903f5eaf57c3bce70929fda6c7711bb58074a", size = 393671, upload-time = "2025-06-15T19:05:39.52Z" },
    { url = "https://files.pythonhosted.org/packages/05/68/b0afb3f79c8e832e6571022611adbdc36e35a44e14f129ba09709aa4bb7a/watchfiles-1.1.0-cp313-cp313-manylinux_2_17_aarch64.manylinux2014_aarch64.whl", hash = "sha256:f2f0498b7d2a3c072766dba3274fe22a183dbea1f99d188f1c6c72209a1063dc", size = 449772, upload-time = "2025-06-15T19:05:40.897Z" },
    { url = "https://files.pythonhosted.org/packages/ff/05/46dd1f6879bc40e1e74c6c39a1b9ab9e790bf1f5a2fe6c08b463d9a807f4/watchfiles-1.1.0-cp313-cp313-manylinux_2_17_armv7l.manylinux2014_armv7l.whl", hash = "sha256:239736577e848678e13b201bba14e89718f5c2133dfd6b1f7846fa1b58a8532b", size = 456789, upload-time = "2025-06-15T19:05:42.045Z" },
    { url = "https://files.pythonhosted.org/packages/8b/ca/0eeb2c06227ca7f12e50a47a3679df0cd1ba487ea19cf844a905920f8e95/watchfiles-1.1.0-cp313-cp313-manylinux_2_17_i686.manylinux2014_i686.whl", hash = "sha256:eff4b8d89f444f7e49136dc695599a591ff769300734446c0a86cba2eb2f9895", size = 482551, upload-time = "2025-06-15T19:05:43.781Z" },
    { url = "https://files.pythonhosted.org/packages/31/47/2cecbd8694095647406645f822781008cc524320466ea393f55fe70eed3b/watchfiles-1.1.0-cp313-cp313-manylinux_2_17_ppc64le.manylinux2014_ppc64le.whl", hash = "sha256:12b0a02a91762c08f7264e2e79542f76870c3040bbc847fb67410ab81474932a", size = 597420, upload-time = "2025-06-15T19:05:45.244Z" },
    { url = "https://files.pythonhosted.org/packages/d9/7e/82abc4240e0806846548559d70f0b1a6dfdca75c1b4f9fa62b504ae9b083/watchfiles-1.1.0-cp313-cp313-manylinux_2_17_s390x.manylinux2014_s390x.whl", hash = "sha256:29e7bc2eee15cbb339c68445959108803dc14ee0c7b4eea556400131a8de462b", size = 477950, upload-time = "2025-06-15T19:05:46.332Z" },
    { url = "https://files.pythonhosted.org/packages/25/0d/4d564798a49bf5482a4fa9416dea6b6c0733a3b5700cb8a5a503c4b15853/watchfiles-1.1.0-cp313-cp313-manylinux_2_17_x86_64.manylinux2014_x86_64.whl", hash = "sha256:d9481174d3ed982e269c090f780122fb59cee6c3796f74efe74e70f7780ed94c", size = 451706, upload-time = "2025-06-15T19:05:47.459Z" },
    { url = "https://files.pythonhosted.org/packages/81/b5/5516cf46b033192d544102ea07c65b6f770f10ed1d0a6d388f5d3874f6e4/watchfiles-1.1.0-cp313-cp313-musllinux_1_1_aarch64.whl", hash = "sha256:80f811146831c8c86ab17b640801c25dc0a88c630e855e2bef3568f30434d52b", size = 625814, upload-time = "2025-06-15T19:05:48.654Z" },
    { url = "https://files.pythonhosted.org/packages/0c/dd/7c1331f902f30669ac3e754680b6edb9a0dd06dea5438e61128111fadd2c/watchfiles-1.1.0-cp313-cp313-musllinux_1_1_x86_64.whl", hash = "sha256:60022527e71d1d1fda67a33150ee42869042bce3d0fcc9cc49be009a9cded3fb", size = 622820, upload-time = "2025-06-15T19:05:50.088Z" },
    { url = "https://files.pythonhosted.org/packages/1b/14/36d7a8e27cd128d7b1009e7715a7c02f6c131be9d4ce1e5c3b73d0e342d8/watchfiles-1.1.0-cp313-cp313-win32.whl", hash = "sha256:32d6d4e583593cb8576e129879ea0991660b935177c0f93c6681359b3654bfa9", size = 279194, upload-time = "2025-06-15T19:05:51.186Z" },
    { url = "https://files.pythonhosted.org/packages/25/41/2dd88054b849aa546dbeef5696019c58f8e0774f4d1c42123273304cdb2e/watchfiles-1.1.0-cp313-cp313-win_amd64.whl", hash = "sha256:f21af781a4a6fbad54f03c598ab620e3a77032c5878f3d780448421a6e1818c7", size = 292349, upload-time = "2025-06-15T19:05:52.201Z" },
    { url = "https://files.pythonhosted.org/packages/c8/cf/421d659de88285eb13941cf11a81f875c176f76a6d99342599be88e08d03/watchfiles-1.1.0-cp313-cp313-win_arm64.whl", hash = "sha256:5366164391873ed76bfdf618818c82084c9db7fac82b64a20c44d335eec9ced5", size = 283836, upload-time = "2025-06-15T19:05:53.265Z" },
    { url = "https://files.pythonhosted.org/packages/45/10/6faf6858d527e3599cc50ec9fcae73590fbddc1420bd4fdccfebffeedbc6/watchfiles-1.1.0-cp313-cp313t-macosx_10_12_x86_64.whl", hash = "sha256:17ab167cca6339c2b830b744eaf10803d2a5b6683be4d79d8475d88b4a8a4be1", size = 400343, upload-time = "2025-06-15T19:05:54.252Z" },
    { url = "https://files.pythonhosted.org/packages/03/20/5cb7d3966f5e8c718006d0e97dfe379a82f16fecd3caa7810f634412047a/watchfiles-1.1.0-cp313-cp313t-macosx_11_0_arm64.whl", hash = "sha256:328dbc9bff7205c215a7807da7c18dce37da7da718e798356212d22696404339", size = 392916, upload-time = "2025-06-15T19:05:55.264Z" },
    { url = "https://files.pythonhosted.org/packages/8c/07/d8f1176328fa9e9581b6f120b017e286d2a2d22ae3f554efd9515c8e1b49/watchfiles-1.1.0-cp313-cp313t-manylinux_2_17_aarch64.manylinux2014_aarch64.whl", hash = "sha256:f7208ab6e009c627b7557ce55c465c98967e8caa8b11833531fdf95799372633", size = 449582, upload-time = "2025-06-15T19:05:56.317Z" },
    { url = "https://files.pythonhosted.org/packages/66/e8/80a14a453cf6038e81d072a86c05276692a1826471fef91df7537dba8b46/watchfiles-1.1.0-cp313-cp313t-manylinux_2_17_armv7l.manylinux2014_armv7l.whl", hash = "sha256:a8f6f72974a19efead54195bc9bed4d850fc047bb7aa971268fd9a8387c89011", size = 456752, upload-time = "2025-06-15T19:05:57.359Z" },
    { url = "https://files.pythonhosted.org/packages/5a/25/0853b3fe0e3c2f5af9ea60eb2e781eade939760239a72c2d38fc4cc335f6/watchfiles-1.1.0-cp313-cp313t-manylinux_2_17_i686.manylinux2014_i686.whl", hash = "sha256:d181ef50923c29cf0450c3cd47e2f0557b62218c50b2ab8ce2ecaa02bd97e670", size = 481436, upload-time = "2025-06-15T19:05:58.447Z" },
    { url = "https://files.pythonhosted.org/packages/fe/9e/4af0056c258b861fbb29dcb36258de1e2b857be4a9509e6298abcf31e5c9/watchfiles-1.1.0-cp313-cp313t-manylinux_2_17_ppc64le.manylinux2014_ppc64le.whl", hash = "sha256:adb4167043d3a78280d5d05ce0ba22055c266cf8655ce942f2fb881262ff3cdf", size = 596016, upload-time = "2025-06-15T19:05:59.59Z" },
    { url = "https://files.pythonhosted.org/packages/c5/fa/95d604b58aa375e781daf350897aaaa089cff59d84147e9ccff2447c8294/watchfiles-1.1.0-cp313-cp313t-manylinux_2_17_s390x.manylinux2014_s390x.whl", hash = "sha256:8c5701dc474b041e2934a26d31d39f90fac8a3dee2322b39f7729867f932b1d4", size = 476727, upload-time = "2025-06-15T19:06:01.086Z" },
    { url = "https://files.pythonhosted.org/packages/65/95/fe479b2664f19be4cf5ceeb21be05afd491d95f142e72d26a42f41b7c4f8/watchfiles-1.1.0-cp313-cp313t-manylinux_2_17_x86_64.manylinux2014_x86_64.whl", hash = "sha256:b067915e3c3936966a8607f6fe5487df0c9c4afb85226613b520890049deea20", size = 451864, upload-time = "2025-06-15T19:06:02.144Z" },
    { url = "https://files.pythonhosted.org/packages/d3/8a/3c4af14b93a15ce55901cd7a92e1a4701910f1768c78fb30f61d2b79785b/watchfiles-1.1.0-cp313-cp313t-musllinux_1_1_aarch64.whl", hash = "sha256:9c733cda03b6d636b4219625a4acb5c6ffb10803338e437fb614fef9516825ef", size = 625626, upload-time = "2025-06-15T19:06:03.578Z" },
    { url = "https://files.pythonhosted.org/packages/da/f5/cf6aa047d4d9e128f4b7cde615236a915673775ef171ff85971d698f3c2c/watchfiles-1.1.0-cp313-cp313t-musllinux_1_1_x86_64.whl", hash = "sha256:cc08ef8b90d78bfac66f0def80240b0197008e4852c9f285907377b2947ffdcb", size = 622744, upload-time = "2025-06-15T19:06:05.066Z" },
    { url = "https://files.pythonhosted.org/packages/2c/00/70f75c47f05dea6fd30df90f047765f6fc2d6eb8b5a3921379b0b04defa2/watchfiles-1.1.0-cp314-cp314-macosx_10_12_x86_64.whl", hash = "sha256:9974d2f7dc561cce3bb88dfa8eb309dab64c729de85fba32e98d75cf24b66297", size = 402114, upload-time = "2025-06-15T19:06:06.186Z" },
    { url = "https://files.pythonhosted.org/packages/53/03/acd69c48db4a1ed1de26b349d94077cca2238ff98fd64393f3e97484cae6/watchfiles-1.1.0-cp314-cp314-macosx_11_0_arm64.whl", hash = "sha256:c68e9f1fcb4d43798ad8814c4c1b61547b014b667216cb754e606bfade587018", size = 393879, upload-time = "2025-06-15T19:06:07.369Z" },
    { url = "https://files.pythonhosted.org/packages/2f/c8/a9a2a6f9c8baa4eceae5887fecd421e1b7ce86802bcfc8b6a942e2add834/watchfiles-1.1.0-cp314-cp314-manylinux_2_17_aarch64.manylinux2014_aarch64.whl", hash = "sha256:95ab1594377effac17110e1352989bdd7bdfca9ff0e5eeccd8c69c5389b826d0", size = 450026, upload-time = "2025-06-15T19:06:08.476Z" },
    { url = "https://files.pythonhosted.org/packages/fe/51/d572260d98388e6e2b967425c985e07d47ee6f62e6455cefb46a6e06eda5/watchfiles-1.1.0-cp314-cp314-manylinux_2_17_armv7l.manylinux2014_armv7l.whl", hash = "sha256:fba9b62da882c1be1280a7584ec4515d0a6006a94d6e5819730ec2eab60ffe12", size = 457917, upload-time = "2025-06-15T19:06:09.988Z" },
    { url = "https://files.pythonhosted.org/packages/c6/2d/4258e52917bf9f12909b6ec314ff9636276f3542f9d3807d143f27309104/watchfiles-1.1.0-cp314-cp314-manylinux_2_17_i686.manylinux2014_i686.whl", hash = "sha256:3434e401f3ce0ed6b42569128b3d1e3af773d7ec18751b918b89cd49c14eaafb", size = 483602, upload-time = "2025-06-15T19:06:11.088Z" },
    { url = "https://files.pythonhosted.org/packages/84/99/bee17a5f341a4345fe7b7972a475809af9e528deba056f8963d61ea49f75/watchfiles-1.1.0-cp314-cp314-manylinux_2_17_ppc64le.manylinux2014_ppc64le.whl", hash = "sha256:fa257a4d0d21fcbca5b5fcba9dca5a78011cb93c0323fb8855c6d2dfbc76eb77", size = 596758, upload-time = "2025-06-15T19:06:12.197Z" },
    { url = "https://files.pythonhosted.org/packages/40/76/e4bec1d59b25b89d2b0716b41b461ed655a9a53c60dc78ad5771fda5b3e6/watchfiles-1.1.0-cp314-cp314-manylinux_2_17_s390x.manylinux2014_s390x.whl", hash = "sha256:7fd1b3879a578a8ec2076c7961076df540b9af317123f84569f5a9ddee64ce92", size = 477601, upload-time = "2025-06-15T19:06:13.391Z" },
    { url = "https://files.pythonhosted.org/packages/1f/fa/a514292956f4a9ce3c567ec0c13cce427c158e9f272062685a8a727d08fc/watchfiles-1.1.0-cp314-cp314-manylinux_2_17_x86_64.manylinux2014_x86_64.whl", hash = "sha256:62cc7a30eeb0e20ecc5f4bd113cd69dcdb745a07c68c0370cea919f373f65d9e", size = 451936, upload-time = "2025-06-15T19:06:14.656Z" },
    { url = "https://files.pythonhosted.org/packages/32/5d/c3bf927ec3bbeb4566984eba8dd7a8eb69569400f5509904545576741f88/watchfiles-1.1.0-cp314-cp314-musllinux_1_1_aarch64.whl", hash = "sha256:891c69e027748b4a73847335d208e374ce54ca3c335907d381fde4e41661b13b", size = 626243, upload-time = "2025-06-15T19:06:16.232Z" },
    { url = "https://files.pythonhosted.org/packages/e6/65/6e12c042f1a68c556802a84d54bb06d35577c81e29fba14019562479159c/watchfiles-1.1.0-cp314-cp314-musllinux_1_1_x86_64.whl", hash = "sha256:12fe8eaffaf0faa7906895b4f8bb88264035b3f0243275e0bf24af0436b27259", size = 623073, upload-time = "2025-06-15T19:06:17.457Z" },
    { url = "https://files.pythonhosted.org/packages/89/ab/7f79d9bf57329e7cbb0a6fd4c7bd7d0cee1e4a8ef0041459f5409da3506c/watchfiles-1.1.0-cp314-cp314t-macosx_10_12_x86_64.whl", hash = "sha256:bfe3c517c283e484843cb2e357dd57ba009cff351edf45fb455b5fbd1f45b15f", size = 400872, upload-time = "2025-06-15T19:06:18.57Z" },
    { url = "https://files.pythonhosted.org/packages/df/d5/3f7bf9912798e9e6c516094db6b8932df53b223660c781ee37607030b6d3/watchfiles-1.1.0-cp314-cp314t-macosx_11_0_arm64.whl", hash = "sha256:a9ccbf1f129480ed3044f540c0fdbc4ee556f7175e5ab40fe077ff6baf286d4e", size = 392877, upload-time = "2025-06-15T19:06:19.55Z" },
    { url = "https://files.pythonhosted.org/packages/0d/c5/54ec7601a2798604e01c75294770dbee8150e81c6e471445d7601610b495/watchfiles-1.1.0-cp314-cp314t-manylinux_2_17_aarch64.manylinux2014_aarch64.whl", hash = "sha256:ba0e3255b0396cac3cc7bbace76404dd72b5438bf0d8e7cefa2f79a7f3649caa", size = 449645, upload-time = "2025-06-15T19:06:20.66Z" },
    { url = "https://files.pythonhosted.org/packages/0a/04/c2f44afc3b2fce21ca0b7802cbd37ed90a29874f96069ed30a36dfe57c2b/watchfiles-1.1.0-cp314-cp314t-manylinux_2_17_armv7l.manylinux2014_armv7l.whl", hash = "sha256:4281cd9fce9fc0a9dbf0fc1217f39bf9cf2b4d315d9626ef1d4e87b84699e7e8", size = 457424, upload-time = "2025-06-15T19:06:21.712Z" },
    { url = "https://files.pythonhosted.org/packages/9f/b0/eec32cb6c14d248095261a04f290636da3df3119d4040ef91a4a50b29fa5/watchfiles-1.1.0-cp314-cp314t-manylinux_2_17_i686.manylinux2014_i686.whl", hash = "sha256:6d2404af8db1329f9a3c9b79ff63e0ae7131986446901582067d9304ae8aaf7f", size = 481584, upload-time = "2025-06-15T19:06:22.777Z" },
    { url = "https://files.pythonhosted.org/packages/d1/e2/ca4bb71c68a937d7145aa25709e4f5d68eb7698a25ce266e84b55d591bbd/watchfiles-1.1.0-cp314-cp314t-manylinux_2_17_ppc64le.manylinux2014_ppc64le.whl", hash = "sha256:e78b6ed8165996013165eeabd875c5dfc19d41b54f94b40e9fff0eb3193e5e8e", size = 596675, upload-time = "2025-06-15T19:06:24.226Z" },
    { url = "https://files.pythonhosted.org/packages/a1/dd/b0e4b7fb5acf783816bc950180a6cd7c6c1d2cf7e9372c0ea634e722712b/watchfiles-1.1.0-cp314-cp314t-manylinux_2_17_s390x.manylinux2014_s390x.whl", hash = "sha256:249590eb75ccc117f488e2fabd1bfa33c580e24b96f00658ad88e38844a040bb", size = 477363, upload-time = "2025-06-15T19:06:25.42Z" },
    { url = "https://files.pythonhosted.org/packages/69/c4/088825b75489cb5b6a761a4542645718893d395d8c530b38734f19da44d2/watchfiles-1.1.0-cp314-cp314t-manylinux_2_17_x86_64.manylinux2014_x86_64.whl", hash = "sha256:d05686b5487cfa2e2c28ff1aa370ea3e6c5accfe6435944ddea1e10d93872147", size = 452240, upload-time = "2025-06-15T19:06:26.552Z" },
    { url = "https://files.pythonhosted.org/packages/10/8c/22b074814970eeef43b7c44df98c3e9667c1f7bf5b83e0ff0201b0bd43f9/watchfiles-1.1.0-cp314-cp314t-musllinux_1_1_aarch64.whl", hash = "sha256:d0e10e6f8f6dc5762adee7dece33b722282e1f59aa6a55da5d493a97282fedd8", size = 625607, upload-time = "2025-06-15T19:06:27.606Z" },
    { url = "https://files.pythonhosted.org/packages/32/fa/a4f5c2046385492b2273213ef815bf71a0d4c1943b784fb904e184e30201/watchfiles-1.1.0-cp314-cp314t-musllinux_1_1_x86_64.whl", hash = "sha256:af06c863f152005c7592df1d6a7009c836a247c9d8adb78fef8575a5a98699db", size = 623315, upload-time = "2025-06-15T19:06:29.076Z" },
]

[[package]]
name = "websockets"
version = "15.0.1"
source = { registry = "https://pypi.org/simple" }
sdist = { url = "https://files.pythonhosted.org/packages/21/e6/26d09fab466b7ca9c7737474c52be4f76a40301b08362eb2dbc19dcc16c1/websockets-15.0.1.tar.gz", hash = "sha256:82544de02076bafba038ce055ee6412d68da13ab47f0c60cab827346de828dee", size = 177016, upload-time = "2025-03-05T20:03:41.606Z" }
wheels = [
    { url = "https://files.pythonhosted.org/packages/cb/9f/51f0cf64471a9d2b4d0fc6c534f323b664e7095640c34562f5182e5a7195/websockets-15.0.1-cp313-cp313-macosx_10_13_universal2.whl", hash = "sha256:ee443ef070bb3b6ed74514f5efaa37a252af57c90eb33b956d35c8e9c10a1931", size = 175440, upload-time = "2025-03-05T20:02:36.695Z" },
    { url = "https://files.pythonhosted.org/packages/8a/05/aa116ec9943c718905997412c5989f7ed671bc0188ee2ba89520e8765d7b/websockets-15.0.1-cp313-cp313-macosx_10_13_x86_64.whl", hash = "sha256:5a939de6b7b4e18ca683218320fc67ea886038265fd1ed30173f5ce3f8e85675", size = 173098, upload-time = "2025-03-05T20:02:37.985Z" },
    { url = "https://files.pythonhosted.org/packages/ff/0b/33cef55ff24f2d92924923c99926dcce78e7bd922d649467f0eda8368923/websockets-15.0.1-cp313-cp313-macosx_11_0_arm64.whl", hash = "sha256:746ee8dba912cd6fc889a8147168991d50ed70447bf18bcda7039f7d2e3d9151", size = 173329, upload-time = "2025-03-05T20:02:39.298Z" },
    { url = "https://files.pythonhosted.org/packages/31/1d/063b25dcc01faa8fada1469bdf769de3768b7044eac9d41f734fd7b6ad6d/websockets-15.0.1-cp313-cp313-manylinux_2_17_aarch64.manylinux2014_aarch64.whl", hash = "sha256:595b6c3969023ecf9041b2936ac3827e4623bfa3ccf007575f04c5a6aa318c22", size = 183111, upload-time = "2025-03-05T20:02:40.595Z" },
    { url = "https://files.pythonhosted.org/packages/93/53/9a87ee494a51bf63e4ec9241c1ccc4f7c2f45fff85d5bde2ff74fcb68b9e/websockets-15.0.1-cp313-cp313-manylinux_2_5_i686.manylinux1_i686.manylinux_2_17_i686.manylinux2014_i686.whl", hash = "sha256:3c714d2fc58b5ca3e285461a4cc0c9a66bd0e24c5da9911e30158286c9b5be7f", size = 182054, upload-time = "2025-03-05T20:02:41.926Z" },
    { url = "https://files.pythonhosted.org/packages/ff/b2/83a6ddf56cdcbad4e3d841fcc55d6ba7d19aeb89c50f24dd7e859ec0805f/websockets-15.0.1-cp313-cp313-manylinux_2_5_x86_64.manylinux1_x86_64.manylinux_2_17_x86_64.manylinux2014_x86_64.whl", hash = "sha256:0f3c1e2ab208db911594ae5b4f79addeb3501604a165019dd221c0bdcabe4db8", size = 182496, upload-time = "2025-03-05T20:02:43.304Z" },
    { url = "https://files.pythonhosted.org/packages/98/41/e7038944ed0abf34c45aa4635ba28136f06052e08fc2168520bb8b25149f/websockets-15.0.1-cp313-cp313-musllinux_1_2_aarch64.whl", hash = "sha256:229cf1d3ca6c1804400b0a9790dc66528e08a6a1feec0d5040e8b9eb14422375", size = 182829, upload-time = "2025-03-05T20:02:48.812Z" },
    { url = "https://files.pythonhosted.org/packages/e0/17/de15b6158680c7623c6ef0db361da965ab25d813ae54fcfeae2e5b9ef910/websockets-15.0.1-cp313-cp313-musllinux_1_2_i686.whl", hash = "sha256:756c56e867a90fb00177d530dca4b097dd753cde348448a1012ed6c5131f8b7d", size = 182217, upload-time = "2025-03-05T20:02:50.14Z" },
    { url = "https://files.pythonhosted.org/packages/33/2b/1f168cb6041853eef0362fb9554c3824367c5560cbdaad89ac40f8c2edfc/websockets-15.0.1-cp313-cp313-musllinux_1_2_x86_64.whl", hash = "sha256:558d023b3df0bffe50a04e710bc87742de35060580a293c2a984299ed83bc4e4", size = 182195, upload-time = "2025-03-05T20:02:51.561Z" },
    { url = "https://files.pythonhosted.org/packages/86/eb/20b6cdf273913d0ad05a6a14aed4b9a85591c18a987a3d47f20fa13dcc47/websockets-15.0.1-cp313-cp313-win32.whl", hash = "sha256:ba9e56e8ceeeedb2e080147ba85ffcd5cd0711b89576b83784d8605a7df455fa", size = 176393, upload-time = "2025-03-05T20:02:53.814Z" },
    { url = "https://files.pythonhosted.org/packages/1b/6c/c65773d6cab416a64d191d6ee8a8b1c68a09970ea6909d16965d26bfed1e/websockets-15.0.1-cp313-cp313-win_amd64.whl", hash = "sha256:e09473f095a819042ecb2ab9465aee615bd9c2028e4ef7d933600a8401c79561", size = 176837, upload-time = "2025-03-05T20:02:55.237Z" },
    { url = "https://files.pythonhosted.org/packages/fa/a8/5b41e0da817d64113292ab1f8247140aac61cbf6cfd085d6a0fa77f4984f/websockets-15.0.1-py3-none-any.whl", hash = "sha256:f7a866fbc1e97b5c617ee4116daaa09b722101d4a3c170c787450ba409f9736f", size = 169743, upload-time = "2025-03-05T20:03:39.41Z" },
]

[[package]]
name = "wrapt"
version = "1.17.3"
source = { registry = "https://pypi.org/simple" }
sdist = { url = "https://files.pythonhosted.org/packages/95/8f/aeb76c5b46e273670962298c23e7ddde79916cb74db802131d49a85e4b7d/wrapt-1.17.3.tar.gz", hash = "sha256:f66eb08feaa410fe4eebd17f2a2c8e2e46d3476e9f8c783daa8e09e0faa666d0", size = 55547, upload-time = "2025-08-12T05:53:21.714Z" }
wheels = [
    { url = "https://files.pythonhosted.org/packages/fc/f6/759ece88472157acb55fc195e5b116e06730f1b651b5b314c66291729193/wrapt-1.17.3-cp313-cp313-macosx_10_13_universal2.whl", hash = "sha256:a47681378a0439215912ef542c45a783484d4dd82bac412b71e59cf9c0e1cea0", size = 54003, upload-time = "2025-08-12T05:51:48.627Z" },
    { url = "https://files.pythonhosted.org/packages/4f/a9/49940b9dc6d47027dc850c116d79b4155f15c08547d04db0f07121499347/wrapt-1.17.3-cp313-cp313-macosx_10_13_x86_64.whl", hash = "sha256:54a30837587c6ee3cd1a4d1c2ec5d24e77984d44e2f34547e2323ddb4e22eb77", size = 39025, upload-time = "2025-08-12T05:51:37.156Z" },
    { url = "https://files.pythonhosted.org/packages/45/35/6a08de0f2c96dcdd7fe464d7420ddb9a7655a6561150e5fc4da9356aeaab/wrapt-1.17.3-cp313-cp313-macosx_11_0_arm64.whl", hash = "sha256:16ecf15d6af39246fe33e507105d67e4b81d8f8d2c6598ff7e3ca1b8a37213f7", size = 39108, upload-time = "2025-08-12T05:51:58.425Z" },
    { url = "https://files.pythonhosted.org/packages/0c/37/6faf15cfa41bf1f3dba80cd3f5ccc6622dfccb660ab26ed79f0178c7497f/wrapt-1.17.3-cp313-cp313-manylinux1_x86_64.manylinux_2_28_x86_64.manylinux_2_5_x86_64.whl", hash = "sha256:6fd1ad24dc235e4ab88cda009e19bf347aabb975e44fd5c2fb22a3f6e4141277", size = 88072, upload-time = "2025-08-12T05:52:37.53Z" },
    { url = "https://files.pythonhosted.org/packages/78/f2/efe19ada4a38e4e15b6dff39c3e3f3f73f5decf901f66e6f72fe79623a06/wrapt-1.17.3-cp313-cp313-manylinux2014_aarch64.manylinux_2_17_aarch64.manylinux_2_28_aarch64.whl", hash = "sha256:0ed61b7c2d49cee3c027372df5809a59d60cf1b6c2f81ee980a091f3afed6a2d", size = 88214, upload-time = "2025-08-12T05:52:15.886Z" },
    { url = "https://files.pythonhosted.org/packages/40/90/ca86701e9de1622b16e09689fc24b76f69b06bb0150990f6f4e8b0eeb576/wrapt-1.17.3-cp313-cp313-musllinux_1_2_aarch64.whl", hash = "sha256:423ed5420ad5f5529db9ce89eac09c8a2f97da18eb1c870237e84c5a5c2d60aa", size = 87105, upload-time = "2025-08-12T05:52:17.914Z" },
    { url = "https://files.pythonhosted.org/packages/fd/e0/d10bd257c9a3e15cbf5523025252cc14d77468e8ed644aafb2d6f54cb95d/wrapt-1.17.3-cp313-cp313-musllinux_1_2_x86_64.whl", hash = "sha256:e01375f275f010fcbf7f643b4279896d04e571889b8a5b3f848423d91bf07050", size = 87766, upload-time = "2025-08-12T05:52:39.243Z" },
    { url = "https://files.pythonhosted.org/packages/e8/cf/7d848740203c7b4b27eb55dbfede11aca974a51c3d894f6cc4b865f42f58/wrapt-1.17.3-cp313-cp313-win32.whl", hash = "sha256:53e5e39ff71b3fc484df8a522c933ea2b7cdd0d5d15ae82e5b23fde87d44cbd8", size = 36711, upload-time = "2025-08-12T05:53:10.074Z" },
    { url = "https://files.pythonhosted.org/packages/57/54/35a84d0a4d23ea675994104e667ceff49227ce473ba6a59ba2c84f250b74/wrapt-1.17.3-cp313-cp313-win_amd64.whl", hash = "sha256:1f0b2f40cf341ee8cc1a97d51ff50dddb9fcc73241b9143ec74b30fc4f44f6cb", size = 38885, upload-time = "2025-08-12T05:53:08.695Z" },
    { url = "https://files.pythonhosted.org/packages/01/77/66e54407c59d7b02a3c4e0af3783168fff8e5d61def52cda8728439d86bc/wrapt-1.17.3-cp313-cp313-win_arm64.whl", hash = "sha256:7425ac3c54430f5fc5e7b6f41d41e704db073309acfc09305816bc6a0b26bb16", size = 36896, upload-time = "2025-08-12T05:52:55.34Z" },
    { url = "https://files.pythonhosted.org/packages/02/a2/cd864b2a14f20d14f4c496fab97802001560f9f41554eef6df201cd7f76c/wrapt-1.17.3-cp314-cp314-macosx_10_13_universal2.whl", hash = "sha256:cf30f6e3c077c8e6a9a7809c94551203c8843e74ba0c960f4a98cd80d4665d39", size = 54132, upload-time = "2025-08-12T05:51:49.864Z" },
    { url = "https://files.pythonhosted.org/packages/d5/46/d011725b0c89e853dc44cceb738a307cde5d240d023d6d40a82d1b4e1182/wrapt-1.17.3-cp314-cp314-macosx_10_13_x86_64.whl", hash = "sha256:e228514a06843cae89621384cfe3a80418f3c04aadf8a3b14e46a7be704e4235", size = 39091, upload-time = "2025-08-12T05:51:38.935Z" },
    { url = "https://files.pythonhosted.org/packages/2e/9e/3ad852d77c35aae7ddebdbc3b6d35ec8013af7d7dddad0ad911f3d891dae/wrapt-1.17.3-cp314-cp314-macosx_11_0_arm64.whl", hash = "sha256:5ea5eb3c0c071862997d6f3e02af1d055f381b1d25b286b9d6644b79db77657c", size = 39172, upload-time = "2025-08-12T05:51:59.365Z" },
    { url = "https://files.pythonhosted.org/packages/c3/f7/c983d2762bcce2326c317c26a6a1e7016f7eb039c27cdf5c4e30f4160f31/wrapt-1.17.3-cp314-cp314-manylinux1_x86_64.manylinux_2_28_x86_64.manylinux_2_5_x86_64.whl", hash = "sha256:281262213373b6d5e4bb4353bc36d1ba4084e6d6b5d242863721ef2bf2c2930b", size = 87163, upload-time = "2025-08-12T05:52:40.965Z" },
    { url = "https://files.pythonhosted.org/packages/e4/0f/f673f75d489c7f22d17fe0193e84b41540d962f75fce579cf6873167c29b/wrapt-1.17.3-cp314-cp314-manylinux2014_aarch64.manylinux_2_17_aarch64.manylinux_2_28_aarch64.whl", hash = "sha256:dc4a8d2b25efb6681ecacad42fca8859f88092d8732b170de6a5dddd80a1c8fa", size = 87963, upload-time = "2025-08-12T05:52:20.326Z" },
    { url = "https://files.pythonhosted.org/packages/df/61/515ad6caca68995da2fac7a6af97faab8f78ebe3bf4f761e1b77efbc47b5/wrapt-1.17.3-cp314-cp314-musllinux_1_2_aarch64.whl", hash = "sha256:373342dd05b1d07d752cecbec0c41817231f29f3a89aa8b8843f7b95992ed0c7", size = 86945, upload-time = "2025-08-12T05:52:21.581Z" },
    { url = "https://files.pythonhosted.org/packages/d3/bd/4e70162ce398462a467bc09e768bee112f1412e563620adc353de9055d33/wrapt-1.17.3-cp314-cp314-musllinux_1_2_x86_64.whl", hash = "sha256:d40770d7c0fd5cbed9d84b2c3f2e156431a12c9a37dc6284060fb4bec0b7ffd4", size = 86857, upload-time = "2025-08-12T05:52:43.043Z" },
    { url = "https://files.pythonhosted.org/packages/2b/b8/da8560695e9284810b8d3df8a19396a6e40e7518059584a1a394a2b35e0a/wrapt-1.17.3-cp314-cp314-win32.whl", hash = "sha256:fbd3c8319de8e1dc79d346929cd71d523622da527cca14e0c1d257e31c2b8b10", size = 37178, upload-time = "2025-08-12T05:53:12.605Z" },
    { url = "https://files.pythonhosted.org/packages/db/c8/b71eeb192c440d67a5a0449aaee2310a1a1e8eca41676046f99ed2487e9f/wrapt-1.17.3-cp314-cp314-win_amd64.whl", hash = "sha256:e1a4120ae5705f673727d3253de3ed0e016f7cd78dc463db1b31e2463e1f3cf6", size = 39310, upload-time = "2025-08-12T05:53:11.106Z" },
    { url = "https://files.pythonhosted.org/packages/45/20/2cda20fd4865fa40f86f6c46ed37a2a8356a7a2fde0773269311f2af56c7/wrapt-1.17.3-cp314-cp314-win_arm64.whl", hash = "sha256:507553480670cab08a800b9463bdb881b2edeed77dc677b0a5915e6106e91a58", size = 37266, upload-time = "2025-08-12T05:52:56.531Z" },
    { url = "https://files.pythonhosted.org/packages/77/ed/dd5cf21aec36c80443c6f900449260b80e2a65cf963668eaef3b9accce36/wrapt-1.17.3-cp314-cp314t-macosx_10_13_universal2.whl", hash = "sha256:ed7c635ae45cfbc1a7371f708727bf74690daedc49b4dba310590ca0bd28aa8a", size = 56544, upload-time = "2025-08-12T05:51:51.109Z" },
    { url = "https://files.pythonhosted.org/packages/8d/96/450c651cc753877ad100c7949ab4d2e2ecc4d97157e00fa8f45df682456a/wrapt-1.17.3-cp314-cp314t-macosx_10_13_x86_64.whl", hash = "sha256:249f88ed15503f6492a71f01442abddd73856a0032ae860de6d75ca62eed8067", size = 40283, upload-time = "2025-08-12T05:51:39.912Z" },
    { url = "https://files.pythonhosted.org/packages/d1/86/2fcad95994d9b572db57632acb6f900695a648c3e063f2cd344b3f5c5a37/wrapt-1.17.3-cp314-cp314t-macosx_11_0_arm64.whl", hash = "sha256:5a03a38adec8066d5a37bea22f2ba6bbf39fcdefbe2d91419ab864c3fb515454", size = 40366, upload-time = "2025-08-12T05:52:00.693Z" },
    { url = "https://files.pythonhosted.org/packages/64/0e/f4472f2fdde2d4617975144311f8800ef73677a159be7fe61fa50997d6c0/wrapt-1.17.3-cp314-cp314t-manylinux1_x86_64.manylinux_2_28_x86_64.manylinux_2_5_x86_64.whl", hash = "sha256:5d4478d72eb61c36e5b446e375bbc49ed002430d17cdec3cecb36993398e1a9e", size = 108571, upload-time = "2025-08-12T05:52:44.521Z" },
    { url = "https://files.pythonhosted.org/packages/cc/01/9b85a99996b0a97c8a17484684f206cbb6ba73c1ce6890ac668bcf3838fb/wrapt-1.17.3-cp314-cp314t-manylinux2014_aarch64.manylinux_2_17_aarch64.manylinux_2_28_aarch64.whl", hash = "sha256:223db574bb38637e8230eb14b185565023ab624474df94d2af18f1cdb625216f", size = 113094, upload-time = "2025-08-12T05:52:22.618Z" },
    { url = "https://files.pythonhosted.org/packages/25/02/78926c1efddcc7b3aa0bc3d6b33a822f7d898059f7cd9ace8c8318e559ef/wrapt-1.17.3-cp314-cp314t-musllinux_1_2_aarch64.whl", hash = "sha256:e405adefb53a435f01efa7ccdec012c016b5a1d3f35459990afc39b6be4d5056", size = 110659, upload-time = "2025-08-12T05:52:24.057Z" },
    { url = "https://files.pythonhosted.org/packages/dc/ee/c414501ad518ac3e6fe184753632fe5e5ecacdcf0effc23f31c1e4f7bfcf/wrapt-1.17.3-cp314-cp314t-musllinux_1_2_x86_64.whl", hash = "sha256:88547535b787a6c9ce4086917b6e1d291aa8ed914fdd3a838b3539dc95c12804", size = 106946, upload-time = "2025-08-12T05:52:45.976Z" },
    { url = "https://files.pythonhosted.org/packages/be/44/a1bd64b723d13bb151d6cc91b986146a1952385e0392a78567e12149c7b4/wrapt-1.17.3-cp314-cp314t-win32.whl", hash = "sha256:41b1d2bc74c2cac6f9074df52b2efbef2b30bdfe5f40cb78f8ca22963bc62977", size = 38717, upload-time = "2025-08-12T05:53:15.214Z" },
    { url = "https://files.pythonhosted.org/packages/79/d9/7cfd5a312760ac4dd8bf0184a6ee9e43c33e47f3dadc303032ce012b8fa3/wrapt-1.17.3-cp314-cp314t-win_amd64.whl", hash = "sha256:73d496de46cd2cdbdbcce4ae4bcdb4afb6a11234a1df9c085249d55166b95116", size = 41334, upload-time = "2025-08-12T05:53:14.178Z" },
    { url = "https://files.pythonhosted.org/packages/46/78/10ad9781128ed2f99dbc474f43283b13fea8ba58723e98844367531c18e9/wrapt-1.17.3-cp314-cp314t-win_arm64.whl", hash = "sha256:f38e60678850c42461d4202739f9bf1e3a737c7ad283638251e79cc49effb6b6", size = 38471, upload-time = "2025-08-12T05:52:57.784Z" },
    { url = "https://files.pythonhosted.org/packages/1f/f6/a933bd70f98e9cf3e08167fc5cd7aaaca49147e48411c0bd5ae701bb2194/wrapt-1.17.3-py3-none-any.whl", hash = "sha256:7171ae35d2c33d326ac19dd8facb1e82e5fd04ef8c6c0e394d7af55a55051c22", size = 23591, upload-time = "2025-08-12T05:53:20.674Z" },
]

[[package]]
name = "xlrd"
version = "2.0.2"
source = { registry = "https://pypi.org/simple" }
sdist = { url = "https://files.pythonhosted.org/packages/07/5a/377161c2d3538d1990d7af382c79f3b2372e880b65de21b01b1a2b78691e/xlrd-2.0.2.tar.gz", hash = "sha256:08b5e25de58f21ce71dc7db3b3b8106c1fa776f3024c54e45b45b374e89234c9", size = 100167, upload-time = "2025-06-14T08:46:39.039Z" }
wheels = [
    { url = "https://files.pythonhosted.org/packages/1a/62/c8d562e7766786ba6587d09c5a8ba9f718ed3fa8af7f4553e8f91c36f302/xlrd-2.0.2-py2.py3-none-any.whl", hash = "sha256:ea762c3d29f4cca48d82df517b6d89fbce4db3107f9d78713e48cd321d5c9aa9", size = 96555, upload-time = "2025-06-14T08:46:37.766Z" },
]

[[package]]
name = "xlsxwriter"
version = "3.2.5"
source = { registry = "https://pypi.org/simple" }
sdist = { url = "https://files.pythonhosted.org/packages/a7/47/7704bac42ac6fe1710ae099b70e6a1e68ed173ef14792b647808c357da43/xlsxwriter-3.2.5.tar.gz", hash = "sha256:7e88469d607cdc920151c0ab3ce9cf1a83992d4b7bc730c5ffdd1a12115a7dbe", size = 213306, upload-time = "2025-06-17T08:59:14.619Z" }
wheels = [
    { url = "https://files.pythonhosted.org/packages/fa/34/a22e6664211f0c8879521328000bdcae9bf6dbafa94a923e531f6d5b3f73/xlsxwriter-3.2.5-py3-none-any.whl", hash = "sha256:4f4824234e1eaf9d95df9a8fe974585ff91d0f5e3d3f12ace5b71e443c1c6abd", size = 172347, upload-time = "2025-06-17T08:59:13.453Z" },
]

[[package]]
name = "xxhash"
version = "3.5.0"
source = { registry = "https://pypi.org/simple" }
sdist = { url = "https://files.pythonhosted.org/packages/00/5e/d6e5258d69df8b4ed8c83b6664f2b47d30d2dec551a29ad72a6c69eafd31/xxhash-3.5.0.tar.gz", hash = "sha256:84f2caddf951c9cbf8dc2e22a89d4ccf5d86391ac6418fe81e3c67d0cf60b45f", size = 84241, upload-time = "2024-08-17T09:20:38.972Z" }
wheels = [
    { url = "https://files.pythonhosted.org/packages/c9/b8/e4b3ad92d249be5c83fa72916c9091b0965cb0faeff05d9a0a3870ae6bff/xxhash-3.5.0-cp313-cp313-macosx_10_13_x86_64.whl", hash = "sha256:37889a0d13b0b7d739cfc128b1c902f04e32de17b33d74b637ad42f1c55101f6", size = 31795, upload-time = "2024-08-17T09:18:46.813Z" },
    { url = "https://files.pythonhosted.org/packages/fc/d8/b3627a0aebfbfa4c12a41e22af3742cf08c8ea84f5cc3367b5de2d039cce/xxhash-3.5.0-cp313-cp313-macosx_11_0_arm64.whl", hash = "sha256:97a662338797c660178e682f3bc180277b9569a59abfb5925e8620fba00b9fc5", size = 30792, upload-time = "2024-08-17T09:18:47.862Z" },
    { url = "https://files.pythonhosted.org/packages/c3/cc/762312960691da989c7cd0545cb120ba2a4148741c6ba458aa723c00a3f8/xxhash-3.5.0-cp313-cp313-manylinux_2_17_aarch64.manylinux2014_aarch64.whl", hash = "sha256:7f85e0108d51092bdda90672476c7d909c04ada6923c14ff9d913c4f7dc8a3bc", size = 220950, upload-time = "2024-08-17T09:18:49.06Z" },
    { url = "https://files.pythonhosted.org/packages/fe/e9/cc266f1042c3c13750e86a535496b58beb12bf8c50a915c336136f6168dc/xxhash-3.5.0-cp313-cp313-manylinux_2_17_ppc64le.manylinux2014_ppc64le.whl", hash = "sha256:cd2fd827b0ba763ac919440042302315c564fdb797294d86e8cdd4578e3bc7f3", size = 199980, upload-time = "2024-08-17T09:18:50.445Z" },
    { url = "https://files.pythonhosted.org/packages/bf/85/a836cd0dc5cc20376de26b346858d0ac9656f8f730998ca4324921a010b9/xxhash-3.5.0-cp313-cp313-manylinux_2_17_s390x.manylinux2014_s390x.whl", hash = "sha256:82085c2abec437abebf457c1d12fccb30cc8b3774a0814872511f0f0562c768c", size = 428324, upload-time = "2024-08-17T09:18:51.988Z" },
    { url = "https://files.pythonhosted.org/packages/b4/0e/15c243775342ce840b9ba34aceace06a1148fa1630cd8ca269e3223987f5/xxhash-3.5.0-cp313-cp313-manylinux_2_17_x86_64.manylinux2014_x86_64.whl", hash = "sha256:07fda5de378626e502b42b311b049848c2ef38784d0d67b6f30bb5008642f8eb", size = 194370, upload-time = "2024-08-17T09:18:54.164Z" },
    { url = "https://files.pythonhosted.org/packages/87/a1/b028bb02636dfdc190da01951d0703b3d904301ed0ef6094d948983bef0e/xxhash-3.5.0-cp313-cp313-manylinux_2_5_i686.manylinux1_i686.manylinux_2_17_i686.manylinux2014_i686.whl", hash = "sha256:c279f0d2b34ef15f922b77966640ade58b4ccdfef1c4d94b20f2a364617a493f", size = 207911, upload-time = "2024-08-17T09:18:55.509Z" },
    { url = "https://files.pythonhosted.org/packages/80/d5/73c73b03fc0ac73dacf069fdf6036c9abad82de0a47549e9912c955ab449/xxhash-3.5.0-cp313-cp313-musllinux_1_2_aarch64.whl", hash = "sha256:89e66ceed67b213dec5a773e2f7a9e8c58f64daeb38c7859d8815d2c89f39ad7", size = 216352, upload-time = "2024-08-17T09:18:57.073Z" },
    { url = "https://files.pythonhosted.org/packages/b6/2a/5043dba5ddbe35b4fe6ea0a111280ad9c3d4ba477dd0f2d1fe1129bda9d0/xxhash-3.5.0-cp313-cp313-musllinux_1_2_i686.whl", hash = "sha256:bcd51708a633410737111e998ceb3b45d3dbc98c0931f743d9bb0a209033a326", size = 203410, upload-time = "2024-08-17T09:18:58.54Z" },
    { url = "https://files.pythonhosted.org/packages/a2/b2/9a8ded888b7b190aed75b484eb5c853ddd48aa2896e7b59bbfbce442f0a1/xxhash-3.5.0-cp313-cp313-musllinux_1_2_ppc64le.whl", hash = "sha256:3ff2c0a34eae7df88c868be53a8dd56fbdf592109e21d4bfa092a27b0bf4a7bf", size = 210322, upload-time = "2024-08-17T09:18:59.943Z" },
    { url = "https://files.pythonhosted.org/packages/98/62/440083fafbc917bf3e4b67c2ade621920dd905517e85631c10aac955c1d2/xxhash-3.5.0-cp313-cp313-musllinux_1_2_s390x.whl", hash = "sha256:4e28503dccc7d32e0b9817aa0cbfc1f45f563b2c995b7a66c4c8a0d232e840c7", size = 414725, upload-time = "2024-08-17T09:19:01.332Z" },
    { url = "https://files.pythonhosted.org/packages/75/db/009206f7076ad60a517e016bb0058381d96a007ce3f79fa91d3010f49cc2/xxhash-3.5.0-cp313-cp313-musllinux_1_2_x86_64.whl", hash = "sha256:a6c50017518329ed65a9e4829154626f008916d36295b6a3ba336e2458824c8c", size = 192070, upload-time = "2024-08-17T09:19:03.007Z" },
    { url = "https://files.pythonhosted.org/packages/1f/6d/c61e0668943a034abc3a569cdc5aeae37d686d9da7e39cf2ed621d533e36/xxhash-3.5.0-cp313-cp313-win32.whl", hash = "sha256:53a068fe70301ec30d868ece566ac90d873e3bb059cf83c32e76012c889b8637", size = 30172, upload-time = "2024-08-17T09:19:04.355Z" },
    { url = "https://files.pythonhosted.org/packages/96/14/8416dce965f35e3d24722cdf79361ae154fa23e2ab730e5323aa98d7919e/xxhash-3.5.0-cp313-cp313-win_amd64.whl", hash = "sha256:80babcc30e7a1a484eab952d76a4f4673ff601f54d5142c26826502740e70b43", size = 30041, upload-time = "2024-08-17T09:19:05.435Z" },
    { url = "https://files.pythonhosted.org/packages/27/ee/518b72faa2073f5aa8e3262408d284892cb79cf2754ba0c3a5870645ef73/xxhash-3.5.0-cp313-cp313-win_arm64.whl", hash = "sha256:4811336f1ce11cac89dcbd18f3a25c527c16311709a89313c3acaf771def2d4b", size = 26801, upload-time = "2024-08-17T09:19:06.547Z" },
]

[[package]]
name = "yarl"
version = "1.20.1"
source = { registry = "https://pypi.org/simple" }
dependencies = [
    { name = "idna" },
    { name = "multidict" },
    { name = "propcache" },
]
sdist = { url = "https://files.pythonhosted.org/packages/3c/fb/efaa23fa4e45537b827620f04cf8f3cd658b76642205162e072703a5b963/yarl-1.20.1.tar.gz", hash = "sha256:d017a4997ee50c91fd5466cef416231bb82177b93b029906cefc542ce14c35ac", size = 186428, upload-time = "2025-06-10T00:46:09.923Z" }
wheels = [
    { url = "https://files.pythonhosted.org/packages/8a/e1/2411b6d7f769a07687acee88a062af5833cf1966b7266f3d8dfb3d3dc7d3/yarl-1.20.1-cp313-cp313-macosx_10_13_universal2.whl", hash = "sha256:0b5ff0fbb7c9f1b1b5ab53330acbfc5247893069e7716840c8e7d5bb7355038a", size = 131811, upload-time = "2025-06-10T00:44:18.933Z" },
    { url = "https://files.pythonhosted.org/packages/b2/27/584394e1cb76fb771371770eccad35de400e7b434ce3142c2dd27392c968/yarl-1.20.1-cp313-cp313-macosx_10_13_x86_64.whl", hash = "sha256:14f326acd845c2b2e2eb38fb1346c94f7f3b01a4f5c788f8144f9b630bfff9a3", size = 90078, upload-time = "2025-06-10T00:44:20.635Z" },
    { url = "https://files.pythonhosted.org/packages/bf/9a/3246ae92d4049099f52d9b0fe3486e3b500e29b7ea872d0f152966fc209d/yarl-1.20.1-cp313-cp313-macosx_11_0_arm64.whl", hash = "sha256:f60e4ad5db23f0b96e49c018596707c3ae89f5d0bd97f0ad3684bcbad899f1e7", size = 88748, upload-time = "2025-06-10T00:44:22.34Z" },
    { url = "https://files.pythonhosted.org/packages/a3/25/35afe384e31115a1a801fbcf84012d7a066d89035befae7c5d4284df1e03/yarl-1.20.1-cp313-cp313-manylinux_2_17_aarch64.manylinux2014_aarch64.whl", hash = "sha256:49bdd1b8e00ce57e68ba51916e4bb04461746e794e7c4d4bbc42ba2f18297691", size = 349595, upload-time = "2025-06-10T00:44:24.314Z" },
    { url = "https://files.pythonhosted.org/packages/28/2d/8aca6cb2cabc8f12efcb82749b9cefecbccfc7b0384e56cd71058ccee433/yarl-1.20.1-cp313-cp313-manylinux_2_17_armv7l.manylinux2014_armv7l.manylinux_2_31_armv7l.whl", hash = "sha256:66252d780b45189975abfed839616e8fd2dbacbdc262105ad7742c6ae58f3e31", size = 342616, upload-time = "2025-06-10T00:44:26.167Z" },
    { url = "https://files.pythonhosted.org/packages/0b/e9/1312633d16b31acf0098d30440ca855e3492d66623dafb8e25b03d00c3da/yarl-1.20.1-cp313-cp313-manylinux_2_17_ppc64le.manylinux2014_ppc64le.whl", hash = "sha256:59174e7332f5d153d8f7452a102b103e2e74035ad085f404df2e40e663a22b28", size = 361324, upload-time = "2025-06-10T00:44:27.915Z" },
    { url = "https://files.pythonhosted.org/packages/bc/a0/688cc99463f12f7669eec7c8acc71ef56a1521b99eab7cd3abb75af887b0/yarl-1.20.1-cp313-cp313-manylinux_2_17_s390x.manylinux2014_s390x.whl", hash = "sha256:e3968ec7d92a0c0f9ac34d5ecfd03869ec0cab0697c91a45db3fbbd95fe1b653", size = 359676, upload-time = "2025-06-10T00:44:30.041Z" },
    { url = "https://files.pythonhosted.org/packages/af/44/46407d7f7a56e9a85a4c207724c9f2c545c060380718eea9088f222ba697/yarl-1.20.1-cp313-cp313-manylinux_2_17_x86_64.manylinux2014_x86_64.whl", hash = "sha256:d1a4fbb50e14396ba3d375f68bfe02215d8e7bc3ec49da8341fe3157f59d2ff5", size = 352614, upload-time = "2025-06-10T00:44:32.171Z" },
    { url = "https://files.pythonhosted.org/packages/b1/91/31163295e82b8d5485d31d9cf7754d973d41915cadce070491778d9c9825/yarl-1.20.1-cp313-cp313-manylinux_2_5_i686.manylinux1_i686.manylinux_2_17_i686.manylinux2014_i686.whl", hash = "sha256:11a62c839c3a8eac2410e951301309426f368388ff2f33799052787035793b02", size = 336766, upload-time = "2025-06-10T00:44:34.494Z" },
    { url = "https://files.pythonhosted.org/packages/b4/8e/c41a5bc482121f51c083c4c2bcd16b9e01e1cf8729e380273a952513a21f/yarl-1.20.1-cp313-cp313-musllinux_1_2_aarch64.whl", hash = "sha256:041eaa14f73ff5a8986b4388ac6bb43a77f2ea09bf1913df7a35d4646db69e53", size = 364615, upload-time = "2025-06-10T00:44:36.856Z" },
    { url = "https://files.pythonhosted.org/packages/e3/5b/61a3b054238d33d70ea06ebba7e58597891b71c699e247df35cc984ab393/yarl-1.20.1-cp313-cp313-musllinux_1_2_armv7l.whl", hash = "sha256:377fae2fef158e8fd9d60b4c8751387b8d1fb121d3d0b8e9b0be07d1b41e83dc", size = 360982, upload-time = "2025-06-10T00:44:39.141Z" },
    { url = "https://files.pythonhosted.org/packages/df/a3/6a72fb83f8d478cb201d14927bc8040af901811a88e0ff2da7842dd0ed19/yarl-1.20.1-cp313-cp313-musllinux_1_2_i686.whl", hash = "sha256:1c92f4390e407513f619d49319023664643d3339bd5e5a56a3bebe01bc67ec04", size = 369792, upload-time = "2025-06-10T00:44:40.934Z" },
    { url = "https://files.pythonhosted.org/packages/7c/af/4cc3c36dfc7c077f8dedb561eb21f69e1e9f2456b91b593882b0b18c19dc/yarl-1.20.1-cp313-cp313-musllinux_1_2_ppc64le.whl", hash = "sha256:d25ddcf954df1754ab0f86bb696af765c5bfaba39b74095f27eececa049ef9a4", size = 382049, upload-time = "2025-06-10T00:44:42.854Z" },
    { url = "https://files.pythonhosted.org/packages/19/3a/e54e2c4752160115183a66dc9ee75a153f81f3ab2ba4bf79c3c53b33de34/yarl-1.20.1-cp313-cp313-musllinux_1_2_s390x.whl", hash = "sha256:909313577e9619dcff8c31a0ea2aa0a2a828341d92673015456b3ae492e7317b", size = 384774, upload-time = "2025-06-10T00:44:45.275Z" },
    { url = "https://files.pythonhosted.org/packages/9c/20/200ae86dabfca89060ec6447649f219b4cbd94531e425e50d57e5f5ac330/yarl-1.20.1-cp313-cp313-musllinux_1_2_x86_64.whl", hash = "sha256:793fd0580cb9664548c6b83c63b43c477212c0260891ddf86809e1c06c8b08f1", size = 374252, upload-time = "2025-06-10T00:44:47.31Z" },
    { url = "https://files.pythonhosted.org/packages/83/75/11ee332f2f516b3d094e89448da73d557687f7d137d5a0f48c40ff211487/yarl-1.20.1-cp313-cp313-win32.whl", hash = "sha256:468f6e40285de5a5b3c44981ca3a319a4b208ccc07d526b20b12aeedcfa654b7", size = 81198, upload-time = "2025-06-10T00:44:49.164Z" },
    { url = "https://files.pythonhosted.org/packages/ba/ba/39b1ecbf51620b40ab402b0fc817f0ff750f6d92712b44689c2c215be89d/yarl-1.20.1-cp313-cp313-win_amd64.whl", hash = "sha256:495b4ef2fea40596bfc0affe3837411d6aa3371abcf31aac0ccc4bdd64d4ef5c", size = 86346, upload-time = "2025-06-10T00:44:51.182Z" },
    { url = "https://files.pythonhosted.org/packages/43/c7/669c52519dca4c95153c8ad96dd123c79f354a376346b198f438e56ffeb4/yarl-1.20.1-cp313-cp313t-macosx_10_13_universal2.whl", hash = "sha256:f60233b98423aab21d249a30eb27c389c14929f47be8430efa7dbd91493a729d", size = 138826, upload-time = "2025-06-10T00:44:52.883Z" },
    { url = "https://files.pythonhosted.org/packages/6a/42/fc0053719b44f6ad04a75d7f05e0e9674d45ef62f2d9ad2c1163e5c05827/yarl-1.20.1-cp313-cp313t-macosx_10_13_x86_64.whl", hash = "sha256:6f3eff4cc3f03d650d8755c6eefc844edde99d641d0dcf4da3ab27141a5f8ddf", size = 93217, upload-time = "2025-06-10T00:44:54.658Z" },
    { url = "https://files.pythonhosted.org/packages/4f/7f/fa59c4c27e2a076bba0d959386e26eba77eb52ea4a0aac48e3515c186b4c/yarl-1.20.1-cp313-cp313t-macosx_11_0_arm64.whl", hash = "sha256:69ff8439d8ba832d6bed88af2c2b3445977eba9a4588b787b32945871c2444e3", size = 92700, upload-time = "2025-06-10T00:44:56.784Z" },
    { url = "https://files.pythonhosted.org/packages/2f/d4/062b2f48e7c93481e88eff97a6312dca15ea200e959f23e96d8ab898c5b8/yarl-1.20.1-cp313-cp313t-manylinux_2_17_aarch64.manylinux2014_aarch64.whl", hash = "sha256:3cf34efa60eb81dd2645a2e13e00bb98b76c35ab5061a3989c7a70f78c85006d", size = 347644, upload-time = "2025-06-10T00:44:59.071Z" },
    { url = "https://files.pythonhosted.org/packages/89/47/78b7f40d13c8f62b499cc702fdf69e090455518ae544c00a3bf4afc9fc77/yarl-1.20.1-cp313-cp313t-manylinux_2_17_armv7l.manylinux2014_armv7l.manylinux_2_31_armv7l.whl", hash = "sha256:8e0fe9364ad0fddab2688ce72cb7a8e61ea42eff3c7caeeb83874a5d479c896c", size = 323452, upload-time = "2025-06-10T00:45:01.605Z" },
    { url = "https://files.pythonhosted.org/packages/eb/2b/490d3b2dc66f52987d4ee0d3090a147ea67732ce6b4d61e362c1846d0d32/yarl-1.20.1-cp313-cp313t-manylinux_2_17_ppc64le.manylinux2014_ppc64le.whl", hash = "sha256:8f64fbf81878ba914562c672024089e3401974a39767747691c65080a67b18c1", size = 346378, upload-time = "2025-06-10T00:45:03.946Z" },
    { url = "https://files.pythonhosted.org/packages/66/ad/775da9c8a94ce925d1537f939a4f17d782efef1f973039d821cbe4bcc211/yarl-1.20.1-cp313-cp313t-manylinux_2_17_s390x.manylinux2014_s390x.whl", hash = "sha256:f6342d643bf9a1de97e512e45e4b9560a043347e779a173250824f8b254bd5ce", size = 353261, upload-time = "2025-06-10T00:45:05.992Z" },
    { url = "https://files.pythonhosted.org/packages/4b/23/0ed0922b47a4f5c6eb9065d5ff1e459747226ddce5c6a4c111e728c9f701/yarl-1.20.1-cp313-cp313t-manylinux_2_17_x86_64.manylinux2014_x86_64.whl", hash = "sha256:56dac5f452ed25eef0f6e3c6a066c6ab68971d96a9fb441791cad0efba6140d3", size = 335987, upload-time = "2025-06-10T00:45:08.227Z" },
    { url = "https://files.pythonhosted.org/packages/3e/49/bc728a7fe7d0e9336e2b78f0958a2d6b288ba89f25a1762407a222bf53c3/yarl-1.20.1-cp313-cp313t-manylinux_2_5_i686.manylinux1_i686.manylinux_2_17_i686.manylinux2014_i686.whl", hash = "sha256:c7d7f497126d65e2cad8dc5f97d34c27b19199b6414a40cb36b52f41b79014be", size = 329361, upload-time = "2025-06-10T00:45:10.11Z" },
    { url = "https://files.pythonhosted.org/packages/93/8f/b811b9d1f617c83c907e7082a76e2b92b655400e61730cd61a1f67178393/yarl-1.20.1-cp313-cp313t-musllinux_1_2_aarch64.whl", hash = "sha256:67e708dfb8e78d8a19169818eeb5c7a80717562de9051bf2413aca8e3696bf16", size = 346460, upload-time = "2025-06-10T00:45:12.055Z" },
    { url = "https://files.pythonhosted.org/packages/70/fd/af94f04f275f95da2c3b8b5e1d49e3e79f1ed8b6ceb0f1664cbd902773ff/yarl-1.20.1-cp313-cp313t-musllinux_1_2_armv7l.whl", hash = "sha256:595c07bc79af2494365cc96ddeb772f76272364ef7c80fb892ef9d0649586513", size = 334486, upload-time = "2025-06-10T00:45:13.995Z" },
    { url = "https://files.pythonhosted.org/packages/84/65/04c62e82704e7dd0a9b3f61dbaa8447f8507655fd16c51da0637b39b2910/yarl-1.20.1-cp313-cp313t-musllinux_1_2_i686.whl", hash = "sha256:7bdd2f80f4a7df852ab9ab49484a4dee8030023aa536df41f2d922fd57bf023f", size = 342219, upload-time = "2025-06-10T00:45:16.479Z" },
    { url = "https://files.pythonhosted.org/packages/91/95/459ca62eb958381b342d94ab9a4b6aec1ddec1f7057c487e926f03c06d30/yarl-1.20.1-cp313-cp313t-musllinux_1_2_ppc64le.whl", hash = "sha256:c03bfebc4ae8d862f853a9757199677ab74ec25424d0ebd68a0027e9c639a390", size = 350693, upload-time = "2025-06-10T00:45:18.399Z" },
    { url = "https://files.pythonhosted.org/packages/a6/00/d393e82dd955ad20617abc546a8f1aee40534d599ff555ea053d0ec9bf03/yarl-1.20.1-cp313-cp313t-musllinux_1_2_s390x.whl", hash = "sha256:344d1103e9c1523f32a5ed704d576172d2cabed3122ea90b1d4e11fe17c66458", size = 355803, upload-time = "2025-06-10T00:45:20.677Z" },
    { url = "https://files.pythonhosted.org/packages/9e/ed/c5fb04869b99b717985e244fd93029c7a8e8febdfcffa06093e32d7d44e7/yarl-1.20.1-cp313-cp313t-musllinux_1_2_x86_64.whl", hash = "sha256:88cab98aa4e13e1ade8c141daeedd300a4603b7132819c484841bb7af3edce9e", size = 341709, upload-time = "2025-06-10T00:45:23.221Z" },
    { url = "https://files.pythonhosted.org/packages/24/fd/725b8e73ac2a50e78a4534ac43c6addf5c1c2d65380dd48a9169cc6739a9/yarl-1.20.1-cp313-cp313t-win32.whl", hash = "sha256:b121ff6a7cbd4abc28985b6028235491941b9fe8fe226e6fdc539c977ea1739d", size = 86591, upload-time = "2025-06-10T00:45:25.793Z" },
    { url = "https://files.pythonhosted.org/packages/94/c3/b2e9f38bc3e11191981d57ea08cab2166e74ea770024a646617c9cddd9f6/yarl-1.20.1-cp313-cp313t-win_amd64.whl", hash = "sha256:541d050a355bbbc27e55d906bc91cb6fe42f96c01413dd0f4ed5a5240513874f", size = 93003, upload-time = "2025-06-10T00:45:27.752Z" },
    { url = "https://files.pythonhosted.org/packages/b4/2d/2345fce04cfd4bee161bf1e7d9cdc702e3e16109021035dbb24db654a622/yarl-1.20.1-py3-none-any.whl", hash = "sha256:83b8eb083fe4683c6115795d9fc1cfaf2cbbefb19b3a1cb68f6527460f483a77", size = 46542, upload-time = "2025-06-10T00:46:07.521Z" },
]

[[package]]
name = "youtube-transcript-api"
version = "1.0.3"
source = { registry = "https://pypi.org/simple" }
dependencies = [
    { name = "defusedxml" },
    { name = "requests" },
]
sdist = { url = "https://files.pythonhosted.org/packages/b0/32/f60d87a99c05a53604c58f20f670c7ea6262b55e0bbeb836ffe4550b248b/youtube_transcript_api-1.0.3.tar.gz", hash = "sha256:902baf90e7840a42e1e148335e09fe5575dbff64c81414957aea7038e8a4db46", size = 2153252, upload-time = "2025-03-25T18:14:21.119Z" }
wheels = [
    { url = "https://files.pythonhosted.org/packages/f0/44/40c03bb0f8bddfb9d2beff2ed31641f52d96c287ba881d20e0c074784ac2/youtube_transcript_api-1.0.3-py3-none-any.whl", hash = "sha256:d1874e57de65cf14c9d7d09b2b37c814d6287fa0e770d4922c4cd32a5b3f6c47", size = 2169911, upload-time = "2025-03-25T18:14:19.416Z" },
]

[[package]]
name = "zipp"
version = "3.23.0"
source = { registry = "https://pypi.org/simple" }
sdist = { url = "https://files.pythonhosted.org/packages/e3/02/0f2892c661036d50ede074e376733dca2ae7c6eb617489437771209d4180/zipp-3.23.0.tar.gz", hash = "sha256:a07157588a12518c9d4034df3fbbee09c814741a33ff63c05fa29d26a2404166", size = 25547, upload-time = "2025-06-08T17:06:39.4Z" }
wheels = [
    { url = "https://files.pythonhosted.org/packages/2e/54/647ade08bf0db230bfea292f893923872fd20be6ac6f53b2b936ba839d75/zipp-3.23.0-py3-none-any.whl", hash = "sha256:071652d6115ed432f5ce1d34c336c0adfd6a884660d1e9712a256d3d3bd4b14e", size = 10276, upload-time = "2025-06-08T17:06:38.034Z" },
]

[[package]]
name = "zstandard"
version = "0.24.0"
source = { registry = "https://pypi.org/simple" }
sdist = { url = "https://files.pythonhosted.org/packages/09/1b/c20b2ef1d987627765dcd5bf1dadb8ef6564f00a87972635099bb76b7a05/zstandard-0.24.0.tar.gz", hash = "sha256:fe3198b81c00032326342d973e526803f183f97aa9e9a98e3f897ebafe21178f", size = 905681, upload-time = "2025-08-17T18:36:36.352Z" }
wheels = [
    { url = "https://files.pythonhosted.org/packages/ec/ef/db949de3bf81ed122b8ee4db6a8d147a136fe070e1015f5a60d8a3966748/zstandard-0.24.0-cp313-cp313-macosx_10_13_x86_64.whl", hash = "sha256:e4ebb000c0fe24a6d0f3534b6256844d9dbf042fdf003efe5cf40690cf4e0f3e", size = 795700, upload-time = "2025-08-17T18:22:50.851Z" },
    { url = "https://files.pythonhosted.org/packages/99/56/fc04395d6f5eabd2fe6d86c0800d198969f3038385cb918bfbe94f2b0c62/zstandard-0.24.0-cp313-cp313-macosx_11_0_arm64.whl", hash = "sha256:498f88f5109666c19531f0243a90d2fdd2252839cd6c8cc6e9213a3446670fa8", size = 640343, upload-time = "2025-08-17T18:22:51.999Z" },
    { url = "https://files.pythonhosted.org/packages/9b/0f/0b0e0d55f2f051d5117a0d62f4f9a8741b3647440c0ee1806b7bd47ed5ae/zstandard-0.24.0-cp313-cp313-manylinux2010_i686.manylinux2014_i686.manylinux_2_12_i686.manylinux_2_17_i686.whl", hash = "sha256:0a9e95ceb180ccd12a8b3437bac7e8a8a089c9094e39522900a8917745542184", size = 5342571, upload-time = "2025-08-17T18:22:53.734Z" },
    { url = "https://files.pythonhosted.org/packages/5d/43/d74e49f04fbd62d4b5d89aeb7a29d693fc637c60238f820cd5afe6ca8180/zstandard-0.24.0-cp313-cp313-manylinux2014_aarch64.manylinux_2_17_aarch64.whl", hash = "sha256:bcf69e0bcddbf2adcfafc1a7e864edcc204dd8171756d3a8f3340f6f6cc87b7b", size = 5062723, upload-time = "2025-08-17T18:22:55.624Z" },
    { url = "https://files.pythonhosted.org/packages/8e/97/df14384d4d6a004388e6ed07ded02933b5c7e0833a9150c57d0abc9545b7/zstandard-0.24.0-cp313-cp313-manylinux2014_ppc64le.manylinux_2_17_ppc64le.whl", hash = "sha256:10e284748a7e7fbe2815ca62a9d6e84497d34cfdd0143fa9e8e208efa808d7c4", size = 5393282, upload-time = "2025-08-17T18:22:57.655Z" },
    { url = "https://files.pythonhosted.org/packages/7e/09/8f5c520e59a4d41591b30b7568595eda6fd71c08701bb316d15b7ed0613a/zstandard-0.24.0-cp313-cp313-manylinux2014_s390x.manylinux_2_17_s390x.whl", hash = "sha256:1bda8a85e5b9d5e73af2e61b23609a8cc1598c1b3b2473969912979205a1ff25", size = 5450895, upload-time = "2025-08-17T18:22:59.749Z" },
    { url = "https://files.pythonhosted.org/packages/d9/3d/02aba892327a67ead8cba160ee835cfa1fc292a9dcb763639e30c07da58b/zstandard-0.24.0-cp313-cp313-manylinux2014_x86_64.manylinux_2_17_x86_64.whl", hash = "sha256:1b14bc92af065d0534856bf1b30fc48753163ea673da98857ea4932be62079b1", size = 5546353, upload-time = "2025-08-17T18:23:01.457Z" },
    { url = "https://files.pythonhosted.org/packages/6a/6e/96c52afcde44da6a5313a1f6c356349792079808f12d8b69a7d1d98ef353/zstandard-0.24.0-cp313-cp313-musllinux_1_1_aarch64.whl", hash = "sha256:b4f20417a4f511c656762b001ec827500cbee54d1810253c6ca2df2c0a307a5f", size = 5046404, upload-time = "2025-08-17T18:23:03.418Z" },
    { url = "https://files.pythonhosted.org/packages/da/b6/eefee6b92d341a7db7cd1b3885d42d30476a093720fb5c181e35b236d695/zstandard-0.24.0-cp313-cp313-musllinux_1_1_x86_64.whl", hash = "sha256:337572a7340e1d92fd7fb5248c8300d0e91071002d92e0b8cabe8d9ae7b58159", size = 5576095, upload-time = "2025-08-17T18:23:05.331Z" },
    { url = "https://files.pythonhosted.org/packages/a3/29/743de3131f6239ba6611e17199581e6b5e0f03f268924d42468e29468ca0/zstandard-0.24.0-cp313-cp313-musllinux_1_2_aarch64.whl", hash = "sha256:df4be1cf6e8f0f2bbe2a3eabfff163ef592c84a40e1a20a8d7db7f27cfe08fc2", size = 4953448, upload-time = "2025-08-17T18:23:07.225Z" },
    { url = "https://files.pythonhosted.org/packages/c9/11/bd36ef49fba82e307d69d93b5abbdcdc47d6a0bcbc7ffbbfe0ef74c2fec5/zstandard-0.24.0-cp313-cp313-musllinux_1_2_i686.whl", hash = "sha256:6885ae4b33aee8835dbdb4249d3dfec09af55e705d74d9b660bfb9da51baaa8b", size = 5267388, upload-time = "2025-08-17T18:23:09.127Z" },
    { url = "https://files.pythonhosted.org/packages/c0/23/a4cfe1b871d3f1ce1f88f5c68d7e922e94be0043f3ae5ed58c11578d1e21/zstandard-0.24.0-cp313-cp313-musllinux_1_2_ppc64le.whl", hash = "sha256:663848a8bac4fdbba27feea2926049fdf7b55ec545d5b9aea096ef21e7f0b079", size = 5433383, upload-time = "2025-08-17T18:23:11.343Z" },
    { url = "https://files.pythonhosted.org/packages/77/26/f3fb85f00e732cca617d4b9cd1ffa6484f613ea07fad872a8bdc3a0ce753/zstandard-0.24.0-cp313-cp313-musllinux_1_2_s390x.whl", hash = "sha256:05d27c953f2e0a3ecc8edbe91d6827736acc4c04d0479672e0400ccdb23d818c", size = 5813988, upload-time = "2025-08-17T18:23:13.194Z" },
    { url = "https://files.pythonhosted.org/packages/3d/8c/d7e3b424b73f3ce66e754595cbcb6d94ff49790c9ac37d50e40e8145cd44/zstandard-0.24.0-cp313-cp313-musllinux_1_2_x86_64.whl", hash = "sha256:77b8b7b98893eaf47da03d262816f01f251c2aa059c063ed8a45c50eada123a5", size = 5359756, upload-time = "2025-08-17T18:23:15.021Z" },
    { url = "https://files.pythonhosted.org/packages/90/6c/f1f0e11f1b295138f9da7e7ae22dcd9a1bb96a9544fa3b31507e431288f5/zstandard-0.24.0-cp313-cp313-win32.whl", hash = "sha256:cf7fbb4e54136e9a03c7ed7691843c4df6d2ecc854a2541f840665f4f2bb2edd", size = 435957, upload-time = "2025-08-17T18:23:18.835Z" },
    { url = "https://files.pythonhosted.org/packages/9f/03/ab8b82ae5eb49eca4d3662705399c44442666cc1ce45f44f2d263bb1ae31/zstandard-0.24.0-cp313-cp313-win_amd64.whl", hash = "sha256:d64899cc0f33a8f446f1e60bffc21fa88b99f0e8208750d9144ea717610a80ce", size = 505171, upload-time = "2025-08-17T18:23:16.44Z" },
    { url = "https://files.pythonhosted.org/packages/db/12/89a2ecdea4bc73a934a30b66a7cfac5af352beac94d46cf289e103b65c34/zstandard-0.24.0-cp313-cp313-win_arm64.whl", hash = "sha256:57be3abb4313e0dd625596376bbb607f40059d801d51c1a1da94d7477e63b255", size = 461596, upload-time = "2025-08-17T18:23:17.603Z" },
    { url = "https://files.pythonhosted.org/packages/c9/56/f3d2c4d64aacee4aab89e788783636884786b6f8334c819f09bff1aa207b/zstandard-0.24.0-cp314-cp314-macosx_10_13_x86_64.whl", hash = "sha256:b7fa260dd2731afd0dfa47881c30239f422d00faee4b8b341d3e597cface1483", size = 795747, upload-time = "2025-08-17T18:23:19.968Z" },
    { url = "https://files.pythonhosted.org/packages/32/2d/9d3e5f6627e4cb5e511803788be1feee2f0c3b94594591e92b81db324253/zstandard-0.24.0-cp314-cp314-macosx_11_0_arm64.whl", hash = "sha256:e05d66239d14a04b4717998b736a25494372b1b2409339b04bf42aa4663bf251", size = 640475, upload-time = "2025-08-17T18:23:21.5Z" },
    { url = "https://files.pythonhosted.org/packages/be/5d/48e66abf8c146d95330e5385633a8cfdd556fa8bd14856fe721590cbab2b/zstandard-0.24.0-cp314-cp314-manylinux2010_i686.manylinux2014_i686.manylinux_2_12_i686.manylinux_2_17_i686.whl", hash = "sha256:622e1e04bd8a085994e02313ba06fbcf4f9ed9a488c6a77a8dbc0692abab6a38", size = 5343866, upload-time = "2025-08-17T18:23:23.351Z" },
    { url = "https://files.pythonhosted.org/packages/95/6c/65fe7ba71220a551e082e4a52790487f1d6bb8dfc2156883e088f975ad6d/zstandard-0.24.0-cp314-cp314-manylinux2014_aarch64.manylinux_2_17_aarch64.whl", hash = "sha256:55872e818598319f065e8192ebefecd6ac05f62a43f055ed71884b0a26218f41", size = 5062719, upload-time = "2025-08-17T18:23:25.192Z" },
    { url = "https://files.pythonhosted.org/packages/cb/68/15ed0a813ff91be80cc2a610ac42e0fc8d29daa737de247bbf4bab9429a1/zstandard-0.24.0-cp314-cp314-manylinux2014_ppc64le.manylinux_2_17_ppc64le.whl", hash = "sha256:bb2446a55b3a0fd8aa02aa7194bd64740015464a2daaf160d2025204e1d7c282", size = 5393090, upload-time = "2025-08-17T18:23:27.145Z" },
    { url = "https://files.pythonhosted.org/packages/d4/89/e560427b74fa2da6a12b8f3af8ee29104fe2bb069a25e7d314c35eec7732/zstandard-0.24.0-cp314-cp314-manylinux2014_s390x.manylinux_2_17_s390x.whl", hash = "sha256:2825a3951f945fb2613ded0f517d402b1e5a68e87e0ee65f5bd224a8333a9a46", size = 5450383, upload-time = "2025-08-17T18:23:29.044Z" },
    { url = "https://files.pythonhosted.org/packages/a3/95/0498328cbb1693885509f2fc145402b108b750a87a3af65b7250b10bd896/zstandard-0.24.0-cp314-cp314-manylinux2014_x86_64.manylinux_2_17_x86_64.whl", hash = "sha256:09887301001e7a81a3618156bc1759e48588de24bddfdd5b7a4364da9a8fbc20", size = 5546142, upload-time = "2025-08-17T18:23:31.281Z" },
    { url = "https://files.pythonhosted.org/packages/8a/8a/64aa15a726594df3bf5d8decfec14fe20cd788c60890f44fcfc74d98c2cc/zstandard-0.24.0-cp314-cp314-musllinux_1_2_aarch64.whl", hash = "sha256:98ca91dc9602cf351497d5600aa66e6d011a38c085a8237b370433fcb53e3409", size = 4953456, upload-time = "2025-08-17T18:23:33.234Z" },
    { url = "https://files.pythonhosted.org/packages/b0/b6/e94879c5cd6017af57bcba08519ed1228b1ebb15681efd949f4a00199449/zstandard-0.24.0-cp314-cp314-musllinux_1_2_i686.whl", hash = "sha256:e69f8e534b4e254f523e2f9d4732cf9c169c327ca1ce0922682aac9a5ee01155", size = 5268287, upload-time = "2025-08-17T18:23:35.145Z" },
    { url = "https://files.pythonhosted.org/packages/fd/e5/1a3b3a93f953dbe9e77e2a19be146e9cd2af31b67b1419d6cc8e8898d409/zstandard-0.24.0-cp314-cp314-musllinux_1_2_ppc64le.whl", hash = "sha256:444633b487a711e34f4bccc46a0c5dfbe1aee82c1a511e58cdc16f6bd66f187c", size = 5433197, upload-time = "2025-08-17T18:23:36.969Z" },
    { url = "https://files.pythonhosted.org/packages/39/83/b6eb1e1181de994b29804e1e0d2dc677bece4177f588c71653093cb4f6d5/zstandard-0.24.0-cp314-cp314-musllinux_1_2_s390x.whl", hash = "sha256:f7d3fe9e1483171e9183ffdb1fab07c5fef80a9c3840374a38ec2ab869ebae20", size = 5813161, upload-time = "2025-08-17T18:23:38.812Z" },
    { url = "https://files.pythonhosted.org/packages/f6/d3/2fb4166561591e9d75e8e35c79182aa9456644e2f4536f29e51216d1c513/zstandard-0.24.0-cp314-cp314-musllinux_1_2_x86_64.whl", hash = "sha256:27b6fa72b57824a3f7901fc9cc4ce1c1c834b28f3a43d1d4254c64c8f11149d4", size = 5359831, upload-time = "2025-08-17T18:23:41.162Z" },
    { url = "https://files.pythonhosted.org/packages/11/94/6a9227315b774f64a67445f62152c69b4e5e49a52a3c7c4dad8520a55e20/zstandard-0.24.0-cp314-cp314-win32.whl", hash = "sha256:fdc7a52a4cdaf7293e10813fd6a3abc0c7753660db12a3b864ab1fb5a0c60c16", size = 444448, upload-time = "2025-08-17T18:23:45.151Z" },
    { url = "https://files.pythonhosted.org/packages/fc/de/67acaba311013e0798cb96d1a2685cb6edcdfc1cae378b297ea7b02c319f/zstandard-0.24.0-cp314-cp314-win_amd64.whl", hash = "sha256:656ed895b28c7e42dd5b40dfcea3217cfc166b6b7eef88c3da2f5fc62484035b", size = 516075, upload-time = "2025-08-17T18:23:42.8Z" },
    { url = "https://files.pythonhosted.org/packages/10/ae/45fd8921263cea0228b20aa31bce47cc66016b2aba1afae1c6adcc3dbb1f/zstandard-0.24.0-cp314-cp314-win_arm64.whl", hash = "sha256:0101f835da7de08375f380192ff75135527e46e3f79bef224e3c49cb640fef6a", size = 476847, upload-time = "2025-08-17T18:23:43.892Z" },
]<|MERGE_RESOLUTION|>--- conflicted
+++ resolved
@@ -2287,10 +2287,7 @@
 requires-dist = [
     { name = "alembic", specifier = ">=1.14.0" },
     { name = "black", specifier = ">=25.1.0" },
-<<<<<<< HEAD
     { name = "ddgs", specifier = ">=9.6.0" },
-=======
->>>>>>> fc5a2c03
     { name = "deepdiff", extras = ["optimize"], specifier = ">=8.6.1" },
     { name = "dotenv", specifier = ">=0.9.9" },
     { name = "fastapi", extras = ["standard"], specifier = ">=0.116.1" },
