--- conflicted
+++ resolved
@@ -123,13 +123,9 @@
 citation_detector_agent = Agent(
     name="Citation Detector",
     description="Detect citations in a chunk of text",
-<<<<<<< HEAD
-    model=models["gpt-5"],
-    qc_prompt=citation_detector_qc_prompt,
-=======
     model=models["gpt-5-mini"],
     temperature=0.0,
->>>>>>> a20395df
+    qc_prompt=citation_detector_qc_prompt,
     prompt=_citation_detector_prompt,
     tools=[],
     mandatory_tools=[],
