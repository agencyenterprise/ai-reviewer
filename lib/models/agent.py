import uuid
from datetime import datetime
from typing import Any
from sqlalchemy import Column, String, Text, Integer, DateTime, JSON
from sqlalchemy.dialects.postgresql import UUID, ARRAY
from sqlmodel import Field, SQLModel
from langchain.chat_models import init_chat_model
<<<<<<< HEAD
from langchain_core.prompts import ChatPromptTemplate
from langfuse.langchain import CallbackHandler
from langchain_core.messages import BaseMessage, SystemMessage, HumanMessage
=======
from langchain_core.messages import HumanMessage, SystemMessage
>>>>>>> fc5a2c03

from lib.models.react_agent.tool_registry import prepare_tools
from lib.models.react_agent.agent_runner import (
    run_agent,
    run_agent_sync,
    _filter_tools,
    _build_prompt_with_tools_preamble,
)
from langgraph.prebuilt import (
    InjectedStore,
    ToolNode,
    create_react_agent,
    tools_condition,
)

# No direct BaseModel usage here


class Agent(SQLModel, table=True):
    __tablename__ = "agents"

    id: str = Field(
        sa_column=Column(UUID(as_uuid=True), primary_key=True, default=uuid.uuid4)
    )
    name: str = Field(sa_column=Column(String(255), nullable=False))
    description: str = Field(sa_column=Column(Text))
    model: str = Field(
        sa_column=Column(String(255), nullable=False)
    )  # Format: "{provider}:{model}"
    prompt: Any = Field(sa_column=Column(Text, nullable=False))
    tools: list[str] = Field(
        sa_column=Column(ARRAY(String), default=list)
    )  # Array of tool identifiers
    mandatory_tools: list[str] = Field(
        sa_column=Column(ARRAY(String), default=list)
    )  # Array of tool identifiers
    dependencies: list[str] = Field(
        sa_column=Column(ARRAY(UUID), default=list)
    )  # Array of agent IDs
    output_schema: Any = Field(
        sa_column=Column(JSON)
    )  # JSON Schema for expected output
    version: int = Field(sa_column=Column(Integer, default=1))
    created_by: str = Field(sa_column=Column(String(255), nullable=False))  # User ID
    created_at: datetime = Field(sa_column=Column(DateTime, default=datetime.utcnow))

    # Relationships
    # chats = Relationship(back_populates="agent")

    def __repr__(self):
        return f"<Agent(id={self.id}, name='{self.name}', version={self.version})>"

    @property
    def model_provider(self):
        return str(self.model).split(":")[0]

    @property
    def model_name(self):
        return str(self.model).split(":")[1]

    def _prep_llm(self):
        return init_chat_model(self.model_name, model_provider=self.model_provider)

    def _prep_llm_with_structured_output(self):
        llm = self._prep_llm()
        return llm.with_structured_output(self.output_schema)

    def prep_llm_args(self, prompt_kwargs: dict):
        """Prepare arguments for normal non-react-agent llm calls"""
        llm_with_structure = self._prep_llm_with_structured_output()

        # Create prompt
        prompt_template = (
            self.prompt
            if hasattr(self.prompt, "format_messages")
            else ChatPromptTemplate.from_template(str(self.prompt))
        )
        messages = prompt_template.format_messages(**prompt_kwargs)

        # Apply LLM
        args = {"input": messages}
        return llm_with_structure, args

    def prep_runner_args(self, prompt_kwargs: dict) -> dict:
        """Prepare common arguments for the tool-using agent runner."""
        prompt_template = (
            self.prompt
            if hasattr(self.prompt, "format_messages")
            else ChatPromptTemplate.from_template(str(self.prompt))
        )
        base_messages = prompt_template.format_messages(**prompt_kwargs)

        # Build tools
        available_tools = prepare_tools(self.tools)

        # Build messages preamble and executor
        available_tool_names = [t.name for t in available_tools]
        messages = _build_prompt_with_tools_preamble(
            base_messages, self.mandatory_tools or [], available_tool_names
        )

        llm = self._prep_llm()

        agent_executor = create_react_agent(
            llm,
            list(available_tools),
            # system_prompt,
            # checkpointer=memory or MemorySaver(), # For when we want to save chats
            # store=vector_store, # For when we want to add RAG
        )
        return {
            "executor": agent_executor,
            "messages": messages,
            "mandatory_tools": self.mandatory_tools or [],
        }

    async def _apply_without_tools(self, prompt_kwargs: dict):
        """Apply the agent to the prompt kwargs without tools"""
        llm_with_structure, args = self.prep_llm_args(prompt_kwargs)
        chunk_result = await llm_with_structure.ainvoke(args["input"])
        return chunk_result

    def _apply_sync_without_tools(self, prompt_kwargs: dict):
        """Apply the agent to the prompt kwargs without tools synchronously"""
        llm_with_structure, args = self.prep_llm_args(prompt_kwargs)
<<<<<<< HEAD
        chunk_result = llm_with_structure.invoke(
            args["input"],
            config=args["config"],
        )
        return chunk_result

    async def _apply_with_tools(self, prompt_kwargs: dict):
        """Apply the agent to the prompt kwargs with tools"""
        runner_args = self.prep_runner_args(prompt_kwargs)
        try:
            messages = await run_agent(**runner_args)
            llm_with_structure = self._prep_llm_with_structured_output()
            return llm_with_structure.invoke(
                messages
                + [
                    HumanMessage(
                        content="Now return your results in the specified structured format"
                    )
                ]
            )
        except (TypeError, ValueError, AttributeError):
            return await self._apply_without_tools(prompt_kwargs)

    def _apply_sync_with_tools(self, prompt_kwargs: dict):
        """Apply the agent to the prompt kwargs with tools synchronously"""
        runner_args = self.prep_runner_args(prompt_kwargs)
        try:
            messages = run_agent_sync(**runner_args)
            llm_with_structure = self._prep_llm_with_structured_output()
            return llm_with_structure.invoke(
                messages
                + [
                    HumanMessage(
                        content="Now return your results in the specified structured format"
                    )
                ]
            )
        except (TypeError, ValueError, AttributeError):
            return self._apply_sync_without_tools(prompt_kwargs)

    async def apply(self, prompt_kwargs: dict):
        """Apply the agent to the prompt kwargs"""
        if len(self.tools) == 0:
            return await self._apply_without_tools(prompt_kwargs)

        return await self._apply_with_tools(prompt_kwargs)

    def apply_sync(self, prompt_kwargs: dict):
        """Apply the agent to the prompt kwargs synchronously"""
        if len(self.tools) == 0:
            return self._apply_sync_without_tools(prompt_kwargs)

        return self._apply_sync_with_tools(prompt_kwargs)
=======
        chunk_result = llm_with_structure.invoke(args["input"])
        return chunk_result
>>>>>>> fc5a2c03
<|MERGE_RESOLUTION|>--- conflicted
+++ resolved
@@ -5,13 +5,9 @@
 from sqlalchemy.dialects.postgresql import UUID, ARRAY
 from sqlmodel import Field, SQLModel
 from langchain.chat_models import init_chat_model
-<<<<<<< HEAD
 from langchain_core.prompts import ChatPromptTemplate
 from langfuse.langchain import CallbackHandler
 from langchain_core.messages import BaseMessage, SystemMessage, HumanMessage
-=======
-from langchain_core.messages import HumanMessage, SystemMessage
->>>>>>> fc5a2c03
 
 from lib.models.react_agent.tool_registry import prepare_tools
 from lib.models.react_agent.agent_runner import (
@@ -137,11 +133,7 @@
     def _apply_sync_without_tools(self, prompt_kwargs: dict):
         """Apply the agent to the prompt kwargs without tools synchronously"""
         llm_with_structure, args = self.prep_llm_args(prompt_kwargs)
-<<<<<<< HEAD
-        chunk_result = llm_with_structure.invoke(
-            args["input"],
-            config=args["config"],
-        )
+        chunk_result = llm_with_structure.invoke(args["input"])
         return chunk_result
 
     async def _apply_with_tools(self, prompt_kwargs: dict):
@@ -190,8 +182,4 @@
         if len(self.tools) == 0:
             return self._apply_sync_without_tools(prompt_kwargs)
 
-        return self._apply_sync_with_tools(prompt_kwargs)
-=======
-        chunk_result = llm_with_structure.invoke(args["input"])
-        return chunk_result
->>>>>>> fc5a2c03
+        return self._apply_sync_with_tools(prompt_kwargs)