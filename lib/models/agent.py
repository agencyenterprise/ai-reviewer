import uuid
from datetime import datetime
from typing import Any

from langchain.chat_models import init_chat_model
from langchain_core.messages import HumanMessage
from langchain_core.prompts import ChatPromptTemplate
from langchain_core.runnables.config import RunnableConfig
from langgraph.prebuilt import create_react_agent
from sqlalchemy import JSON, Column, DateTime, Integer, String, Text
from sqlalchemy.dialects.postgresql import ARRAY, UUID
from sqlmodel import JSON, Field, Float, SQLModel

from lib.config.langfuse import langfuse_handler
from lib.models.react_agent.agent_runner import (
    _build_prompt_with_tools_preamble,
    run_agent,
    run_agent_sync,
)
from lib.models.react_agent.tool_registry import prepare_tools


class Agent(SQLModel, table=True):
    __tablename__ = "agents"

    id: str = Field(
        sa_column=Column(UUID(as_uuid=True), primary_key=True, default=uuid.uuid4)
    )
    name: str = Field(sa_column=Column(String(255), nullable=False))
    description: str = Field(sa_column=Column(Text))
    model: str = Field(
        sa_column=Column(String(255), nullable=False)
    )  # Format: "{provider}:{model}"
    temperature: float = Field(sa_column=Column(Float, default=0.5))
    prompt: Any = Field(sa_column=Column(Text, nullable=False))
    tools: list[str] = Field(
        sa_column=Column(ARRAY(String), default=list)
    )  # Array of tool identifiers
    mandatory_tools: list[str] = Field(
        sa_column=Column(ARRAY(String), default=list)
    )  # Array of tool identifiers
    dependencies: list[str] = Field(
        sa_column=Column(ARRAY(UUID), default=list)
    )  # Array of agent IDs
    output_schema: Any = Field(
        sa_column=Column(JSON)
    )  # JSON Schema for expected output
    version: int = Field(sa_column=Column(Integer, default=1))
    created_by: str = Field(sa_column=Column(String(255), nullable=False))  # User ID
    created_at: datetime = Field(sa_column=Column(DateTime, default=datetime.utcnow))

    # Relationships
    # chats = Relationship(back_populates="agent")

    def __repr__(self):
        return f"<Agent(id={self.id}, name='{self.name}', version={self.version})>"

    @property
    def model_provider(self):
        return str(self.model).split(":")[0]

    @property
    def model_name(self):
        return str(self.model).split(":")[1]

    def _prep_llm(self):
        return init_chat_model(
            self.model_name,
            model_provider=self.model_provider,
            temperature=self.temperature,
        )

    def _prep_llm_with_structured_output(self):
        llm = self._prep_llm()
        return llm.with_structured_output(self.output_schema)

    def prep_llm_args(self, prompt_kwargs: dict):
        """Prepare arguments for normal non-react-agent llm calls"""
        llm_with_structure = self._prep_llm_with_structured_output()

        # Create prompt
        prompt_template = (
            self.prompt
            if hasattr(self.prompt, "format_messages")
            else ChatPromptTemplate.from_template(str(self.prompt))
        )
        messages = prompt_template.format_messages(**prompt_kwargs)

        # Apply LLM
        args = {"input": messages}
        return llm_with_structure, args

    def prep_runner_args(self, prompt_kwargs: dict) -> dict:
        """Prepare common arguments for the tool-using agent runner."""
        prompt_template = (
            self.prompt
            if hasattr(self.prompt, "format_messages")
            else ChatPromptTemplate.from_template(str(self.prompt))
        )
        base_messages = prompt_template.format_messages(**prompt_kwargs)

        # Build tools
        available_tools = prepare_tools(self.tools)

        # Build messages preamble and executor
        available_tool_names = [t.name for t in available_tools]
        messages = _build_prompt_with_tools_preamble(
            base_messages, self.mandatory_tools or [], available_tool_names
        )

        llm = self._prep_llm()

        agent_executor = create_react_agent(
            llm,
            list(available_tools),
            # system_prompt,
            # checkpointer=memory or MemorySaver(), # For when we want to save chats
            # store=vector_store, # For when we want to add RAG
        )
        return {
            "executor": agent_executor,
            "messages": messages,
            "mandatory_tools": self.mandatory_tools or [],
        }

    async def _apply_without_tools(
        self,
        prompt_kwargs: dict,
        config: RunnableConfig = None,
    ):
        """Apply the agent to the prompt kwargs without tools"""
        llm_with_structure, args = self.prep_llm_args(prompt_kwargs)
<<<<<<< HEAD
        chunk_result = await llm_with_structure.ainvoke(**args)
=======
        chunk_result = await llm_with_structure.ainvoke(args["input"], config=config)
>>>>>>> c2f1d685
        return chunk_result

    def _apply_sync_without_tools(
        self,
        prompt_kwargs: dict,
        config: RunnableConfig = None,
    ):
        """Apply the agent to the prompt kwargs without tools synchronously"""
        llm_with_structure, args = self.prep_llm_args(prompt_kwargs)
<<<<<<< HEAD
        chunk_result = llm_with_structure.invoke(**args)
=======
        chunk_result = llm_with_structure.invoke(args["input"], config=config)
>>>>>>> c2f1d685
        return chunk_result

    async def _apply_with_tools(
        self,
        prompt_kwargs: dict,
        config: RunnableConfig = None,
    ):
        """Apply the agent to the prompt kwargs with tools"""
        runner_args = self.prep_runner_args(prompt_kwargs)
        try:
            messages = await run_agent(**runner_args)
            llm_with_structure = self._prep_llm_with_structured_output()
            return llm_with_structure.invoke(
                messages
                + [
                    HumanMessage(
                        content="Now return your results in the specified structured format"
                    )
                ]
            )
        except (TypeError, ValueError, AttributeError):
            return await self._apply_without_tools(prompt_kwargs, config)

    def _apply_sync_with_tools(
        self,
        prompt_kwargs: dict,
        config: RunnableConfig = None,
    ):
        """Apply the agent to the prompt kwargs with tools synchronously"""
        runner_args = self.prep_runner_args(prompt_kwargs)
        try:
            messages = run_agent_sync(**runner_args)
            llm_with_structure = self._prep_llm_with_structured_output()
            return llm_with_structure.invoke(
                messages
                + [
                    HumanMessage(
                        content="Now return your results in the specified structured format"
                    )
                ]
            )
        except (TypeError, ValueError, AttributeError):
            return self._apply_sync_without_tools(prompt_kwargs, config)

    async def apply(
        self,
        prompt_kwargs: dict,
        config: RunnableConfig = None,
    ):
        """Apply the agent to the prompt kwargs"""
        if len(self.tools) == 0:
            return await self._apply_without_tools(prompt_kwargs, config)

        return await self._apply_with_tools(prompt_kwargs, config)

    def apply_sync(
        self,
        prompt_kwargs: dict,
        config: RunnableConfig = None,
    ):
        """Apply the agent to the prompt kwargs synchronously"""
        if len(self.tools) == 0:
            return self._apply_sync_without_tools(prompt_kwargs, config)

        return self._apply_sync_with_tools(prompt_kwargs, config)<|MERGE_RESOLUTION|>--- conflicted
+++ resolved
@@ -130,11 +130,7 @@
     ):
         """Apply the agent to the prompt kwargs without tools"""
         llm_with_structure, args = self.prep_llm_args(prompt_kwargs)
-<<<<<<< HEAD
-        chunk_result = await llm_with_structure.ainvoke(**args)
-=======
         chunk_result = await llm_with_structure.ainvoke(args["input"], config=config)
->>>>>>> c2f1d685
         return chunk_result
 
     def _apply_sync_without_tools(
@@ -144,11 +140,7 @@
     ):
         """Apply the agent to the prompt kwargs without tools synchronously"""
         llm_with_structure, args = self.prep_llm_args(prompt_kwargs)
-<<<<<<< HEAD
-        chunk_result = llm_with_structure.invoke(**args)
-=======
         chunk_result = llm_with_structure.invoke(args["input"], config=config)
->>>>>>> c2f1d685
         return chunk_result
 
     async def _apply_with_tools(
