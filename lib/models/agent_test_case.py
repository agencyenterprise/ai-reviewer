from __future__ import annotations

import asyncio
import json
from typing import Any, Dict, Optional, Set, Type, TypeVar

from pydantic import BaseModel, Field
from langchain.chat_models import init_chat_model
from langchain_core.prompts import ChatPromptTemplate
from deepdiff import DeepDiff


from lib.config.langfuse import langfuse_handler
from lib.models.agent import Agent


TResponse = TypeVar("TResponse", bound=BaseModel)


class EvaluationResult(BaseModel):
    passed: bool = Field(
        description="Whether the expected and received results match, thus passed the evaluation"
    )
    rationale: str = Field(description="Brief reason for the decision")


class AgentTestCase(BaseModel):
    """Generic container for agent test cases with mixed strict/LLM grading.

    - expected stores the golden output as a dict matching the agent's response model
    - expected/result are parsed instances of response_model for type-safe access
    - strict_fields are dotted selectors compared exactly (e.g., "reference_index")
    - llm_fields are field names to be graded by an LLM (e.g., "claims")
    - ignore_fields are dotted prefixes to omit from both expected and result prior to checks
    """

    name: str
    agent: Agent
    response_model: Type[TResponse]
    prompt_kwargs: Dict[str, Any]

    # Goldens and results
    expected_dict: Dict[str, Any]
    expected: Optional[TResponse] = None
    run_count: int = 1
    results: Optional[list[TResponse]] = None  # For multiple runs

    # Field selectors (same format as pydantic model_dump's include and exclude inputs)
    strict_fields: set | dict = Field(default_factory=set)
    llm_fields: set | dict = Field(default_factory=set)
    ignore_fields: set | dict = Field(default_factory=set)

    # Evaluator model (provider:model). Keep temperature 0 for determinism.
    evaluator_model: str = Field(default="openai:gpt-5")

    # Stored intermediate eval results
    strict_eval_results: Optional[list[EvaluationResult]] = None
    llm_eval_results: Optional[list[EvaluationResult]] = None
    combined_eval_result: Optional[EvaluationResult] = None

    def model_post_init(self, __context: Any) -> None:  # type: ignore[override]
        # Parse expected into the typed model instance
        if self.expected is None:
            self.expected = self.response_model.model_validate(self.expected_dict)  # type: ignore[arg-type]

    async def run(self) -> TResponse:
        """Run the agent and store the typed result."""
        tasks = [
            self.agent.apply(
                self.prompt_kwargs,
                config={"run_name": self.name, "callbacks": [langfuse_handler]},
            )
            for _ in range(self.run_count)
        ]
        results = await asyncio.gather(*tasks)
        # Ensure result is the expected pydantic type
        self.results = [self.response_model.model_validate(result) for result in results]  # type: ignore[arg-type]
        return self.results  # type: ignore[return-value]

    async def _compare_llm_given_result(self, result: TResponse) -> EvaluationResult:
        """Use an LLM to semantically compare selected fields."""
        assert self.expected is not None and result is not None, "Run the test first"

        if len(self.llm_fields) == 0:
            return EvaluationResult(
                passed=True, rationale="No fields require llm comparison"
            )

        expected_llm_json = self.expected.model_dump_json(
            include=self.llm_fields, exclude=self.ignore_fields, indent=2
        )
        result_llm_json = result.model_dump_json(
            include=self.llm_fields, exclude=self.ignore_fields, indent=2
        )

        if expected_llm_json == "{}" and result_llm_json == "{}":
            return EvaluationResult(
                passed=True, rationale="No fields require llm comparison"
            )

        evaluator_model_str = str(self.evaluator_model)
        provider, model = evaluator_model_str.split(":", 1)
        grader = init_chat_model(model, model_provider=provider, temperature=0)
        grader = grader.with_structured_output(EvaluationResult)

        prompt = ChatPromptTemplate.from_template(
            """
You are a strict evaluator for agent outputs.

Instructions:
- Compare the EXPECTED and RECEIVED JSON for the selected fields.
- For list-like fields, ignore order.
- For textual fields or rationales, accept minor wording differences if the meaning is equivalent.
- If counts differ in list-like fields or any expected item is missing semantically, return passed=False.

Return a boolean 'passed' (True if the expected and received results match, False otherwise) and a short 'rationale'.

EXPECTED JSON (selected fields):
```json
{expected_llm_json}
```

RECEIVED JSON (selected fields):
```json
{result_llm_json}
```
"""
        )

        messages = prompt.format_messages(
            expected_llm_json=expected_llm_json,
            result_llm_json=result_llm_json,
        )

        return grader.invoke(messages)

    async def _compare_strict_given_result(self, result: TResponse) -> EvaluationResult:
        assert self.expected is not None and result is not None, "Run the test first"

        expected_strict = self.expected.model_dump(
            include=self.strict_fields, exclude=self.ignore_fields
        )
        if len(self.strict_fields) == 0:
            return EvaluationResult(
                passed=True, rationale="No strict fields to compare"
            )
        result_strict = result.model_dump(
            include=self.strict_fields, exclude=self.ignore_fields
        )
        different_fields = DeepDiff(expected_strict, result_strict, ignore_order=True)
        different_fields_str = json.dumps(different_fields, indent=2)

        if len(different_fields) == 0:
            return EvaluationResult(passed=True, rationale="No differences found")
        else:
            return EvaluationResult(
                passed=False,
                rationale=f"Fields with differences with expected: {different_fields_str}",
            )

    async def prepare_aggregate_run_evaluation_result(
        self, eval_results: list[EvaluationResult], test_label: str | None = None
    ) -> EvaluationResult:
        num_passed = sum(1 for result in eval_results if result.passed)
        passed = num_passed == len(eval_results)
        rationale = f"{"✅" if passed else "❌"} {num_passed/len(eval_results)*100:0.0f}% ({num_passed}/{len(eval_results)}) of runs passed {f"{test_label}" if test_label else ""}"
        if not passed:
            rationale += "\n" + "\n".join(
                [
                    f"""{"✅" if result.passed else "❌"} Run {i+1}/{self.run_count} {"- " + test_label if test_label else ""}
    ```
    {result.rationale}
    ```
    """
                    for i, result in enumerate(eval_results)
                ]
            )
        return EvaluationResult(passed=passed, rationale=rationale)

    async def _compare_llm(self) -> EvaluationResult:
        """Use an LLM to semantically compare selected fields."""
        assert (
            self.expected is not None and self.results is not None
        ), "Run the test first"

        if len(self.llm_fields) == 0:
            return EvaluationResult(
                passed=True, rationale="No fields require llm comparison"
            )

        tasks = [self._compare_llm_given_result(result) for result in self.results]
        self.llm_eval_results = await asyncio.gather(*tasks)
        return await self.prepare_aggregate_run_evaluation_result(
            self.llm_eval_results,
            "LLM Comparisons",
        )

    async def _compare_strict(self) -> EvaluationResult:
        assert (
            self.expected is not None and self.results is not None
        ), "Run the test first"

        if len(self.strict_fields) == 0:
            return EvaluationResult(
                passed=True, rationale="No strict fields to compare"
            )

        tasks = [self._compare_strict_given_result(result) for result in self.results]
        self.strict_eval_results = await asyncio.gather(*tasks)
        return await self.prepare_aggregate_run_evaluation_result(
            self.strict_eval_results,
            "Strict Comparisons",
        )

    async def compare_results(self) -> EvaluationResult:
        strict_eval = await self._compare_strict()
        llm_eval = await self._compare_llm()

<<<<<<< HEAD
        eval_result = EvaluationResult(
            passed=strict_eval.passed and llm_eval.passed,
            rationale="\n".join([strict_eval.rationale, llm_eval.rationale]),
        )

        self._eval_result = eval_result

        return eval_result
=======
        self.combined_eval_result = EvaluationResult(
            passed=strict_eval.passed and llm_eval.passed,
            rationale="\n".join([strict_eval.rationale, llm_eval.rationale]),
        )
        return self.combined_eval_result
>>>>>>> 8309cb95
<|MERGE_RESOLUTION|>--- conflicted
+++ resolved
@@ -216,7 +216,6 @@
         strict_eval = await self._compare_strict()
         llm_eval = await self._compare_llm()
 
-<<<<<<< HEAD
         eval_result = EvaluationResult(
             passed=strict_eval.passed and llm_eval.passed,
             rationale="\n".join([strict_eval.rationale, llm_eval.rationale]),
@@ -224,11 +223,4 @@
 
         self._eval_result = eval_result
 
-        return eval_result
-=======
-        self.combined_eval_result = EvaluationResult(
-            passed=strict_eval.passed and llm_eval.passed,
-            rationale="\n".join([strict_eval.rationale, llm_eval.rationale]),
-        )
-        return self.combined_eval_result
->>>>>>> 8309cb95
+        return eval_result