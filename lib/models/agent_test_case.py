from __future__ import annotations

import asyncio
import json
from typing import Any, Dict, Optional, Set, Type, TypeVar

from pydantic import BaseModel, Field
from langchain.chat_models import init_chat_model
from langchain_core.prompts import ChatPromptTemplate
from deepdiff import DeepDiff


from lib.config.langfuse import langfuse_handler
from lib.models.agent import Agent


TResponse = TypeVar("TResponse", bound=BaseModel)


class EvaluationResult(BaseModel):
    passed: bool = Field(
        description="Whether the expected and received results match, thus passed the evaluation"
    )
    rationale: str = Field(description="Brief reason for the decision")


class AgentTestCase(BaseModel):
    """Generic container for agent test cases with mixed strict/LLM grading.

    - expected stores the golden output as a dict matching the agent's response model
    - expected/result are parsed instances of response_model for type-safe access
    - strict_fields are dotted selectors compared exactly (e.g., "reference_index")
    - llm_fields are field names to be graded by an LLM (e.g., "claims")
    - ignore_fields are dotted prefixes to omit from both expected and result prior to checks
    """

    name: str
    agent: Agent
    response_model: Type[TResponse]
    prompt_kwargs: Dict[str, Any]

    # Goldens and results
    expected_dict: Dict[str, Any]
    expected: Optional[TResponse] = None
    run_count: int = 1
    results: Optional[list[TResponse]] = None  # For multiple runs

    # Field selectors (same format as pydantic model_dump's include and exclude inputs)
    strict_fields: set | dict = Field(default_factory=set)
    llm_fields: set | dict = Field(default_factory=set)
    ignore_fields: set | dict = Field(default_factory=set)

    # Evaluator model (provider:model). Keep temperature 0 for determinism.
    evaluator_model: str = Field(default="openai:gpt-5")

    def model_post_init(self, __context: Any) -> None:  # type: ignore[override]
        # Parse expected into the typed model instance
        if self.expected is None:
            self.expected = self.response_model.model_validate(self.expected_dict)  # type: ignore[arg-type]

    async def run(self) -> TResponse:
        """Run the agent and store the typed result."""
<<<<<<< HEAD
        tasks = [self.agent.apply(self.prompt_kwargs) for _ in range(self.run_count)]
        results = await asyncio.gather(*tasks)
=======
        result = await self.agent.apply(
            self.prompt_kwargs,
            config={"run_name": self.name, "callbacks": [langfuse_handler]},
        )
>>>>>>> c2f1d685
        # Ensure result is the expected pydantic type
        self.results = [self.response_model.model_validate(result) for result in results]  # type: ignore[arg-type]
        return self.results  # type: ignore[return-value]

    async def _compare_llm_given_result(self, result: TResponse) -> EvaluationResult:
        """Use an LLM to semantically compare selected fields."""
        assert self.expected is not None and result is not None, "Run the test first"

        if len(self.llm_fields) == 0:
            return EvaluationResult(
                passed=True, rationale="No fields require llm comparison"
            )

        expected_llm_json = self.expected.model_dump_json(
            include=self.llm_fields, exclude=self.ignore_fields, indent=2
        )
        result_llm_json = result.model_dump_json(
            include=self.llm_fields, exclude=self.ignore_fields, indent=2
        )

        if expected_llm_json == "{}" and result_llm_json == "{}":
            return EvaluationResult(
                passed=True, rationale="No fields require llm comparison"
            )

        evaluator_model_str = str(self.evaluator_model)
        provider, model = evaluator_model_str.split(":", 1)
        grader = init_chat_model(model, model_provider=provider, temperature=0)
        grader = grader.with_structured_output(EvaluationResult)

        prompt = ChatPromptTemplate.from_template(
            """
You are a strict evaluator for agent outputs.

Instructions:
- Compare the EXPECTED and RECEIVED JSON for the selected fields.
- For list-like fields, ignore order.
- For textual fields or rationales, accept minor wording differences if the meaning is equivalent.
- If counts differ in list-like fields or any expected item is missing semantically, return passed=False.

Return a boolean 'passed' (True if the expected and received results match, False otherwise) and a short 'rationale'.

EXPECTED JSON (selected fields):
```json
{expected_llm_json}
```

RECEIVED JSON (selected fields):
```json
{result_llm_json}
```
"""
        )

        messages = prompt.format_messages(
            expected_llm_json=expected_llm_json,
            result_llm_json=result_llm_json,
        )

        return grader.invoke(messages)

    async def _compare_strict_given_result(self, result: TResponse) -> EvaluationResult:
        assert self.expected is not None and result is not None, "Run the test first"

        expected_strict = self.expected.model_dump(
            include=self.strict_fields, exclude=self.ignore_fields
        )
        if len(self.strict_fields) == 0:
            return EvaluationResult(
                passed=True, rationale="No strict fields to compare"
            )
        result_strict = result.model_dump(
            include=self.strict_fields, exclude=self.ignore_fields
        )
        different_fields = DeepDiff(expected_strict, result_strict, ignore_order=True)
        different_fields_str = json.dumps(different_fields, indent=2)

        if len(different_fields) == 0:
            return EvaluationResult(passed=True, rationale="No differences found")
        else:
            return EvaluationResult(
                passed=False,
                rationale=f"Fields with differences with expected: {different_fields_str}",
            )

    async def prepare_aggregate_run_evaluation_result(
        self, eval_results: list[EvaluationResult], test_label: str | None = None
    ) -> EvaluationResult:
        num_passed = sum(1 for result in eval_results if result.passed)
        passed = num_passed == len(eval_results)
        rationale = f"{"✅" if passed else "❌"} {num_passed/len(eval_results)*100:0.0f}% ({num_passed}/{len(eval_results)}) of runs passed {f"{test_label}" if test_label else ""}"
        if not passed:
            rationale += "\n" + "\n".join(
                [
                    f"""{"✅" if result.passed else "❌"} Run {i+1}/{self.run_count} {"- " + test_label if test_label else ""}
    ```
    {result.rationale}
    ```
    """
                    for i, result in enumerate(eval_results)
                ]
            )
        return EvaluationResult(passed=passed, rationale=rationale)

    async def _compare_llm(self) -> EvaluationResult:
        """Use an LLM to semantically compare selected fields."""
        assert (
            self.expected is not None and self.results is not None
        ), "Run the test first"

        if len(self.llm_fields) == 0:
            return EvaluationResult(
                passed=True, rationale="No fields require llm comparison"
            )

        tasks = [self._compare_llm_given_result(result) for result in self.results]
        eval_results = await asyncio.gather(*tasks)
        return await self.prepare_aggregate_run_evaluation_result(
            eval_results,
            "LLM Comparisons",
        )

    async def _compare_strict(self) -> EvaluationResult:
        assert (
            self.expected is not None and self.results is not None
        ), "Run the test first"

        if len(self.strict_fields) == 0:
            return EvaluationResult(
                passed=True, rationale="No strict fields to compare"
            )

        tasks = [self._compare_strict_given_result(result) for result in self.results]
        eval_results = await asyncio.gather(*tasks)
        return await self.prepare_aggregate_run_evaluation_result(
            eval_results,
            "Strict Comparisons",
        )

    async def compare_results(self) -> EvaluationResult:
        strict_eval = await self._compare_strict()
        llm_eval = await self._compare_llm()

<<<<<<< HEAD
=======
        rationale_parts = [
            f"{'✓' if strict_eval.passed else '✗'} Strict fields: {strict_eval.rationale}",
            f"{'✓' if llm_eval.passed else '✗'} LLM fields: {llm_eval.rationale}",
        ]

>>>>>>> c2f1d685
        return EvaluationResult(
            passed=strict_eval.passed and llm_eval.passed,
            rationale="\n".join([strict_eval.rationale, llm_eval.rationale]),
        )<|MERGE_RESOLUTION|>--- conflicted
+++ resolved
@@ -60,15 +60,8 @@
 
     async def run(self) -> TResponse:
         """Run the agent and store the typed result."""
-<<<<<<< HEAD
         tasks = [self.agent.apply(self.prompt_kwargs) for _ in range(self.run_count)]
         results = await asyncio.gather(*tasks)
-=======
-        result = await self.agent.apply(
-            self.prompt_kwargs,
-            config={"run_name": self.name, "callbacks": [langfuse_handler]},
-        )
->>>>>>> c2f1d685
         # Ensure result is the expected pydantic type
         self.results = [self.response_model.model_validate(result) for result in results]  # type: ignore[arg-type]
         return self.results  # type: ignore[return-value]
@@ -212,14 +205,6 @@
         strict_eval = await self._compare_strict()
         llm_eval = await self._compare_llm()
 
-<<<<<<< HEAD
-=======
-        rationale_parts = [
-            f"{'✓' if strict_eval.passed else '✗'} Strict fields: {strict_eval.rationale}",
-            f"{'✓' if llm_eval.passed else '✗'} LLM fields: {llm_eval.rationale}",
-        ]
-
->>>>>>> c2f1d685
         return EvaluationResult(
             passed=strict_eval.passed and llm_eval.passed,
             rationale="\n".join([strict_eval.rationale, llm_eval.rationale]),
