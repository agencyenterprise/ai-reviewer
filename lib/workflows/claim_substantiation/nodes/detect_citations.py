import logging
<<<<<<< HEAD
from lib.agents.citation_detector import CitationResponse, citation_detector_agent
=======
from typing import List
from lib.agents.citation_detector import CitationResponse
from lib.agents.reference_extractor import BibliographyItem
>>>>>>> c74cf89e
from lib.services.document_processor import DocumentProcessor
from lib.workflows.claim_substantiation.state import ClaimSubstantiatorState

logger = logging.getLogger(__name__)


async def detect_citations(state: ClaimSubstantiatorState) -> ClaimSubstantiatorState:
    logger.info("detect_citations: detecting citations")

    agents_to_run = state.get("agents_to_run")
    if agents_to_run and "citations" not in agents_to_run:
        logger.info("detect_citations: Skipping citations detection (not in agents_to_run)")
        return {}

    processor = DocumentProcessor(state["file"])
<<<<<<< HEAD
    
    prompt_kwargs = {
        "bibliography": state.get("references", [])
    }
    
    def default_response():
        return CitationResponse(citations=[], rationale="Not processed")
    
    final_citations = await processor.apply_agent_to_all_chunks(
        agent=citation_detector_agent,
        prompt_kwargs=prompt_kwargs,
        target_chunk_indices=state.get("target_chunk_indices"),
        existing_results=state.get("citations_by_chunk"),
        default_response_factory=default_response
    )
    
    return {"citations_by_chunk": final_citations}
=======

    bibliography = _format_bibliography_prompt_section(state.get("references", []))

    results: List[CitationResponse] = await processor.apply_agent_to_all_chunks(
        citation_detector_agent,
        prompt_kwargs={"bibliography": bibliography},
    )
    return {"citations_by_chunk": results}


def _format_bibliography_item_prompt_section(index: int, item: BibliographyItem) -> str:
    return f"""### Bibliography entry #{index + 1}
{item.text}"""


def _format_bibliography_prompt_section(references: List[BibliographyItem]) -> str:
    return "\n\n".join(
        [
            _format_bibliography_item_prompt_section(index, item)
            for index, item in enumerate(references)
        ]
    )
>>>>>>> c74cf89e
<|MERGE_RESOLUTION|>--- conflicted
+++ resolved
@@ -1,11 +1,7 @@
 import logging
-<<<<<<< HEAD
 from lib.agents.citation_detector import CitationResponse, citation_detector_agent
-=======
 from typing import List
-from lib.agents.citation_detector import CitationResponse
 from lib.agents.reference_extractor import BibliographyItem
->>>>>>> c74cf89e
 from lib.services.document_processor import DocumentProcessor
 from lib.workflows.claim_substantiation.state import ClaimSubstantiatorState
 
@@ -21,10 +17,11 @@
         return {}
 
     processor = DocumentProcessor(state["file"])
-<<<<<<< HEAD
-    
+
+    bibliography = _format_bibliography_prompt_section(state.get("references", []))
+
     prompt_kwargs = {
-        "bibliography": state.get("references", [])
+        "bibliography": bibliography
     }
     
     def default_response():
@@ -39,16 +36,6 @@
     )
     
     return {"citations_by_chunk": final_citations}
-=======
-
-    bibliography = _format_bibliography_prompt_section(state.get("references", []))
-
-    results: List[CitationResponse] = await processor.apply_agent_to_all_chunks(
-        citation_detector_agent,
-        prompt_kwargs={"bibliography": bibliography},
-    )
-    return {"citations_by_chunk": results}
-
 
 def _format_bibliography_item_prompt_section(index: int, item: BibliographyItem) -> str:
     return f"""### Bibliography entry #{index + 1}
@@ -61,5 +48,4 @@
             _format_bibliography_item_prompt_section(index, item)
             for index, item in enumerate(references)
         ]
-    )
->>>>>>> c74cf89e
+    )