--- conflicted
+++ resolved
@@ -1,5 +1,6 @@
 from typing import Annotated, List, Optional
 from pydantic import BaseModel, Field
+from operator import add
 
 from lib.agents.citation_detector import CitationResponse
 from lib.agents.claim_detector import ClaimResponse
@@ -9,22 +10,7 @@
 from lib.services.file import FileDocument
 from lib.agents.models import ChunkWithIndex
 from lib.workflows.chunk_conciliator import create_conciliator
-from operator import add
-
-<<<<<<< HEAD
 from lib.workflows.models import WorkflowError
-=======
-
-class WorkflowError(BaseModel):
-    """Error object for the overall workflow or specific chunks."""
-
-    chunk_index: Optional[int] = Field(
-        default=None,
-        description="The index of the chunk that caused the error. This is None if the error occurred before the chunk was processed or in the overall workflow (not chunk-related).",
-    )
-    task_name: str = Field(description="The name of the task that caused the error.")
-    error: str = Field(description="The error message.")
->>>>>>> 1498a951
 
 
 class SubstantiationWorkflowConfig(BaseModel):
