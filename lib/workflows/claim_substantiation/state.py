from typing import Annotated, List, Optional
from pydantic import BaseModel, Field

from lib.agents.citation_detector import CitationResponse
from lib.agents.claim_detector import ClaimResponse
from lib.agents.toulmin_claim_detector import ToulminClaimResponse
from lib.agents.reference_extractor import BibliographyItem
from lib.agents.claim_substantiator import ClaimSubstantiationResultWithClaimIndex
from lib.services.file import FileDocument
from lib.agents.models import ChunkWithIndex
from operator import add


class WorkflowError(BaseModel):
    """Error object for the overall workflow or specific chunks."""

    chunk_index: Optional[int] = Field(
        description="The index of the chunk that caused the error. This is None if the error occurred before the chunk was processed or in the overall workflow (not chunk-related)."
    )
    task_name: str = Field(description="The name of the task that caused the error.")
    error: str = Field(description="The error message.")


<<<<<<< HEAD
class SubstantiationWorkflowConfig(BaseModel):
    """Configuration model for claim substantiation workflow"""

    use_toulmin: bool = Field(
        default=False, description="Whether to use Toulmin claim detection approach"
    )
    target_chunk_indices: Optional[List[int]] = Field(
        default=None,
        description="Specific chunk indices to process (None = process all chunks)",
    )
    agents_to_run: Optional[List[str]] = Field(
        default=None, description="Specific agents to run (None = run all agents)"
    )
    domain: Optional[str] = Field(
        default=None, description="Domain context for more accurate analysis"
    )
    target_audience: Optional[str] = Field(
        default=None, description="Target audience context for analysis"
    )
    session_id: Optional[str] = Field(
        default=None, description="Session ID for Langfuse tracing"
    )


class DocumentChunk(BaseModel):
=======
class DocumentChunk(ChunkWithIndex):
>>>>>>> ddd6fc8b
    """Independent chunk response object with all processing results"""

    claims: Optional[ClaimResponse | ToulminClaimResponse] = None
    citations: Optional[CitationResponse] = None
    substantiations: List[ClaimSubstantiationResultWithClaimIndex] = []


def conciliate_chunks(
    a: List[DocumentChunk], b: List[DocumentChunk]
) -> List[DocumentChunk]:
    """
    Conciliate two lists of DocumentChunk by merging their properties.

    This reducer function is used by LangGraph to handle multiple updates to the same
    chunks field from different nodes running in parallel.

    Args:
        a: First list of DocumentChunk (existing state)
        b: Second list of DocumentChunk (new updates)

    Returns:
        Merged list of DocumentChunk with combined properties
    """

    # Create a dictionary for quick lookup of chunks by index
    chunks_by_index = {chunk.chunk_index: chunk for chunk in a}

    # Merge updates from b into the existing chunks
    for updated_chunk in b:
        if updated_chunk is None:
            # in case chunk processing errored, a None is returned here so we skip the result
            continue

        existing_chunk = chunks_by_index.get(updated_chunk.chunk_index)
        if existing_chunk is None:
            # If chunk doesn't exist in a, add it
            chunks_by_index[updated_chunk.chunk_index] = updated_chunk
        else:
            # Merge the chunks by updating non-None fields from updated_chunk
            merged_data = existing_chunk.model_dump()

            # Update fields that are not None in the updated chunk
            for field, value in updated_chunk.model_dump().items():
                if value is not None:
                    merged_data[field] = value

            # Create the merged chunk
            chunks_by_index[updated_chunk.chunk_index] = DocumentChunk(**merged_data)

    # Return chunks in order by chunk_index
    return [chunks_by_index[i] for i in sorted(chunks_by_index.keys())]


class ClaimSubstantiationChunk(BaseModel):
    """
    Wrapper for a list of claim substantiation results for a single chunk.

    openapi-generator does not support List[List[T]] so we need to wrap the list of substantiations in a single model.
    """

    substantiations: List[ClaimSubstantiationResultWithClaimIndex]


class ClaimSubstantiatorState(BaseModel):
    # Inputs
    file: FileDocument
    supporting_files: Optional[List[FileDocument]] = None
<<<<<<< HEAD
    config: SubstantiationWorkflowConfig
=======
    target_chunk_indices: Optional[List[int]] = None
    agents_to_run: Optional[List[str]] = None
    session_id: Optional[str] = None
>>>>>>> ddd6fc8b

    # Outputs
    references: List[BibliographyItem] = []
    chunks: Annotated[List[DocumentChunk], conciliate_chunks] = []
    errors: Annotated[List[WorkflowError], add] = Field(
        default_factory=list,
        description="Errors that occurred during the processing of the document.",
    )

    def get_paragraph_chunks(self, paragraph_index: int) -> List[DocumentChunk]:
        return [
            chunk for chunk in self.chunks if chunk.paragraph_index == paragraph_index
        ]

    def get_paragraph(self, paragraph_index: int) -> str:
        paragraph_chunks = self.get_paragraph_chunks(paragraph_index)
        return "\n".join([chunk.content for chunk in paragraph_chunks])


class ChunkReevaluationRequest(BaseModel):
    """Request model for re-evaluating a specific chunk"""

    chunk_index: int = Field(
        ge=0, description="Zero-based index of the chunk to re-evaluate"
    )
    agents_to_run: List[str] = Field(
        description="List of agent types to run on the chunk",
        example=["claims", "citations"],
    )
    original_state: ClaimSubstantiatorState = Field(
        description="The original workflow state containing the document and chunks"
    )
    session_id: Optional[str] = Field(description="The session ID for Langfuse tracing")


class ChunkReevaluationResponse(BaseModel):
    """Response model for chunk re-evaluation results"""

    state: ClaimSubstantiatorState = Field(
        description="The updated workflow state, with the re-evaluated chunk included"
    )
    agents_run: List[str] = Field(
        description="List of agents that were successfully run on the chunk"
    )
    processing_time_ms: Optional[float] = Field(
        description="Time taken to process the chunk in milliseconds", default=None
    )<|MERGE_RESOLUTION|>--- conflicted
+++ resolved
@@ -21,7 +21,6 @@
     error: str = Field(description="The error message.")
 
 
-<<<<<<< HEAD
 class SubstantiationWorkflowConfig(BaseModel):
     """Configuration model for claim substantiation workflow"""
 
@@ -46,10 +45,7 @@
     )
 
 
-class DocumentChunk(BaseModel):
-=======
 class DocumentChunk(ChunkWithIndex):
->>>>>>> ddd6fc8b
     """Independent chunk response object with all processing results"""
 
     claims: Optional[ClaimResponse | ToulminClaimResponse] = None
@@ -117,13 +113,7 @@
     # Inputs
     file: FileDocument
     supporting_files: Optional[List[FileDocument]] = None
-<<<<<<< HEAD
     config: SubstantiationWorkflowConfig
-=======
-    target_chunk_indices: Optional[List[int]] = None
-    agents_to_run: Optional[List[str]] = None
-    session_id: Optional[str] = None
->>>>>>> ddd6fc8b
 
     # Outputs
     references: List[BibliographyItem] = []
