from datetime import date
from operator import add
from typing import Annotated, Dict, List, Optional

from pydantic import BaseModel, Field

# Agent response models
from lib.agents.citation_detector import CitationResponse
from lib.agents.citation_suggester import CitationSuggestionResultWithClaimIndex
from lib.agents.claim_categorizer import ClaimCategorizationResponseWithClaimIndex
from lib.agents.claim_extractor import ClaimResponse
from lib.agents.claim_needs_substantiation_checker import (
    ClaimCommonKnowledgeResultWithClaimIndex,
)
from lib.agents.claim_verifier import ClaimSubstantiationResultWithClaimIndex
from lib.agents.document_summarizer import DocumentSummary
from lib.agents.evidence_weighter import EvidenceWeighterResponseWithClaimIndex
from lib.agents.literature_review import LiteratureReviewResponse
from lib.agents.models import ChunkWithIndex
from lib.agents.reference_extractor import BibliographyItem
from lib.agents.toulmin_claim_extractor import ToulminClaimResponse

# Service models
from lib.services.file import FileDocument

# Workflow models
from lib.workflows.models import WorkflowError


class SubstantiationWorkflowConfig(BaseModel):
    """Configuration model for claim substantiation workflow"""

    use_toulmin: bool = Field(
        default=False, description="Whether to use Toulmin claim detection approach"
    )
    run_literature_review: bool = Field(
        default=False, description="Whether to run the literature review"
    )
    run_suggest_citations: bool = Field(
        default=False, description="Whether to run the citation suggestions"
    )
    use_rag: bool = Field(
        default=True,
        description="Use RAG for claim verification",
    )
    run_live_reports: bool = Field(
        default=False, description="Whether to run the live reports analysis"
    )
    document_publication_date: Optional[date] = Field(
        default=None,
        description="Publication date (YYYY-MM-DD) of the document for literature review and live reports",
    )
    target_chunk_indices: Optional[List[int]] = Field(
        default=None,
        description="Specific chunk indices to process (None = process all chunks)",
    )
    agents_to_run: Optional[List[str]] = Field(
        default=None, description="Specific agents to run (None = run all agents)"
    )
    domain: Optional[str] = Field(
        default=None, description="Domain context for more accurate analysis"
    )
    target_audience: Optional[str] = Field(
        default=None, description="Target audience context for analysis"
    )
    session_id: Optional[str] = Field(
        default=None, description="Session ID for Langfuse tracing"
    )


class DocumentChunk(ChunkWithIndex):
    """Independent chunk response object with all processing results"""

    claims: Optional[ClaimResponse | ToulminClaimResponse] = None
    claim_categories: Optional[List[ClaimCategorizationResponseWithClaimIndex]] = None
    citations: Optional[CitationResponse] = None
    claim_common_knowledge_results: List[ClaimCommonKnowledgeResultWithClaimIndex] = []
    substantiations: List[ClaimSubstantiationResultWithClaimIndex] = []
    citation_suggestions: List[CitationSuggestionResultWithClaimIndex] = []
    live_reports_analysis: List[EvidenceWeighterResponseWithClaimIndex] = Field(
        default_factory=list
    )


def conciliate_chunks(
    a: List[DocumentChunk], b: List[DocumentChunk]
) -> List[DocumentChunk]:
    """
    Conciliate two lists of DocumentChunk by merging their properties.

    This reducer function is used by LangGraph to handle multiple updates to the same
    chunks field from different nodes running in parallel.

    Args:
        a: First list of DocumentChunk (existing state)
        b: Second list of DocumentChunk (new updates)

    Returns:
        Merged list of DocumentChunk with combined properties
    """

    # Create a dictionary for quick lookup of chunks by index
    chunks_by_index = {chunk.chunk_index: chunk for chunk in a}

    # Merge updates from b into the existing chunks
    for updated_chunk in b:
        if updated_chunk is None:
            # in case chunk processing errored, a None is returned here so we skip the result
            continue

        existing_chunk = chunks_by_index.get(updated_chunk.chunk_index)
        if existing_chunk is None:
            # If chunk doesn't exist in a, add it
            chunks_by_index[updated_chunk.chunk_index] = updated_chunk
        else:
            # Merge the chunks by updating fields that have been updated in the updated chunk
            merged_data = existing_chunk.model_dump()

            # Update fields that have been updated in the updated chunk
            for field, updated_value in updated_chunk.model_dump().items():
                if updated_value is None:
                    # Skip None values - no update has happened
                    continue

                if isinstance(updated_value, list) and not updated_value:
                    # Skip empty lists - no update has happened (empty lists are used as default state values for some fields)
                    continue

                merged_data[field] = updated_value

            # Create the merged chunk
            chunks_by_index[updated_chunk.chunk_index] = DocumentChunk(**merged_data)

    # Return chunks in order by chunk_index
    return [chunks_by_index[i] for i in sorted(chunks_by_index.keys())]


class ClaimCommonKnowledgeResultChunk(BaseModel):
    """
    Wrapper for a list of claim common knowledge results for a single chunk.

    openapi-generator does not support List[List[T]] so we need to wrap the list of substantiations in a single model.
    """

    claim_common_knowledge_results: List[ClaimCommonKnowledgeResultWithClaimIndex]


class ClaimSubstantiationChunk(BaseModel):
    """
    Wrapper for a list of claim substantiation results for a single chunk.

    openapi-generator does not support List[List[T]] so we need to wrap the list of substantiations in a single model.
    """

    substantiations: List[ClaimSubstantiationResultWithClaimIndex]


class ClaimSubstantiatorState(BaseModel):
    # Inputs
    file: FileDocument
    supporting_files: Optional[List[FileDocument]] = None
    config: SubstantiationWorkflowConfig

    # Outputs
    workflow_run_id: Optional[str] = Field(
        default=None,
        description="The UUID of the workflow run (populated when workflow starts)",
    )
    references: Annotated[List[BibliographyItem], add] = []
    chunks: Annotated[List[DocumentChunk], conciliate_chunks] = []
    errors: Annotated[List[WorkflowError], add] = Field(
        default_factory=list,
        description="Errors that occurred during the processing of the document.",
    )
    main_document_summary: Optional[DocumentSummary] = Field(
        default=None, description="The summary of the main document"
    )
    supporting_documents_summaries: Optional[Dict[int, DocumentSummary]] = Field(
        default=None,
        description="Dictionary mapping supporting file indices to their summaries",
    )
<<<<<<< HEAD
    indexed_collections: Dict[str, str] = Field(
        default_factory=dict,
        description="Maps file hashes to collection IDs for RAG retrieval",
    )
    live_reports_analysis: List[EvidenceWeighterResponseWithClaimIndex] = Field(
        default_factory=list, description="Live reports analysis results by chunk index"
    )
=======
    literature_review: Optional[LiteratureReviewResponse] = None
>>>>>>> bce8f38c

    def get_paragraph_chunks(self, paragraph_index: int) -> List[DocumentChunk]:
        return [
            chunk for chunk in self.chunks if chunk.paragraph_index == paragraph_index
        ]

    def get_paragraph(self, paragraph_index: int) -> str:
        paragraph_chunks = self.get_paragraph_chunks(paragraph_index)
        return "\n".join([chunk.content for chunk in paragraph_chunks])


class ChunkReevaluationRequest(BaseModel):
    """Request model for re-evaluating a specific chunk"""

    chunk_index: int = Field(
        ge=0, description="Zero-based index of the chunk to re-evaluate"
    )
    agents_to_run: List[str] = Field(
        description="List of agent types to run on the chunk",
        example=["claims", "citations"],
    )
    original_state: ClaimSubstantiatorState = Field(
        description="The original workflow state containing the document and chunks"
    )
    session_id: Optional[str] = Field(description="The session ID for Langfuse tracing")


class ChunkReevaluationResponse(BaseModel):
    """Response model for chunk re-evaluation results"""

    state: ClaimSubstantiatorState = Field(
        description="The updated workflow state, with the re-evaluated chunk included"
    )
    agents_run: List[str] = Field(
        description="List of agents that were successfully run on the chunk"
    )
    processing_time_ms: Optional[float] = Field(
        description="Time taken to process the chunk in milliseconds", default=None
    )<|MERGE_RESOLUTION|>--- conflicted
+++ resolved
@@ -179,7 +179,6 @@
         default=None,
         description="Dictionary mapping supporting file indices to their summaries",
     )
-<<<<<<< HEAD
     indexed_collections: Dict[str, str] = Field(
         default_factory=dict,
         description="Maps file hashes to collection IDs for RAG retrieval",
@@ -187,9 +186,7 @@
     live_reports_analysis: List[EvidenceWeighterResponseWithClaimIndex] = Field(
         default_factory=list, description="Live reports analysis results by chunk index"
     )
-=======
     literature_review: Optional[LiteratureReviewResponse] = None
->>>>>>> bce8f38c
 
     def get_paragraph_chunks(self, paragraph_index: int) -> List[DocumentChunk]:
         return [
