--- conflicted
+++ resolved
@@ -160,15 +160,7 @@
         default_factory=list,
         description="Errors that occurred during the processing of the document.",
     )
-<<<<<<< HEAD
-    literature_review: Optional[str] = None
-=======
     literature_review: Optional[LiteratureReviewResponse] = None
-    document_publication_date: Optional[date] = Field(
-        default=None,
-        description="Publication date (YYYY-MM-DD) of the document for literature review and live reports",
-    )
->>>>>>> fe39fe95
     main_document_summary: Optional[DocumentSummary] = Field(
         default=None, description="The summary of the main document"
     )
