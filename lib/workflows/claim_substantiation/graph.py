--- conflicted
+++ resolved
@@ -67,11 +67,7 @@
     graph.add_node("detect_citations", detect_citations)
     graph.add_node("extract_references", extract_references)
     graph.add_node("check_claim_needs_substantiation", check_claim_needs_substantiation)
-<<<<<<< HEAD
-=======
     graph.add_node("categorize_claims", categorize_claims)
-    graph.add_node("verify_claims", verify_claims, defer=True)
->>>>>>> bce8f38c
 
     # Conditional verify node based on RAG setting
     if use_rag:
