<<<<<<< HEAD
from pdb import run
from langgraph.checkpoint.postgres import PostgresSaver
from langgraph.graph import StateGraph
from langgraph.graph.state import Checkpointer

from lib.config.env import config
from lib.config.langfuse import langfuse_handler
from lib.workflows.claim_substantiation.nodes.prepare_documents import prepare_documents
=======
from langgraph.graph import StateGraph
from lib.workflows.claim_substantiation.nodes.check_claim_common_knowledge import (
    check_claim_common_knowledge,
)
>>>>>>> 7e6081ac
from lib.workflows.claim_substantiation.nodes.detect_citations import detect_citations
from lib.workflows.claim_substantiation.nodes.detect_claims import detect_claims
from lib.workflows.claim_substantiation.nodes.detect_claims_toulmin import (
    detect_claims_toulmin,
)
from lib.workflows.claim_substantiation.nodes.extract_references import (
    extract_references,
)
from lib.workflows.claim_substantiation.nodes.review_literature import (
    literature_review,
)
from lib.workflows.claim_substantiation.nodes.suggest_citations import (
    suggest_citations,
)
from lib.workflows.claim_substantiation.nodes.split_into_chunks import split_into_chunks
from lib.workflows.claim_substantiation.nodes.substantiate_claims import (
    substantiate_claims,
)
from lib.workflows.claim_substantiation.state import ClaimSubstantiatorState


def build_claim_substantiator_graph(
    use_toulmin: bool = False,
    run_literature_review: bool = True,
    run_suggest_citations: bool = True,
):
    graph = StateGraph(ClaimSubstantiatorState)

<<<<<<< HEAD
    graph.add_node("prepare_documents", prepare_documents)
    if run_literature_review:
        graph.add_node("literature_review", literature_review)
    if run_suggest_citations:
        graph.add_node("suggest_citations", suggest_citations)
    graph.add_node("split_into_chunks", split_into_chunks)
=======
    graph.add_node("🤖 split_into_chunks", split_into_chunks)
>>>>>>> 7e6081ac
    graph.add_node(
        "🤖 detect_claims", detect_claims if not use_toulmin else detect_claims_toulmin
    )
    graph.add_node("🤖 detect_citations", detect_citations)
    graph.add_node("🤖 extract_references", extract_references)
    graph.add_node("🤖 check_claim_common_knowledge", check_claim_common_knowledge)
    graph.add_node("🤖 substantiate_claims", substantiate_claims, defer=True)

    graph.set_entry_point("🤖 split_into_chunks")
    graph.add_edge("🤖 split_into_chunks", "🤖 extract_references")
    graph.add_edge("🤖 split_into_chunks", "🤖 detect_claims")

    graph.add_edge("🤖 extract_references", "🤖 detect_citations")

    # Create a synchronization node that waits for both detect_claims and detect_citations
    graph.add_node(
        "wait_for_claims_citations", lambda state: state
    )  # Pass-through node for synchronization

<<<<<<< HEAD
    graph.set_entry_point("prepare_documents")

    graph.add_edge("prepare_documents", "split_into_chunks")
    if run_literature_review:
        graph.add_edge("prepare_documents", "literature_review")

    graph.add_edge("split_into_chunks", "extract_references")
    graph.add_edge("split_into_chunks", "detect_claims")
=======
    # Both detect_claims and detect_citations must complete before wait_for_claims_citations
    graph.add_edge("🤖 detect_claims", "wait_for_claims_citations")
    graph.add_edge("🤖 detect_citations", "wait_for_claims_citations")
>>>>>>> 7e6081ac

    # Only after both are complete, proceed to check_claim_common_knowledge and substantiate_claims
    graph.add_edge("wait_for_claims_citations", "🤖 check_claim_common_knowledge")

    # Only after detect_claims, detect_citations, and check_claim_common_knowledge are complete, proceed to substantiate_claims
    graph.add_edge("🤖 check_claim_common_knowledge", "🤖 substantiate_claims")

    graph.set_finish_point("🤖 substantiate_claims")

    # Suggest citations (aim 2.a)
    if run_suggest_citations:
        graph.add_edge("substantiate_claims", "suggest_citations")
        if run_literature_review:
            graph.add_edge("literature_review", "suggest_citations")

        graph.set_finish_point("suggest_citations")

    return graph


if __name__ == "__main__":
    # Print the graph in mermaid format
    # Paste it into https://mermaid.live/ to see the graph

    workflow_graph = build_claim_substantiator_graph()
    app = workflow_graph.compile()
    print(app.get_graph().draw_mermaid())<|MERGE_RESOLUTION|>--- conflicted
+++ resolved
@@ -1,4 +1,3 @@
-<<<<<<< HEAD
 from pdb import run
 from langgraph.checkpoint.postgres import PostgresSaver
 from langgraph.graph import StateGraph
@@ -7,12 +6,10 @@
 from lib.config.env import config
 from lib.config.langfuse import langfuse_handler
 from lib.workflows.claim_substantiation.nodes.prepare_documents import prepare_documents
-=======
 from langgraph.graph import StateGraph
 from lib.workflows.claim_substantiation.nodes.check_claim_common_knowledge import (
     check_claim_common_knowledge,
 )
->>>>>>> 7e6081ac
 from lib.workflows.claim_substantiation.nodes.detect_citations import detect_citations
 from lib.workflows.claim_substantiation.nodes.detect_claims import detect_claims
 from lib.workflows.claim_substantiation.nodes.detect_claims_toulmin import (
@@ -41,16 +38,12 @@
 ):
     graph = StateGraph(ClaimSubstantiatorState)
 
-<<<<<<< HEAD
     graph.add_node("prepare_documents", prepare_documents)
     if run_literature_review:
-        graph.add_node("literature_review", literature_review)
+        graph.add_node("🤖 literature_review", literature_review)
     if run_suggest_citations:
-        graph.add_node("suggest_citations", suggest_citations)
-    graph.add_node("split_into_chunks", split_into_chunks)
-=======
+        graph.add_node("🤖 suggest_citations", suggest_citations)
     graph.add_node("🤖 split_into_chunks", split_into_chunks)
->>>>>>> 7e6081ac
     graph.add_node(
         "🤖 detect_claims", detect_claims if not use_toulmin else detect_claims_toulmin
     )
@@ -58,6 +51,12 @@
     graph.add_node("🤖 extract_references", extract_references)
     graph.add_node("🤖 check_claim_common_knowledge", check_claim_common_knowledge)
     graph.add_node("🤖 substantiate_claims", substantiate_claims, defer=True)
+
+    graph.set_entry_point("prepare_documents")
+
+    graph.add_edge("prepare_documents", "🤖 split_into_chunks")
+    if run_literature_review:
+        graph.add_edge("prepare_documents", "🤖 literature_review")
 
     graph.set_entry_point("🤖 split_into_chunks")
     graph.add_edge("🤖 split_into_chunks", "🤖 extract_references")
@@ -70,20 +69,9 @@
         "wait_for_claims_citations", lambda state: state
     )  # Pass-through node for synchronization
 
-<<<<<<< HEAD
-    graph.set_entry_point("prepare_documents")
-
-    graph.add_edge("prepare_documents", "split_into_chunks")
-    if run_literature_review:
-        graph.add_edge("prepare_documents", "literature_review")
-
-    graph.add_edge("split_into_chunks", "extract_references")
-    graph.add_edge("split_into_chunks", "detect_claims")
-=======
     # Both detect_claims and detect_citations must complete before wait_for_claims_citations
     graph.add_edge("🤖 detect_claims", "wait_for_claims_citations")
     graph.add_edge("🤖 detect_citations", "wait_for_claims_citations")
->>>>>>> 7e6081ac
 
     # Only after both are complete, proceed to check_claim_common_knowledge and substantiate_claims
     graph.add_edge("wait_for_claims_citations", "🤖 check_claim_common_knowledge")
@@ -95,11 +83,27 @@
 
     # Suggest citations (aim 2.a)
     if run_suggest_citations:
-        graph.add_edge("substantiate_claims", "suggest_citations")
         if run_literature_review:
-            graph.add_edge("literature_review", "suggest_citations")
+            # Create a synchronization node that waits for both literature_review and substantiate_claims
+            graph.add_node(
+                "wait_for_literature_and_substantiation", lambda state: state
+            )  # Pass-through node for synchronization
 
-        graph.set_finish_point("suggest_citations")
+            # Only after both are complete, proceed to suggest_citations
+            graph.add_edge(
+                "🤖 substantiate_claims", "wait_for_literature_and_substantiation"
+            )
+            graph.add_edge(
+                "🤖 literature_review", "wait_for_literature_and_substantiation"
+            )
+
+            graph.add_edge(
+                "wait_for_literature_and_substantiation", "🤖 suggest_citations"
+            )
+        else:
+            graph.add_edge("🤖 substantiate_claims", "🤖 suggest_citations")
+
+        graph.set_finish_point("🤖 suggest_citations")
 
     return graph
 
