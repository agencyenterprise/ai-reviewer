--- conflicted
+++ resolved
@@ -39,13 +39,7 @@
             task_results.append(None)
         else:
             task_results.append(task_results_dict[chunk_index])
-
-        if chunk_index not in task_errors_dict:
-            task_errors.append(None)
-        else:
-<<<<<<< HEAD
-            chunk_results.append(chunk_results_dict[chunk_index])
-    return chunk_results
+    return task_results
 
 
 def maybe_async(func):
@@ -65,9 +59,4 @@
     if asyncio.iscoroutinefunction(func):
         return await func(*args, **kwargs)
     else:
-        return func(*args, **kwargs)
-=======
-            task_errors.append(task_errors_dict[chunk_index])
-
-    return task_results, task_errors
->>>>>>> 7417e2c3
+        return func(*args, **kwargs)